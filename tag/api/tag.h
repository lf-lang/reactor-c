/**
 * @file tag.h
 * @brief Time and tag definitions and functions for Lingua Franca.
 * @ingroup API
 *
 * @author Edward A. Lee
 * @author Soroush Bateni
 * @author Hou Seng (Steven) Wong
 *
 * This file defines the core time and tag types and operations used throughout
 * the Lingua Franca runtime. It provides functions for manipulating logical and
 * physical time, as well as the tag structure that combines time with microsteps.
 */

#ifndef TAG_H
#define TAG_H

/*! @brief Number of nanoseconds @ingroup Constants */
#define NSEC(t) ((interval_t)(t * 1LL))
/*! @brief Number of nanoseconds @ingroup Constants */
#define NSECS(t) ((interval_t)(t * 1LL))
/*! @brief Number of microseconds @ingroup Constants */
#define USEC(t) ((interval_t)(t * 1000LL))
/*! @brief Number of microseconds @ingroup Constants */
#define USECS(t) ((interval_t)(t * 1000LL))
/*! @brief Number of milliseconds @ingroup Constants */
#define MSEC(t) ((interval_t)(t * 1000000LL))
/*! @brief Number of milliseconds @ingroup Constants */
#define MSECS(t) ((interval_t)(t * 1000000LL))
/*! @brief Number of seconds @ingroup Constants */
#define SEC(t) ((interval_t)(t * 1000000000LL))
/*! @brief Number of seconds @ingroup Constants */
#define SECS(t) ((interval_t)(t * 1000000000LL))
/*! @brief Number of seconds @ingroup Constants */
#define SECOND(t) ((interval_t)(t * 1000000000LL))
/*! @brief Number of seconds @ingroup Constants */
#define SECONDS(t) ((interval_t)(t * 1000000000LL))
/*! @brief Number of minutes @ingroup Constants */
#define MINUTE(t) ((interval_t)(t * 60000000000LL))
/*! @brief Number of minutes @ingroup Constants */
#define MINUTES(t) ((interval_t)(t * 60000000000LL))
/*! @brief Number of hours @ingroup Constants */
#define HOUR(t) ((interval_t)(t * 3600000000000LL))
/*! @brief Number of hours @ingroup Constants */
#define HOURS(t) ((interval_t)(t * 3600000000000LL))
/*! @brief Number of days @ingroup Constants */
#define DAY(t) ((interval_t)(t * 86400000000000LL))
/*! @brief Number of days @ingroup Constants */
#define DAYS(t) ((interval_t)(t * 86400000000000LL))
/*! @brief Number of weeks @ingroup Constants */
#define WEEK(t) ((interval_t)(t * 604800000000000LL))
/*! @brief Number of weeks @ingroup Constants */
#define WEEKS(t) ((interval_t)(t * 604800000000000LL))

/*! @brief Time earlier than all other times @ingroup Constants */
#define NEVER ((interval_t)LLONG_MIN)
/*! @brief Smallest microstep @ingroup Constants */
#define NEVER_MICROSTEP 0u
/*! @brief Time greater than all other times @ingroup Constants */
#define FOREVER ((interval_t)LLONG_MAX)
/*! @brief Largest microstep @ingroup Constants */
#define FOREVER_MICROSTEP UINT_MAX
/*! @brief Tag earlier than all other tags @ingroup Constants */
#define NEVER_TAG                                                                                                      \
  (tag_t) { .time = NEVER, .microstep = NEVER_MICROSTEP }
// Need a separate initializer expression to comply with some C compilers
<<<<<<< HEAD
#define NEVER_TAG_INITIALIZER {NEVER, NEVER_MICROSTEP}
#define FOREVER_TAG                                                                                                    \
  (tag_t) { .time = FOREVER, .microstep = FOREVER_MICROSTEP }
// Need a separate initializer expression to comply with some C compilers
#define FOREVER_TAG_INITIALIZER {FOREVER, FOREVER_MICROSTEP}
=======
/*! @brief Initializer for tag earlier than all other tags @ingroup Constants */
#define NEVER_TAG_INITIALIZER {NEVER, NEVER_MICROSTEP}
/*! @brief Tag later than all other tags @ingroup Constants */
#define FOREVER_TAG                                                                                                    \
  (tag_t) { .time = FOREVER, .microstep = FOREVER_MICROSTEP }
// Need a separate initializer expression to comply with some C compilers
/*! @brief Initializer for tag later than all other tags @ingroup Constants */
#define FOREVER_TAG_INITIALIZER {FOREVER, FOREVER_MICROSTEP}
/*! @brief Zero tag @ingroup Constants */
>>>>>>> e350a9d9
#define ZERO_TAG (tag_t){.time = 0LL, .microstep = 0u}

/**
 * @brief Expression that is true if physical time since start exceeds the duration.
 * @ingroup API
 * @param start The start time.
 * @param duration The duration.
 */
#define CHECK_TIMEOUT(start, duration) (lf_time_physical() > ((start) + (duration)))

/*! @brief The number of nanoseconds in one second @ingroup Constants */
#define BILLION ((instant_t)1000000000LL)

#include <stdint.h>
#include <stddef.h>
#include <limits.h>

////////////////  Type definitions

/**
 * @brief Time instant.
 * @ingroup API
 *
 * Both physical and logical times are represented using this typedef.
 */
typedef int64_t instant_t;

/**
 * @brief Interval of time.
 * @ingroup API
 */
typedef int64_t interval_t;

/**
 * @brief Microstep.
 * @ingroup API
 */
typedef uint32_t microstep_t;

/**
 * @brief A tag is a time, microstep pair.
 * @ingroup API
 */
typedef struct {
  instant_t time;
  microstep_t microstep;
} tag_t;

////////////////  Functions

/**
 * @brief Return the current tag, a logical time, microstep pair.
 * @ingroup API
 *
 * @param env A pointer to the environment from which we want the current tag.
 */
tag_t lf_tag(void* env);

/**
 * @brief Add two tags.
 * @ingroup API
 *
 * If either tag has has NEVER or FOREVER in its time field, then
 * return NEVER_TAG or FOREVER_TAG, respectively. Also return NEVER_TAG or FOREVER_TAG
 * if the result underflows or overflows when adding the times.
 * If the microstep overflows, also return FOREVER_TAG.
 * If the time field of the second tag is greater than 0, then the microstep of the first tag
 * is reset to 0 before adding. This models the delay semantics in LF and makes this
 * addition operation non-commutative.
 * @param a The first tag.
 * @param b The second tag.
 */
tag_t lf_tag_add(tag_t a, tag_t b);

/**
 * @brief Return the sum of an interval and an instant, saturating on overflow and underflow.
 * @ingroup API
 *
 * @param a
 * @param b
 * @return instant_t
 */
instant_t lf_time_add(instant_t a, interval_t b);

/**
 * @brief Return an instant minus an interval, saturating on overflow and underflow.
 * @ingroup API
 *
 * @param a
 * @param b
 * @return instant_t
 */
instant_t lf_time_subtract(instant_t a, interval_t b);

/**
 * @brief Compare two tags.
 * @ingroup API
 *
 * Return -1 if the first is less than
 * the second, 0 if they are equal, and +1 if the first is
 * greater than the second. A tag is greater than another if
 * its time is greater or if its time is equal and its microstep
 * is greater.
 * @param tag1
 * @param tag2
 * @return -1, 0, or 1 depending on the relation.
 */
int lf_tag_compare(tag_t tag1, tag_t tag2);

/**
<<<<<<< HEAD
 * @brief Return the lesser out of two tags
 *
 * @param tag1
 * @param tag2
 * @return tag_t
 */
tag_t lf_tag_min(tag_t tag1, tag_t tag2);

/**
 * @brief Return the greater out of two tags
 *
 * @param tag1
 * @param tag2
 * @return tag_t
 */
tag_t lf_tag_max(tag_t tag1, tag_t tag2);
/**
 * Delay a tag by the specified time interval to realize the "after" keyword.
=======
 * @brief Delay a tag by the specified time interval to realize the "after" keyword.
 * @ingroup API
 *
>>>>>>> e350a9d9
 * Any interval less than 0 (including NEVER) is interpreted as "no delay",
 * whereas an interval equal to 0 is interpreted as one microstep delay.
 * If the time field of the tag is NEVER or the interval is negative,
 * return the unmodified tag. If the time interval is 0LL, add one to
 * the microstep, leave the time field alone, and return the result.
 * Otherwise, add the interval to the time field of the tag and reset
 * the microstep to 0. If the sum overflows, saturate the time value at
 * FOREVER. For example:
 * - if tag = (t, 0) and interval = 10, return (t + 10, 0)
 * - if tag = (t, 0) and interval = 0, return (t, 1)
 * - if tag = (t, 0) and interval = NEVER, return (t, 0)
 * - if tag = (FOREVER, 0) and interval = 10, return (FOREVER, 0)
 *
 * @param tag The tag to increment.
 * @param interval The time interval.
 */
tag_t lf_delay_tag(tag_t tag, interval_t interval);

/**
 * @brief Return the latest tag strictly less than the specified tag plus the
 * interval, unless tag is NEVER or interval is negative (including NEVER),
 * @ingroup Internal
 *
 * in which case return the tag unmodified.  Any interval less than 0
 * (including NEVER) is interpreted as "no delay", whereas an interval
 * equal to 0 is interpreted as one microstep delay. If the time sum
 * overflows, saturate the time value at FOREVER.  For example:
 * - if tag = (t, 0) and interval = 10, return (t + 10 - 1, UINT_MAX)
 * - if tag = (t, 0) and interval = 0, return (t, 0)
 * - if tag = (t, 0) and interval = NEVER, return (t, 0)
 * - if tag = (FOREVER, 0) and interval = 10, return (FOREVER, 0)
 *
 * @param tag The tag to increment.
 * @param interval The time interval.
 */
tag_t lf_delay_strict(tag_t tag, interval_t interval);

/**
 * @brief Return the greatest tag earlier than the given tag.
 * @ingroup Internal
 *
 * If the given tag is `FOREVER_TAG` or `NEVER_TAG`, however, just return the given tag.
 * @param tag The tag.
 */
tag_t lf_tag_latest_earlier(tag_t tag);

/**
 * @brief Return the current logical time in nanoseconds.
 * @ingroup Internal
 *
 * On many platforms, this is the number of nanoseconds
 * since January 1, 1970, but it is actually platform dependent.
 *
 * @param env The environment from which we want the current logical time.
 * @return A time instant.
 */
instant_t lf_time_logical(void* env);

/**
 * @brief Return the elapsed logical time in nanoseconds
 * since the start of execution.
 * @ingroup Internal
 *
 * @param env The environment from which we want the elapsed logical time.
 * @return A time interval.
 */
interval_t lf_time_logical_elapsed(void* env);

/**
 * @brief Return the current physical time in nanoseconds.
 * @ingroup API
 *
 * On many platforms, this is the number of nanoseconds
 * since January 1, 1970, but it is actually platform dependent.
 *
 * @return A time instant.
 */
instant_t lf_time_physical(void);

/**
 * @brief Return the elapsed physical time in nanoseconds.
 * @ingroup API
 *
 * This is the time returned by lf_time_physical(void) minus the
 * physical start time as measured by lf_time_physical(void) when
 * the program was started.
 */
instant_t lf_time_physical_elapsed(void);

/**
 * @brief Return the physical and logical time of the start of execution in nanoseconds.
 * @ingroup API
 *
 * On many platforms, this is the number of nanoseconds
 * since January 1, 1970, but it is actually platform dependent.
 *
 * @return A time instant.
 */
instant_t lf_time_start(void);

/**
 * @brief For user-friendly reporting of time values, the buffer length required.
 * @ingroup API
 *
 * This is calculated as follows, based on 64-bit time in nanoseconds:
 * Maximum number of weeks is 15,250
 * Maximum number of days is 6
 * Maximum number of hours is 23
 * Maximum number of minutes is 59
 * Maximum number of seconds is 59
 * Maximum number of nanoseconds is 999,999,999
 * Maximum number of microsteps is 4,294,967,295
 * Total number of characters for the above is 24.
 * Text descriptions and spaces add an additional 30,
 * for a total of 54. One more allows for a null terminator.
 * Round up to a power of two.
 */
#define LF_TIME_BUFFER_LENGTH 64

/**
 * @brief Store into the specified buffer a string giving a human-readable
 * rendition of the specified time.
 * @ingroup API
 *
 * The buffer must have length at least
 * equal to @ref LF_TIME_BUFFER_LENGTH. The format is:
 * ```
 *    x weeks, x d, x hr, x min, x s, x unit
 * ```
 * where each `x` is a string of numbers with commas inserted if needed
 * every three numbers and `unit` is ns, us, or
 * ms.
 * @param buffer The buffer into which to write the string.
 * @param time The time to write.
 * @return The number of characters written (not counting the null terminator).
 */
size_t lf_readable_time(char* buffer, instant_t time);

/**
 * @brief Print a non-negative time value in nanoseconds with commas separating thousands
 * into the specified buffer.
 * @ingroup API
 *
 * Ideally, this would use the locale to
 * use periods if appropriate, but I haven't found a sufficiently portable
 * way to do that.
 *
 * @param buffer A buffer long enough to contain a string like "9,223,372,036,854,775,807".
 * @param time A time value.
 * @return The number of characters written (not counting the null terminator).
 */
size_t lf_comma_separated_time(char* buffer, instant_t time);

#endif // TAG_H<|MERGE_RESOLUTION|>--- conflicted
+++ resolved
@@ -64,13 +64,6 @@
 #define NEVER_TAG                                                                                                      \
   (tag_t) { .time = NEVER, .microstep = NEVER_MICROSTEP }
 // Need a separate initializer expression to comply with some C compilers
-<<<<<<< HEAD
-#define NEVER_TAG_INITIALIZER {NEVER, NEVER_MICROSTEP}
-#define FOREVER_TAG                                                                                                    \
-  (tag_t) { .time = FOREVER, .microstep = FOREVER_MICROSTEP }
-// Need a separate initializer expression to comply with some C compilers
-#define FOREVER_TAG_INITIALIZER {FOREVER, FOREVER_MICROSTEP}
-=======
 /*! @brief Initializer for tag earlier than all other tags @ingroup Constants */
 #define NEVER_TAG_INITIALIZER {NEVER, NEVER_MICROSTEP}
 /*! @brief Tag later than all other tags @ingroup Constants */
@@ -80,7 +73,6 @@
 /*! @brief Initializer for tag later than all other tags @ingroup Constants */
 #define FOREVER_TAG_INITIALIZER {FOREVER, FOREVER_MICROSTEP}
 /*! @brief Zero tag @ingroup Constants */
->>>>>>> e350a9d9
 #define ZERO_TAG (tag_t){.time = 0LL, .microstep = 0u}
 
 /**
@@ -191,8 +183,8 @@
 int lf_tag_compare(tag_t tag1, tag_t tag2);
 
 /**
-<<<<<<< HEAD
  * @brief Return the lesser out of two tags
+ * @ingroup API
  *
  * @param tag1
  * @param tag2
@@ -202,19 +194,18 @@
 
 /**
  * @brief Return the greater out of two tags
+ * @ingroup API
  *
  * @param tag1
  * @param tag2
  * @return tag_t
  */
 tag_t lf_tag_max(tag_t tag1, tag_t tag2);
-/**
- * Delay a tag by the specified time interval to realize the "after" keyword.
-=======
+
+/**
  * @brief Delay a tag by the specified time interval to realize the "after" keyword.
  * @ingroup API
  *
->>>>>>> e350a9d9
  * Any interval less than 0 (including NEVER) is interpreted as "no delay",
  * whereas an interval equal to 0 is interpreted as one microstep delay.
  * If the time field of the tag is NEVER or the interval is negative,
