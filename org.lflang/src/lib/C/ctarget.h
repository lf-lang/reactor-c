/**
 * @file
 * @author Edward A. Lee (eal@berkeley.edu)
 *
 * @section LICENSE
Copyright (c) 2020, The University of California at Berkeley.

Redistribution and use in source and binary forms, with or without modification,
are permitted provided that the following conditions are met:

1. Redistributions of source code must retain the above copyright notice,
   this list of conditions and the following disclaimer.

2. Redistributions in binary form must reproduce the above copyright notice,
   this list of conditions and the following disclaimer in the documentation
   and/or other materials provided with the distribution.

THIS SOFTWARE IS PROVIDED BY THE COPYRIGHT HOLDERS AND CONTRIBUTORS "AS IS" AND ANY
EXPRESS OR IMPLIED WARRANTIES, INCLUDING, BUT NOT LIMITED TO, THE IMPLIED WARRANTIES OF
MERCHANTABILITY AND FITNESS FOR A PARTICULAR PURPOSE ARE DISCLAIMED. IN NO EVENT SHALL
THE COPYRIGHT HOLDER OR CONTRIBUTORS BE LIABLE FOR ANY DIRECT, INDIRECT, INCIDENTAL,
SPECIAL, EXEMPLARY, OR CONSEQUENTIAL DAMAGES (INCLUDING, BUT NOT LIMITED TO,
PROCUREMENT OF SUBSTITUTE GOODS OR SERVICES; LOSS OF USE, DATA, OR PROFITS; OR BUSINESS
INTERRUPTION) HOWEVER CAUSED AND ON ANY THEORY OF LIABILITY, WHETHER IN CONTRACT,
STRICT LIABILITY, OR TORT (INCLUDING NEGLIGENCE OR OTHERWISE) ARISING IN ANY WAY OUT OF
THE USE OF THIS SOFTWARE, EVEN IF ADVISED OF THE POSSIBILITY OF SUCH DAMAGE.

 * @section DESCRIPTION
 * Target-specific runtime functions for the C target language.
 * This API layer can be used in conjunction with:
 *     target C;
 * 
 * Note for target language developers. This is one way of developing a target language where 
 * the C core runtime is adopted. This file is a translation layer that implements Lingua Franca 
 * APIs which interact with the internal _lf_SET and _lf_schedule APIs. This file can act as a 
 * template for future runtime developement for target languages.
 * For source generation, see xtext/org.icyphy.linguafranca/src/org/icyphy/generator/CCppGenerator.xtend.
 */


#ifndef CTARGET_H
#define CTARGET_H

#include "core/reactor.h"

//////////////////////////////////////////////////////////////
/////////////  SET Functions (to produce an output)

// NOTE: According to the "Swallowing the Semicolon" section on this page:
//    https://gcc.gnu.org/onlinedocs/gcc-3.0.1/cpp_3.html
// the following macros should use an odd do-while construct to avoid
// problems with if ... else statements that do not use braces around the
// two branches.

/**
 * Set the specified output (or input of a contained reactor)
 * to the specified value.
 *
 * This version is used for primitive types such as int,
 * double, etc. as well as the built-in types bool and string.
 * The value is copied and therefore the variable carrying the
 * value can be subsequently modified without changing the output.
 * This can also be used for structs with a type defined by a typedef
 * so that the type designating string does not end in '*'.
 * @param out The output port (by name) or input of a contained
 *  reactor in form input_name.port_name.
 * @param value The value to insert into the self struct.
 */
#define SET(out, val) _LF_SET(out, val)

/**
 * Version of set for output types given as 'type[]' where you
 * want to send a previously dynamically allocated array.
 *
 * The deallocation is delegated to downstream reactors, which
 * automatically deallocate when the reference count drops to zero.
 * It also sets the corresponding _is_present variable in the self
 * struct to true (which causes the object message to be sent).
 * @param out The output port (by name).
 * @param val The array to send (a pointer to the first element).
 * @param length The length of the array to send.
 * @see lf_token_t
 */
#define SET_ARRAY(out, val, element_size, length) _LF_SET_ARRAY(out, val, element_size, length)

/**
 * Version of set() for output types given as 'type*' that
 * allocates a new object of the type of the specified output port.
 *
 * This macro dynamically allocates enough memory to contain one
 * instance of the output datatype and sets the variable named
 * by the argument to point to the newly allocated memory.
 * The user code can then populate it with whatever value it
 * wishes to send.
 *
 * This macro also sets the corresponding _is_present variable in the self
 * struct to true (which causes the object message to be sent),
 * @param out The output port (by name).
 */
#define SET_NEW(out) _LF_SET_NEW(out)

/**
 * Version of set() for output types given as 'type[]'.
 *
 * This allocates a new array of the specified length,
 * sets the corresponding _is_present variable in the self struct to true
 * (which causes the array message to be sent), and sets the variable
 * given by the first argument to point to the new array so that the
 * user code can populate the array. The freeing of the dynamically
 * allocated array will be handled automatically
 * when the last downstream reader of the message has finished.
 * @param out The output port (by name).
 * @param len The length of the array to be sent.
 */
#define SET_NEW_ARRAY(out, len) _LF_SET_NEW_ARRAY(out, len)

/**
 * Version of set() for output types given as 'type[number]'.
 *
 * This sets the _is_present variable corresponding to the specified output
 * to true (which causes the array message to be sent). The values in the
 * output are normally written directly to the array or struct before or
 * after this is called.
 * @param out The output port (by name).
 */
#define SET_PRESENT(out) _LF_SET_PRESENT(out)

/**
 * Version of set() for output types given as 'type*' or 'type[]' where you want
 * to forward an input or action without copying it.
 *
 * The deallocation of memory is delegated to downstream reactors, which
 * automatically deallocate when the reference count drops to zero.
 * @param out The output port (by name).
 * @param token A pointer to token obtained from an input or action.
 */
#define SET_TOKEN(out, newtoken) _LF_SET_TOKEN(out, newtoken)

//////////////////////////////////////////////////////////////
/////////////  Schedule Functions
 

/**
 * Schedule an action to occur with the specified value and time offset
 * with no payload (no value conveyed).
 * See schedule_token(), which this uses, for details.
 * 
 * @param action Pointer to an action on the self struct.
 * @param offset The time offset over and above that in the action.
 * @return A handle to the event, or 0 if no event was scheduled, or -1 for error.
 */
<<<<<<< HEAD
trigger_handle_t schedule(void* action, interval_t offset) {
    return _lf_schedule_token(action, offset, NULL);
}
=======
handle_t schedule(void* action, interval_t offset);
>>>>>>> bf6f041c

/**
 * Schedule the specified action with an integer value at a later logical
 * time that depends on whether the action is logical or physical and
 * what its parameter values are. This wraps a copy of the integer value
 * in a token. See schedule_token() for more details.
 * 
 * @param action The action to be triggered.
 * @param extra_delay Extra offset of the event release above that in the action.
 * @param value The value to send.
 * @return A handle to the event, or 0 if no event was scheduled, or -1 for error.
 */
<<<<<<< HEAD
trigger_handle_t schedule_int(void* action, interval_t extra_delay, int value)
{
    return _lf_schedule_int(action, extra_delay, value);
}
=======
handle_t schedule_int(void* action, interval_t extra_delay, int value);
>>>>>>> bf6f041c

/**
 * Schedule the specified action with the specified token as a payload.
 * This will trigger an event at a later logical time that depends
 * on whether the action is logical or physical and what its parameter
 * values are.
 *
 * logical action: A logical action has an offset (default is zero)
 * and a minimum interarrival time (MIT), which also defaults to zero.
 * The logical time at which this scheduled event will trigger is
 * the current time plus the offset plus the delay argument given to
 * this function. If, however, that time is not greater than a prior
 * triggering of this logical action by at least the MIT, then the
 * one of two things can happen depending on the policy specified
 * for the action. If the action's policy is DROP (default), then the
 * action is simply dropped and the memory pointed to by value argument
 * is freed. If the policy is DEFER, then the time will be increased
 * to equal the time of the most recent triggering plus the MIT.
 *
 * For the above, "current time" means the logical time of the
 * reaction that is calling this function. Logical actions should
 * always be scheduled within a reaction invocation, never asynchronously
 * from the outside. FIXME: This needs to be checked.
 *
 * physical action: A physical action has all the same parameters
 * as a logical action, but its timestamp will be the larger of the
 * current physical time and the time it would be assigned if it
 * were a logical action.
 *
 * The token is required to be either NULL or a pointer to
 * a token created using create_token().
 *
 * There are three conditions under which this function will not
 * actually put an event on the event queue and decrement the reference count
 * of the token (if there is one), which could result in the payload being
 * freed. In all three cases, this function returns 0. Otherwise,
 * it returns a handle to the scheduled trigger, which is an integer
 * greater than 0.
 *
 * The first condition is that stop() has been called and the time offset
 * of this event is greater than zero.
 * The second condition is that the logical time of the event
 * is greater that the stop time (timeout) that is specified in the target
 * properties or on the command line.
 * The third condition is that the trigger argument is null.
 *
 * @param action The action to be triggered.
 * @param extra_delay Extra offset of the event release above that in the action.
 * @param token The token to carry the payload or null for no payload.
 * @return A handle to the event, or 0 if no event was scheduled, or -1 for error.
 */
<<<<<<< HEAD
trigger_handle_t schedule_token(void* action, interval_t extra_delay, lf_token_t* token) {
    return _lf_schedule_token(action, extra_delay, token);
}
=======
handle_t schedule_token(void* action, interval_t extra_delay, lf_token_t* token);
>>>>>>> bf6f041c

/**
 * Schedule an action to occur with the specified value and time offset with a
 * copy of the specified value. If the value is non-null, then it will be copied
 * into newly allocated memory under the assumption that its size is given in
 * the trigger's token object's element_size field multiplied by the specified
 * length.
 * 
 * See schedule_token(), which this uses, for details.
 *
 * @param action Pointer to an action on a self struct.
 * @param offset The time offset over and above that in the action.
 * @param value A pointer to the value to copy.
 * @param length The length, if an array, 1 if a scalar, and 0 if value is NULL.
 * @return A handle to the event, or 0 if no event was scheduled, or -1 for
 *  error.
 */
<<<<<<< HEAD
trigger_handle_t schedule_copy(void* action, interval_t offset, void* value, int length) {
    if (length < 0) {
        error_print(
            "schedule_copy():"
            " Ignoring request to copy a value with a negative length (%d).",
            length
        );
        return -1;
    }
    return _lf_schedule_copy(action, offset, value, (size_t)length);
}

=======
handle_t schedule_copy(void* action, interval_t offset, void* value, int length);
>>>>>>> bf6f041c

/**
 * Variant of schedule_token that creates a token to carry the specified value.
 * The value is required to be malloc'd memory with a size equal to the
 * element_size of the specifies action times the length parameter.
 *
 * See schedule_token(), which this uses, for details.
 *
 * @param action The action to be triggered.
 * @param extra_delay Extra offset of the event release above that in the
 *  action.
 * @param value Dynamically allocated memory containing the value to send.
 * @param length The length of the array, if it is an array, or 1 for a scalar
 *  and 0 for no payload.
 * @return A handle to the event, or 0 if no event was scheduled, or -1 for
 *  error.
 */
<<<<<<< HEAD
trigger_handle_t schedule_value(void* action, interval_t extra_delay, void* value, int length) {    
    if (length < 0) {
        error_print(
            "schedule_value():"
            " Ignoring request to schedule an action with a value that has a negative length (%d).",
            length
        );
        return -1;
    }
    return _lf_schedule_value(action, extra_delay, value, (size_t)length);
}
=======
handle_t schedule_value(void* action, interval_t extra_delay, void* value, int length);
>>>>>>> bf6f041c

#endif // CTARGET_H<|MERGE_RESOLUTION|>--- conflicted
+++ resolved
@@ -149,13 +149,7 @@
  * @param offset The time offset over and above that in the action.
  * @return A handle to the event, or 0 if no event was scheduled, or -1 for error.
  */
-<<<<<<< HEAD
-trigger_handle_t schedule(void* action, interval_t offset) {
-    return _lf_schedule_token(action, offset, NULL);
-}
-=======
-handle_t schedule(void* action, interval_t offset);
->>>>>>> bf6f041c
+trigger_handle_t schedule(void* action, interval_t offset);
 
 /**
  * Schedule the specified action with an integer value at a later logical
@@ -168,14 +162,7 @@
  * @param value The value to send.
  * @return A handle to the event, or 0 if no event was scheduled, or -1 for error.
  */
-<<<<<<< HEAD
-trigger_handle_t schedule_int(void* action, interval_t extra_delay, int value)
-{
-    return _lf_schedule_int(action, extra_delay, value);
-}
-=======
-handle_t schedule_int(void* action, interval_t extra_delay, int value);
->>>>>>> bf6f041c
+trigger_handle_t schedule_int(void* action, interval_t extra_delay, int value);
 
 /**
  * Schedule the specified action with the specified token as a payload.
@@ -227,13 +214,7 @@
  * @param token The token to carry the payload or null for no payload.
  * @return A handle to the event, or 0 if no event was scheduled, or -1 for error.
  */
-<<<<<<< HEAD
-trigger_handle_t schedule_token(void* action, interval_t extra_delay, lf_token_t* token) {
-    return _lf_schedule_token(action, extra_delay, token);
-}
-=======
-handle_t schedule_token(void* action, interval_t extra_delay, lf_token_t* token);
->>>>>>> bf6f041c
+trigger_handle_t schedule_token(void* action, interval_t extra_delay, lf_token_t* token);
 
 /**
  * Schedule an action to occur with the specified value and time offset with a
@@ -251,22 +232,7 @@
  * @return A handle to the event, or 0 if no event was scheduled, or -1 for
  *  error.
  */
-<<<<<<< HEAD
-trigger_handle_t schedule_copy(void* action, interval_t offset, void* value, int length) {
-    if (length < 0) {
-        error_print(
-            "schedule_copy():"
-            " Ignoring request to copy a value with a negative length (%d).",
-            length
-        );
-        return -1;
-    }
-    return _lf_schedule_copy(action, offset, value, (size_t)length);
-}
-
-=======
-handle_t schedule_copy(void* action, interval_t offset, void* value, int length);
->>>>>>> bf6f041c
+trigger_handle_t schedule_copy(void* action, interval_t offset, void* value, int length);
 
 /**
  * Variant of schedule_token that creates a token to carry the specified value.
@@ -284,20 +250,6 @@
  * @return A handle to the event, or 0 if no event was scheduled, or -1 for
  *  error.
  */
-<<<<<<< HEAD
-trigger_handle_t schedule_value(void* action, interval_t extra_delay, void* value, int length) {    
-    if (length < 0) {
-        error_print(
-            "schedule_value():"
-            " Ignoring request to schedule an action with a value that has a negative length (%d).",
-            length
-        );
-        return -1;
-    }
-    return _lf_schedule_value(action, extra_delay, value, (size_t)length);
-}
-=======
-handle_t schedule_value(void* action, interval_t extra_delay, void* value, int length);
->>>>>>> bf6f041c
+trigger_handle_t schedule_value(void* action, interval_t extra_delay, void* value, int length);
 
 #endif // CTARGET_H