--- conflicted
+++ resolved
@@ -1698,93 +1698,6 @@
             } else {
                 error_print("Invalid value for --fast: %s", fast_spec);
             }
-<<<<<<< HEAD
-       } else if (strcmp(argv[i], "-o") == 0
-               || strcmp(argv[i], "--timeout") == 0
-               || strcmp(argv[i], "-timeout") == 0) {
-           // Tolerate -timeout for legacy uses.
-           if (argc < i + 3) {
-               error_print("--timeout needs time and units.");
-               usage(argc, argv);
-               return 0;
-           }
-           i++;
-           char* time_spec = argv[i++];
-           char* units = argv[i];
-           duration = atoll(time_spec);
-           // A parse error returns 0LL, so check to see whether that is what is meant.
-           if (duration == 0LL && strncmp(time_spec, "0", 1) != 0) {
-        	   // Parse error.
-               error_print("Invalid time value: %s", time_spec);
-        	   usage(argc, argv);
-        	   return 0;
-           }
-           if (strncmp(units, "sec", 3) == 0) {
-        	   duration = SEC(duration);
-           } else if (strncmp(units, "msec", 4) == 0) {
-        	   duration = MSEC(duration);
-           } else if (strncmp(units, "usec", 4) == 0) {
-        	   duration = USEC(duration);
-           } else if (strncmp(units, "nsec", 4) == 0) {
-        	   duration = NSEC(duration);
-           } else if (strncmp(units, "min", 3) == 0) {
-        	   duration = MINUTE(duration);
-           } else if (strncmp(units, "hour", 4) == 0) {
-        	   duration = HOUR(duration);
-           } else if (strncmp(units, "day", 3) == 0) {
-        	   duration = DAY(duration);
-           } else if (strncmp(units, "week", 4) == 0) {
-        	   duration = WEEK(duration);
-           } else {
-        	   // Invalid units.
-               error_print("Invalid time units: %s", units);
-        	   usage(argc, argv);
-        	   return 0;
-           }
-       } else if (strcmp(argv[i], "-k") == 0 || strcmp(argv[i], "--keepalive") == 0) {
-    	   if (argc < i + 2) {
-    	       error_print("--keepalive needs a boolean.");
-    		   usage(argc, argv);
-    		   return 0;
-    	   }
-    	   i++;
-    	   char* keep_spec = argv[i];
-    	   if (strcmp(keep_spec, "true") == 0) {
-    		   keepalive_specified = true;
-    	   } else if (strcmp(keep_spec, "false") == 0) {
-    		   keepalive_specified = false;
-    	   } else {
-    	       error_print("Invalid value for --keepalive: %s", keep_spec);
-    	   }
-       } else if (strcmp(argv[i], "-t") == 0 || strcmp(argv[i], "--threads") == 0) {
-    	   if (argc < i + 2) {
-    	       error_print("--threads needs an integer argument.s");
-    		   usage(argc, argv);
-    		   return 0;
-    	   }
-    	   i++;
-    	   char* threads_spec = argv[i++];
-    	   _lf_number_of_threads = atoi(threads_spec);
-    	   if (_lf_number_of_threads <= 0) {
-    	       error_print("Invalid value for --threads: %s", threads_spec);
-    	   }
-       } else if (strcmp(argv[i], "-i") == 0 || strcmp(argv[i], "--id") == 0) {
-           if (argc < i + 2) {
-               error_print("--id needs a string argument.");
-               usage(argc, argv);
-               return 0;
-           }
-           i++;
-           info_print("Federation ID for executable %s: %s", argv[0], argv[i]);
-           federation_id = argv[i++];
-       } else if (strcmp(argv[i], "--ros-args") == 0) {
-    	   // FIXME: Ignore ROS arguments for now
-       } else {
-           error_print("Unrecognized command-line argument: %s", argv[i]);
-    	   usage(argc, argv);
-    	   return 0;
-       }
-=======
         } else if (strcmp(argv[i], "-o") == 0
                 || strcmp(argv[i], "--timeout") == 0
                 || strcmp(argv[i], "-timeout") == 0) {
@@ -1865,12 +1778,13 @@
             i++;
             info_print("Federation ID for executable %s: %s", argv[0], argv[i]);
             federation_id = argv[i++];
+        } else if (strcmp(argv[i], "--ros-args") == 0) {
+    	      // FIXME: Ignore ROS arguments for now
         } else {
             error_print("Unrecognized command-line argument: %s", argv[i]);
             usage(argc, argv);
             return 0;
         }
->>>>>>> b45d42d6
     }
     return 1;
 }
