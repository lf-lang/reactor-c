/**
 * @file
 * @author Edward A. Lee (eal@berkeley.edu)
 * @copyright (c) 2020-2024, The University of California at Berkeley.
 * License: <a href="https://github.com/lf-lang/reactor-c/blob/main/LICENSE.md">BSD 2-clause</a>
 * @brief Macros providing an API for use in inline reaction bodies.
 *
 * This set of macros is defined prior to each reaction body and undefined after the reaction body
 * using the set_undef.h header file.  If you wish to use these macros in external code, such as
 * that implementing a bodiless reaction, then you can include this header file (and at least
 * reactor.h, plus possibly a few other header files) in your code.
 *
 * The purpose for these macros is to provide a semblance of polymorphism even though C does not support
 * polymorphism. For example, `lf_set(port, value)` is a macro where the first argument is a specific
 * port struct and the second type is a value with a type corresponding to the port's type. It is not
 * possible in C to provide a function that can be called with a port struct and a value of any type.
 *
 * Some of the macros are provided for convenience. For example, the macro can automatically provide
 * common arguments such as the environment and can cast arguments to required base types to suppress
 * warning.
 *
 * Note for target language developers. This is one way of developing a target language where
 * the C core runtime is adopted. This file is a translation layer that implements Lingua Franca
 * APIs which interact with the internal APIs.
 */

// Prevent inclusion twice in a row without an intervening inclusion of reaction_macros_undef.h.
#ifndef REACTION_MACROS_H
#define REACTION_MACROS_H

// NOTE: According to the "Swallowing the Semicolon" section on this page:
//    https://gcc.gnu.org/onlinedocs/gcc-3.0.1/cpp_3.html
// some of the following macros should use an odd do-while construct to avoid
// problems with if ... else statements that do not use braces around the
// two branches. Specifically, if the macro expands to more than one statement,
// then the odd construct is needed.

/**
 * @brief Mark a port present.
 *
 * This sets the is_present field of the specified output to true.
 *
 * This macro is a thin wrapper around the lf_set_present() function.
 * It simply casts the argument to `lf_port_base_t*` to suppress warnings.
 *
 * @param out The output port (by name).
 */
#define lf_set_present(out) lf_set_present((lf_port_base_t*)out)

/**
 * @brief Set the specified output (or input of a contained reactor) to the specified value.
 *
 * If the value argument is a primitive type such as int,
 * double, etc. as well as the built-in types bool and string,
 * the value is copied and therefore the variable carrying the
 * value can be subsequently modified without changing the output.
 * This also applies to structs with a type defined by a typedef
 * so that the type designating string does not end in '*'.
 *
 * If the value argument is a pointer
 * to memory that the calling reaction has dynamically allocated,
 * the memory will be automatically freed once all downstream
 * reactions no longer need the value.
 * If 'lf_set_destructor' is called on 'out', then that destructor
 * will be used to free 'value'.
 * Otherwise, the default void free(void*) function is used.
 *
 * @param out The output port (by name) or input of a contained
 *  reactor in form input_name.port_name.
 * @param value The value to insert into the self struct.
 */
<<<<<<< HEAD
#if SCHEDULER == SCHED_STATIC
#define lf_set(out, val) \
do { \
    out->value = val; \
    lf_set_present(out); \
    out->token = (lf_token_t *)(uintptr_t)val; /* The long-term solution is to generate an event type for each connection buffer of primitive type. */ \
} while(0)
#else
#define lf_set(out, val) \
do { \
    out->value = val; \
    lf_set_present(out); \
    if (((token_template_t*)out)->token != NULL) { \
        /* The cast "*((void**) &out->value)" is a hack to make the code */ \
        /* compile with non-token types where value is not a pointer. */ \
        lf_token_t* token = _lf_initialize_token_with_value((token_template_t*)out, *((void**) &out->value), 1); \
    } \
} while(0)
#endif
=======
#define lf_set(out, val)                                                                                               \
  do {                                                                                                                 \
    out->value = val;                                                                                                  \
    lf_set_present(out);                                                                                               \
    if (((token_template_t*)out)->token != NULL) {                                                                     \
      /* The cast "*((void**) &out->value)" is a hack to make the code */                                              \
      /* compile with non-token types where value is not a pointer. */                                                 \
      lf_token_t* token = _lf_initialize_token_with_value((token_template_t*)out, *((void**)&out->value), 1);          \
    }                                                                                                                  \
  } while (0)
>>>>>>> f958a23a

/**
 * @brief Set the specified output (or input of a contained reactor)
 * to the specified array with the given length.
 *
 * The array is assumed to be in dynamically allocated memory.
 * The deallocation is delegated to downstream reactors, which
 * automatically deallocate when the reference count drops to zero.
 *
 * @param out The output port (by name).
 * @param val The array to send (a pointer to the first element).
 * @param length The length of the array to send.
 */
#ifndef __cplusplus
#define lf_set_array(out, val, len)                                                                                    \
  do {                                                                                                                 \
    lf_set_present(out);                                                                                               \
    lf_token_t* token = _lf_initialize_token_with_value((token_template_t*)out, val, len);                             \
    out->value = token->value;                                                                                         \
    out->length = len;                                                                                                 \
  } while (0)
#else
#define lf_set_array(out, val, len)                                                                                    \
  do {                                                                                                                 \
    lf_set_present(out);                                                                                               \
    lf_token_t* token = _lf_initialize_token_with_value((token_template_t*)out, val, len);                             \
    out->value = static_cast<decltype(out->value)>(token->value);                                                      \
    out->length = len;                                                                                                 \
  } while (0)
#endif

/**
 * @brief Set the specified output (or input of a contained reactor)
 * to the specified token value.
 *
 * Tokens in the C runtime wrap messages that are in dynamically allocated memory and
 * perform reference counting to ensure that memory is not freed prematurely.
 *
 * @param out The output port (by name).
 * @param token A pointer to token obtained from an input, an action, or from `lf_new_token()`.
 */
#ifndef __cplusplus
#define lf_set_token(out, newtoken)                                                                                    \
  do {                                                                                                                 \
    lf_set_present(out);                                                                                               \
    _lf_replace_template_token((token_template_t*)out, newtoken);                                                      \
    out->value = newtoken->value;                                                                                      \
    out->length = newtoken->length;                                                                                    \
  } while (0)
#else
#define lf_set_token(out, newtoken)                                                                                    \
  do {                                                                                                                 \
    lf_set_present(out);                                                                                               \
    _lf_replace_template_token((token_template_t*)out, newtoken);                                                      \
    out->value = static_cast<decltype(out->value)>(newtoken->value);                                                   \
    out->length = newtoken->length;                                                                                    \
  } while (0)
#endif

/**
 * @brief Set the destructor associated with the specified port.
 *
 * The destructor will be used to free any value sent through the specified port when all
 * downstream users of the value are finished with it.
 *
 * @param out The output port (by name) or input of a contained reactor in form reactor.port_name.
 * @param dtor A pointer to a void function that takes a pointer argument
 * (or NULL to use the default void free(void*) function.
 */
#define lf_set_destructor(out, dtor) ((token_type_t*)out)->destructor = dtor

/**
 * @brief Set the copy constructor associated with the specified port.
 *
 * The copy constructor will be used to copy any value sent through the specified port whenever
 * a downstream user of the value declares a mutable input port or calls `lf_writable_copy()`.
 *
 * @param out The output port (by name) or input of a contained reactor in form reactor.port_name.
 * @param dtor A pointer to a void function that takes a pointer argument
 * (or NULL to use the default void `memcpy()` function.
 */
#define lf_set_copy_constructor(out, cpy_ctor) ((token_type_t*)out)->copy_constructor = cpy_ctor

#ifdef MODAL_REACTORS

/**
 * Sets the next mode of a modal reactor. As with `lf_set` for outputs, only
 * the last value will have effect if invoked multiple times at any given tag.
 * This works only in reactions with the target mode declared as effect.
 *
 * @param mode The target mode to set for activation.
 */
#define lf_set_mode(mode) _LF_SET_MODE_WITH_TYPE(mode, _lf_##mode##_change_type)

#endif // MODAL_REACTORS

/////////// Convenience macros.
// For simplicity and backward compatability, don't require the environment-pointer when calling the timing API.
// As long as this is done from the context of a reaction, `self` is in scope and is a pointer to the self-struct
// of the current reactor.

// The fully static (SCHED_STATIC) runtime, uses time local to each reactor. If this is the case
// then we defined these macros to access that timestamp rather than using the standard API
// FIXME (erj): I am not really stoked about this added complexity
#if defined REACTOR_LOCAL_TIME

/**
 * Return the current tag of the environment invoking this reaction.
 */
#define lf_tag() self->base.tag

/**
 * Return the current logical time in nanoseconds of the environment invoking this reaction.
 */
#define lf_time_logical() self->base.tag.time

/**
 * Return the current logical time of the environment invoking this reaction relative to the
 * start time in nanoseconds.
 */
#define lf_time_logical_elapsed() (self->base.tag.time - lf_time_start())

#else 

/**
 * Return the current tag of the environment invoking this reaction.
 */
#define lf_tag() lf_tag(self->base.environment)

/**
 * Return the current logical time in nanoseconds of the environment invoking this reaction.
 */
#define lf_time_logical() lf_time_logical(self->base.environment)

/**
 * Return the current logical time of the environment invoking this reaction relative to the
 * start time in nanoseconds.
 */
#define lf_time_logical_elapsed() lf_time_logical_elapsed(self->base.environment)

#endif // REACTOR_LOCAL_TIME
#endif // REACTION_MACROS_H<|MERGE_RESOLUTION|>--- conflicted
+++ resolved
@@ -69,7 +69,6 @@
  *  reactor in form input_name.port_name.
  * @param value The value to insert into the self struct.
  */
-<<<<<<< HEAD
 #if SCHEDULER == SCHED_STATIC
 #define lf_set(out, val) \
 do { \
@@ -89,18 +88,6 @@
     } \
 } while(0)
 #endif
-=======
-#define lf_set(out, val)                                                                                               \
-  do {                                                                                                                 \
-    out->value = val;                                                                                                  \
-    lf_set_present(out);                                                                                               \
-    if (((token_template_t*)out)->token != NULL) {                                                                     \
-      /* The cast "*((void**) &out->value)" is a hack to make the code */                                              \
-      /* compile with non-token types where value is not a pointer. */                                                 \
-      lf_token_t* token = _lf_initialize_token_with_value((token_template_t*)out, *((void**)&out->value), 1);          \
-    }                                                                                                                  \
-  } while (0)
->>>>>>> f958a23a
 
 /**
  * @brief Set the specified output (or input of a contained reactor)
