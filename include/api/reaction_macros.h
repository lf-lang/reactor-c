/**
 * @file
 * @author Edward A. Lee (eal@berkeley.edu)
 * @copyright (c) 2020-2024, The University of California at Berkeley.
 * License: <a href="https://github.com/lf-lang/reactor-c/blob/main/LICENSE.md">BSD 2-clause</a>
 * @brief Macros providing an API for use in inline reaction bodies.
 *
 * This set of macros is defined prior to each reaction body and undefined after the reaction body
 * using the set_undef.h header file.  If you wish to use these macros in external code, such as
 * that implementing a bodiless reaction, then you can include this header file (and at least
 * reactor.h, plus possibly a few other header files) in your code.
 *
 * The purpose for these macros is to provide a semblance of polymorphism even though C does not support
 * polymorphism. For example, `lf_set(port, value)` is a macro where the first argument is a specific
 * port struct and the second type is a value with a type corresponding to the port's type. It is not
 * possible in C to provide a function that can be called with a port struct and a value of any type.
 *
 * Some of the macros are provided for convenience. For example, the macro can automatically provide
 * common arguments such as the environment and can cast arguments to required base types to suppress
 * warning.
 *
 * Note for target language developers. This is one way of developing a target language where
 * the C core runtime is adopted. This file is a translation layer that implements Lingua Franca
 * APIs which interact with the internal APIs.
 */

// Prevent inclusion twice in a row without an intervening inclusion of reaction_macros_undef.h.
#ifndef REACTION_MACROS_H
#define REACTION_MACROS_H

// NOTE: According to the "Swallowing the Semicolon" section on this page:
//    https://gcc.gnu.org/onlinedocs/gcc-3.0.1/cpp_3.html
// some of the following macros should use an odd do-while construct to avoid
// problems with if ... else statements that do not use braces around the
// two branches. Specifically, if the macro expands to more than one statement,
// then the odd construct is needed.

/**
 * @brief Mark a port present.
 *
 * This sets the is_present field of the specified output to true.
 *
 * This macro is a thin wrapper around the lf_set_present() function.
 * It simply casts the argument to `lf_port_base_t*` to suppress warnings.
 *
 * @param out The output port (by name).
 */
#define lf_set_present(out) lf_set_present((lf_port_base_t*)out)

/**
 * @brief Set the specified output (or input of a contained reactor) to the specified value.
 *
 * If the value argument is a primitive type such as int,
 * double, etc. as well as the built-in types bool and string,
 * the value is copied and therefore the variable carrying the
 * value can be subsequently modified without changing the output.
 * This also applies to structs with a type defined by a typedef
 * so that the type designating string does not end in '*'.
 *
 * If the value argument is a pointer
 * to memory that the calling reaction has dynamically allocated,
 * the memory will be automatically freed once all downstream
 * reactions no longer need the value.
 * If 'lf_set_destructor' is called on 'out', then that destructor
 * will be used to free 'value'.
 * Otherwise, the default void free(void*) function is used.
 *
 * @param out The output port (by name) or input of a contained
 *  reactor in form input_name.port_name.
 * @param value The value to insert into the self struct.
 */
<<<<<<< HEAD
#if SCHEDULER == SCHED_STATIC
#define lf_set(out, val) \
do { \
    out->value = val; \
    lf_set_present(out); \
    out->token = (lf_token_t *)(uintptr_t)val; /* The long-term solution is to generate an event type for each connection buffer of primitive type. */ \
} while(0)
#else
#define lf_set(out, val) \
do { \
    out->value = val; \
    lf_set_present(out); \
    if (((token_template_t*)out)->token != NULL) { \
        /* The cast "*((void**) &out->value)" is a hack to make the code */ \
        /* compile with non-token types where value is not a pointer. */ \
        lf_token_t* token = _lf_initialize_token_with_value((token_template_t*)out, *((void**) &out->value), 1); \
    } \
} while(0)
#endif
=======
#define lf_set(out, val)                                                                                               \
  do {                                                                                                                 \
    out->value = val;                                                                                                  \
    lf_set_present(out);                                                                                               \
    if (((token_template_t*)out)->token != NULL) {                                                                     \
      /* The cast "*((void**) &out->value)" is a hack to make the code */                                              \
      /* compile with non-token types where value is not a pointer. */                                                 \
      lf_token_t* token = _lf_initialize_token_with_value((token_template_t*)out, *((void**)&out->value), 1);          \
      out->token = token;                                                                                              \
    }                                                                                                                  \
  } while (0)
>>>>>>> 3d7715c3

/**
 * @brief Set the specified output (or input of a contained reactor)
 * to the specified array with the given length.
 *
 * The array is assumed to be in dynamically allocated memory.
 * The deallocation is delegated to downstream reactors, which
 * automatically deallocate when the reference count drops to zero.
 *
 * @param out The output port (by name).
 * @param val The array to send (a pointer to the first element).
 * @param length The length of the array to send.
 */
#ifndef __cplusplus
#define lf_set_array(out, val, len)                                                                                    \
  do {                                                                                                                 \
    lf_set_present(out);                                                                                               \
    lf_token_t* token = _lf_initialize_token_with_value((token_template_t*)out, val, len);                             \
    out->token = token;                                                                                                \
    out->value = token->value;                                                                                         \
    out->length = len;                                                                                                 \
  } while (0)
#else
#define lf_set_array(out, val, len)                                                                                    \
  do {                                                                                                                 \
    lf_set_present(out);                                                                                               \
    lf_token_t* token = _lf_initialize_token_with_value((token_template_t*)out, val, len);                             \
    out->token = token;                                                                                                \
    out->value = static_cast<decltype(out->value)>(token->value);                                                      \
    out->length = len;                                                                                                 \
  } while (0)
#endif

/**
 * @brief Set the specified output (or input of a contained reactor)
 * to the specified token value.
 *
 * Tokens in the C runtime wrap messages that are in dynamically allocated memory and
 * perform reference counting to ensure that memory is not freed prematurely.
 *
 * @param out The output port (by name).
 * @param token A pointer to token obtained from an input, an action, or from `lf_new_token()`.
 */
#ifndef __cplusplus
#define lf_set_token(out, newtoken)                                                                                    \
  do {                                                                                                                 \
    lf_set_present(out);                                                                                               \
    _lf_replace_template_token((token_template_t*)out, newtoken);                                                      \
    out->value = newtoken->value;                                                                                      \
    out->length = newtoken->length;                                                                                    \
  } while (0)
#else
#define lf_set_token(out, newtoken)                                                                                    \
  do {                                                                                                                 \
    lf_set_present(out);                                                                                               \
    _lf_replace_template_token((token_template_t*)out, newtoken);                                                      \
    out->value = static_cast<decltype(out->value)>(newtoken->value);                                                   \
    out->length = newtoken->length;                                                                                    \
  } while (0)
#endif

/**
 * @brief Set the destructor associated with the specified port.
 *
 * The destructor will be used to free any value sent through the specified port when all
 * downstream users of the value are finished with it.
 *
 * @param out The output port (by name) or input of a contained reactor in form reactor.port_name.
 * @param dtor A pointer to a void function that takes a pointer argument
 * (or NULL to use the default void free(void*) function.
 */
#define lf_set_destructor(out, dtor) ((token_type_t*)out)->destructor = dtor

/**
 * @brief Set the copy constructor associated with the specified port.
 *
 * The copy constructor will be used to copy any value sent through the specified port whenever
 * a downstream user of the value declares a mutable input port or calls `lf_writable_copy()`.
 *
 * @param out The output port (by name) or input of a contained reactor in form reactor.port_name.
 * @param dtor A pointer to a void function that takes a pointer argument
 * (or NULL to use the default void `memcpy()` function.
 */
#define lf_set_copy_constructor(out, cpy_ctor) ((token_type_t*)out)->copy_constructor = cpy_ctor

#ifdef MODAL_REACTORS

/**
 * Sets the next mode of a modal reactor. As with `lf_set` for outputs, only
 * the last value will have effect if invoked multiple times at any given tag.
 * This works only in reactions with the target mode declared as effect.
 *
 * @param mode The target mode to set for activation.
 */
#define lf_set_mode(mode) _LF_SET_MODE_WITH_TYPE(mode, _lf_##mode##_change_type)

#endif // MODAL_REACTORS

/////////// Convenience macros.
// For simplicity and backward compatability, don't require the environment-pointer when calling the timing API.
// As long as this is done from the context of a reaction, `self` is in scope and is a pointer to the self-struct
// of the current reactor.

// The fully static (SCHED_STATIC) runtime, uses time local to each reactor. If this is the case
// then we defined these macros to access that timestamp rather than using the standard API
// FIXME (erj): I am not really stoked about this added complexity
#if defined REACTOR_LOCAL_TIME

/**
 * Return the current tag of the environment invoking this reaction.
 */
#define lf_tag() self->base.tag

/**
 * Return the current logical time in nanoseconds of the environment invoking this reaction.
 */
#define lf_time_logical() self->base.tag.time

/**
 * Return the current logical time of the environment invoking this reaction relative to the
 * start time in nanoseconds.
 */
#define lf_time_logical_elapsed() (self->base.tag.time - lf_time_start())

#else 

/**
 * Return the current tag of the environment invoking this reaction.
 */
#define lf_tag() lf_tag(self->base.environment)

/**
 * Return the current logical time in nanoseconds of the environment invoking this reaction.
 */
#define lf_time_logical() lf_time_logical(self->base.environment)

/**
 * Return the current logical time of the environment invoking this reaction relative to the
 * start time in nanoseconds.
 */
#define lf_time_logical_elapsed() lf_time_logical_elapsed(self->base.environment)

#endif // REACTOR_LOCAL_TIME
#endif // REACTION_MACROS_H<|MERGE_RESOLUTION|>--- conflicted
+++ resolved
@@ -69,27 +69,14 @@
  *  reactor in form input_name.port_name.
  * @param value The value to insert into the self struct.
  */
-<<<<<<< HEAD
 #if SCHEDULER == SCHED_STATIC
 #define lf_set(out, val) \
-do { \
-    out->value = val; \
-    lf_set_present(out); \
-    out->token = (lf_token_t *)(uintptr_t)val; /* The long-term solution is to generate an event type for each connection buffer of primitive type. */ \
-} while(0)
+  do { \
+      out->value = val; \
+      lf_set_present(out); \
+      out->token = (lf_token_t *)(uintptr_t)val; /* The long-term solution is to generate an event type for each connection buffer of primitive type. */ \
+  } while(0)
 #else
-#define lf_set(out, val) \
-do { \
-    out->value = val; \
-    lf_set_present(out); \
-    if (((token_template_t*)out)->token != NULL) { \
-        /* The cast "*((void**) &out->value)" is a hack to make the code */ \
-        /* compile with non-token types where value is not a pointer. */ \
-        lf_token_t* token = _lf_initialize_token_with_value((token_template_t*)out, *((void**) &out->value), 1); \
-    } \
-} while(0)
-#endif
-=======
 #define lf_set(out, val)                                                                                               \
   do {                                                                                                                 \
     out->value = val;                                                                                                  \
@@ -101,7 +88,7 @@
       out->token = token;                                                                                              \
     }                                                                                                                  \
   } while (0)
->>>>>>> 3d7715c3
+#endif
 
 /**
  * @brief Set the specified output (or input of a contained reactor)
