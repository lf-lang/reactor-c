/* Platform API support for the C target of Lingua Franca. */

/*************
Copyright (c) 2021, The University of California at Berkeley.

Redistribution and use in source and binary forms, with or without modification,
are permitted provided that the following conditions are met:

1. Redistributions of source code must retain the above copyright notice,
   this list of conditions and the following disclaimer.

2. Redistributions in binary form must reproduce the above copyright notice,
   this list of conditions and the following disclaimer in the documentation
   and/or other materials provided with the distribution.

THIS SOFTWARE IS PROVIDED BY THE COPYRIGHT HOLDERS AND CONTRIBUTORS "AS IS" AND ANY
EXPRESS OR IMPLIED WARRANTIES, INCLUDING, BUT NOT LIMITED TO, THE IMPLIED WARRANTIES OF
MERCHANTABILITY AND FITNESS FOR A PARTICULAR PURPOSE ARE DISCLAIMED. IN NO EVENT SHALL
THE COPYRIGHT HOLDER OR CONTRIBUTORS BE LIABLE FOR ANY DIRECT, INDIRECT, INCIDENTAL,
SPECIAL, EXEMPLARY, OR CONSEQUENTIAL DAMAGES (INCLUDING, BUT NOT LIMITED TO,
PROCUREMENT OF SUBSTITUTE GOODS OR SERVICES; LOSS OF USE, DATA, OR PROFITS; OR BUSINESS
INTERRUPTION) HOWEVER CAUSED AND ON ANY THEORY OF LIABILITY, WHETHER IN CONTRACT,
STRICT LIABILITY, OR TORT (INCLUDING NEGLIGENCE OR OTHERWISE) ARISING IN ANY WAY OUT OF
THE USE OF THIS SOFTWARE, EVEN IF ADVISED OF THE POSSIBILITY OF SUCH DAMAGE.
***************/

/**
 * Platform API support for the C target of Lingua Franca.
 * This file detects the platform on which the C compiler is being run
 * (e.g. Windows, Linux, Mac) and conditionally includes platform-specific
 * files that define core datatypes and function signatures for Lingua Franca.
 *
 * @author{Soroush Bateni <soroush@utdallas.edu>}
 */

#ifndef PLATFORM_H
#define PLATFORM_H

#ifdef __cplusplus
extern "C" {
#endif

#include "tag.h"
#include <assert.h>
#include "lf_atomic.h"

// Forward declarations
typedef struct environment_t environment_t;

/**
 * @brief Notify of new event.
 * @param env Environment in which we are executing.
 */
int lf_notify_of_event(environment_t* env);

/**
 * @brief Enter critical section within an environment.
 * @param env Environment in which we are executing.
 */
int lf_critical_section_enter(environment_t* env);

/**
 * @brief Leave a critical section within an environment.
 * @param env Environment in which we are executing.
 */
int lf_critical_section_exit(environment_t* env);



#if defined(PLATFORM_ARDUINO)
    #include "platform/lf_arduino_support.h"
#elif defined(PLATFORM_ZEPHYR)
    #include "platform/lf_zephyr_support.h"
#elif defined(PLATFORM_NRF52)
    #include "platform/lf_nrf52_support.h"
#elif defined(PLATFORM_RP2040)
    #include "platform/lf_rp2040_support.h"
#elif defined(WIN32) || defined(_WIN32) || defined(__WIN32__) || defined(__NT__)
   // Windows platforms
   #include "lf_windows_support.h"
#elif __APPLE__
    // Apple platforms
    #include "lf_macos_support.h"
#elif __linux__
    // Linux
    #include "lf_linux_support.h"
#elif __unix__ // all unices not caught above
    // Unix
    #include "lf_POSIX_threads_support.h"
#elif defined(_POSIX_VERSION)
    // POSIX
    #include "lf_POSIX_threads_support.h"
#elif defined(__riscv) || defined(__riscv__)
    // RISC-V (see https://github.com/riscv/riscv-toolchain-conventions)
    #error "RISC-V not supported"
#else
#error "Platform not supported"
#endif

#define LF_TIMEOUT 1


// To support the single-threaded runtime, we need the following functions. They
//  are not required by the threaded runtime and is thus hidden behind a #ifdef.
#if defined (LF_SINGLE_THREADED)
    typedef void lf_mutex_t;
    /** 
     * @brief Disable interrupts with support for nested calls
     * @return 0 on success
     */
    int lf_disable_interrupts_nested();
    /**
     * @brief  Enable interrupts after potentially multiple callse to `lf_disable_interrupts_nested`
     * @return 0 on success
     */
    int lf_enable_interrupts_nested();

    /**
     * @brief Notify sleeping single-threaded context of new event
     * @return 0 on success
     */
    int _lf_single_threaded_notify_of_event();
#else 
// For platforms with threading support, the following functions
// abstract the API so that the LF runtime remains portable.

/**
 * Initializes the underlying thread scheduler.
 * 
 * @return int 0 on success, platform-specific error number otherwise.
 */
int lf_thread_scheduler_init();

/**
 * @brief Get the number of cores on the host machine.
 */
int lf_available_cores();

/**
 * Create a new thread, starting with execution of lf_thread
 * getting passed arguments. The new handle is stored in thread_id.
 *
 * @return 0 on success, platform-specific error number otherwise.
 *
 */
int lf_thread_create(lf_thread_t* thread, void *(*lf_thread) (void *), void* arguments);

/**
 * Make calling thread wait for termination of the thread.  The
 * exit status of the thread is stored in thread_return if thread_return
 * is not NULL.
 * @param thread The thread.
 * @param thread_return A pointer to where to store the exit status of the thread.
 *
 * @return 0 on success, platform-specific error number otherwise.
 */
int lf_thread_join(lf_thread_t thread, void** thread_return);

/**
 * This pins a lf_thread to a specific CPU
 * 
 * @param thread The thread 
 * @param cpu_number the CPU ID
 * @return 0 on success, platform-specific error number otherwise.
 */
int lf_thread_set_cpu(lf_thread_t thread, int cpu_number);

/**
 * Sets the priority of a thread. Priority ranges from 0 to 99 where a higher
 * number indicates higher priority.
 *
 * @param thread The thread.
 * @param priority The priority.
 * @return int 0 on success, platform-specific error otherwise
 */
int lf_thread_set_priority(lf_thread_t thread, int priority);

/**
 * Returns the thread ID of the calling thread
 * 
 */
lf_thread_t lf_thread_self();


/**
 * Initialize a mutex.
 *
 * @return 0 on success, platform-specific error number otherwise.
 */
int lf_mutex_init(lf_mutex_t* mutex);

/**
 * Lock a mutex.
 *
 * @return 0 on success, platform-specific error number otherwise.
 */
int lf_mutex_lock(lf_mutex_t* mutex);

/**
 * Unlock a mutex.
 *
 * @return 0 on success, platform-specific error number otherwise.
 */
int lf_mutex_unlock(lf_mutex_t* mutex);

/**
 * Initialize a conditional variable.
 *
 * @return 0 on success, platform-specific error number otherwise.
 */
int lf_cond_init(lf_cond_t* cond, lf_mutex_t* mutex);

/**
 * Wake up all threads waiting for condition variable cond.
 *
 * @return 0 on success, platform-specific error number otherwise.
 */
int lf_cond_broadcast(lf_cond_t* cond);

/**
 * Wake up one thread waiting for condition variable cond.
 *
 * @return 0 on success, platform-specific error number otherwise.
 */
int lf_cond_signal(lf_cond_t* cond);

/**
 * Wait for condition variable "cond" to be signaled or broadcast.
 * "mutex" is assumed to be locked before.
 *
 * @return 0 on success, platform-specific error number otherwise.
 */
int lf_cond_wait(lf_cond_t* cond);

/**
 * Block the current thread on the condition variable until the condition variable
 * pointed by "cond" is signaled or the time given by wakeup_time is reached. This should
 * not be used directly as it does not account for clock synchronization offsets.
 * Use `lf_clock_cond_timedwait` from clock.h instead.
 *
 * @return 0 on success, LF_TIMEOUT on timeout, and platform-specific error
 *  number otherwise.
 */
<<<<<<< HEAD
int lf_cond_timedwait(lf_cond_t* cond, instant_t absolute_time_ns);


/*
 * Atomically increment the variable that ptr points to by the given value, and return the original value of the variable.
 * @param ptr A pointer to a variable. The value of this variable will be replaced with the result of the operation.
 * @param value The value to be added to the variable pointed to by the ptr parameter.
 * @return The original value of the variable that ptr points to (i.e., from before the application of this operation).
 */
#if defined(PLATFORM_ZEPHYR)
#define lf_atomic_fetch_add(ptr, value) _zephyr_atomic_fetch_add((int*) ptr, value)
#elif defined(WIN32) || defined(_WIN32) || defined(__WIN32__) || defined(__NT__)
// Assume that an integer is 32 bits.
#define lf_atomic_fetch_add(ptr, value) InterlockedExchangeAdd(ptr, value)
#elif defined(__GNUC__) || defined(__clang__)
#define lf_atomic_fetch_add(ptr, value) __sync_fetch_and_add(ptr, value)
#else
#error "Compiler not supported"
#endif

/*
 * Atomically increment the variable that ptr points to by the given value, and return the new value of the variable.
 * @param ptr A pointer to a variable. The value of this variable will be replaced with the result of the operation.
 * @param value The value to be added to the variable pointed to by the ptr parameter.
 * @return The new value of the variable that ptr points to (i.e., from before the application of this operation).
 */
#if defined(PLATFORM_ZEPHYR)
#define lf_atomic_add_fetch(ptr, value) _zephyr_atomic_add_fetch((int*) ptr, value)
#elif defined(WIN32) || defined(_WIN32) || defined(__WIN32__) || defined(__NT__)
// Assume that an integer is 32 bits.
#define lf_atomic_add_fetch(ptr, value) InterlockedAdd(ptr, value)
#elif defined(__GNUC__) || defined(__clang__)
#define lf_atomic_add_fetch(ptr, value) __sync_add_and_fetch(ptr, value)
#else
#error "Compiler not supported"
#endif

/*
 * Atomically compare the variable that ptr points to against oldval. If the
 * current value is oldval, then write newval into *ptr.
 * @param ptr A pointer to a variable.
 * @param oldval The value to compare against.
 * @param newval The value to assign to *ptr if comparison is successful.
 * @return True if comparison was successful. False otherwise.
 */
#if defined(PLATFORM_ZEPHYR)
#define lf_bool_compare_and_swap(ptr, value, newval) _zephyr_bool_compare_and_swap((bool*) ptr, value, newval)
#elif defined(WIN32) || defined(_WIN32) || defined(__WIN32__) || defined(__NT__)
// Assume that a boolean is represented with a 32-bit integer.
#define lf_bool_compare_and_swap(ptr, oldval, newval) (InterlockedCompareExchange(ptr, newval, oldval) == oldval)
#elif defined(__GNUC__) || defined(__clang__)
#define lf_bool_compare_and_swap(ptr, oldval, newval) __sync_bool_compare_and_swap(ptr, oldval, newval)
#else
#error "Compiler not supported"
#endif

/*
 * Atomically compare the 32-bit value that ptr points to against oldval. If the
 * current value is oldval, then write newval into *ptr.
 * @param ptr A pointer to a variable.
 * @param oldval The value to compare against.
 * @param newval The value to assign to *ptr if comparison is successful.
 * @return The initial value of *ptr.
 */
#if defined(PLATFORM_ZEPHYR)
#define lf_val_compare_and_swap(ptr, value, newval) _zephyr_val_compare_and_swap((int*) ptr, value, newval)
#elif defined(WIN32) || defined(_WIN32) || defined(__WIN32__) || defined(__NT__)
#define lf_val_compare_and_swap(ptr, oldval, newval) InterlockedCompareExchange(ptr, newval, oldval)
#elif defined(__GNUC__) || defined(__clang__)
#define lf_val_compare_and_swap(ptr, oldval, newval) __sync_val_compare_and_swap(ptr, oldval, newval)
#else
#error "Compiler not supported"
#endif

=======
int _lf_cond_timedwait(lf_cond_t* cond, instant_t wakeup_time);
>>>>>>> 2ad20f79
#endif

/**
 * Initialize the LF clock. Must be called before using other clock-related APIs.
 */
void _lf_initialize_clock(void);

/**
 * Fetch the value of an internal (and platform-specific) physical clock.
 * Ideally, the underlying platform clock should be monotonic. However, the core
 * lib enforces monotonicity at higher level APIs (see clock.h).
 * 
 * This should not be used directly as it does not apply clock synchronization
 * offsets.
 *
 * @return 0 for success, or -1 for failure
 */
int _lf_clock_gettime(instant_t* t);

/**
 * Pause execution for a given duration.
 * 
 * @return 0 for success, or -1 for failure.
 */
int lf_sleep(interval_t sleep_duration);

/**
 * @brief Sleep until the given wakeup time. This should not be used directly as it
 * does not account for clock synchronization offsets. See clock.h.
 *
 * This assumes the lock for the given environment is held.
 *
 * @param env The environment within which to sleep.
 * @param wakeup_time The time instant at which to wake up.
 * @return int 0 if sleep completed, or -1 if it was interrupted.
 */
int _lf_interruptable_sleep_until_locked(environment_t* env, instant_t wakeup_time);

/**
 * Macros for marking function as deprecated
 */
#ifdef __GNUC__
    #define DEPRECATED(X) X __attribute__((deprecated))
#elif defined(_MSC_VER)
    #define DEPRECATED(X) __declspec(deprecated) X
#else
    #define DEPRECATED(X) X
#endif

/**
 * @deprecated version of "lf_sleep"
 */
DEPRECATED(int lf_nanosleep(interval_t sleep_duration));

#ifdef __cplusplus
}
#endif

#endif // PLATFORM_H<|MERGE_RESOLUTION|>--- conflicted
+++ resolved
@@ -241,84 +241,7 @@
  * @return 0 on success, LF_TIMEOUT on timeout, and platform-specific error
  *  number otherwise.
  */
-<<<<<<< HEAD
-int lf_cond_timedwait(lf_cond_t* cond, instant_t absolute_time_ns);
-
-
-/*
- * Atomically increment the variable that ptr points to by the given value, and return the original value of the variable.
- * @param ptr A pointer to a variable. The value of this variable will be replaced with the result of the operation.
- * @param value The value to be added to the variable pointed to by the ptr parameter.
- * @return The original value of the variable that ptr points to (i.e., from before the application of this operation).
- */
-#if defined(PLATFORM_ZEPHYR)
-#define lf_atomic_fetch_add(ptr, value) _zephyr_atomic_fetch_add((int*) ptr, value)
-#elif defined(WIN32) || defined(_WIN32) || defined(__WIN32__) || defined(__NT__)
-// Assume that an integer is 32 bits.
-#define lf_atomic_fetch_add(ptr, value) InterlockedExchangeAdd(ptr, value)
-#elif defined(__GNUC__) || defined(__clang__)
-#define lf_atomic_fetch_add(ptr, value) __sync_fetch_and_add(ptr, value)
-#else
-#error "Compiler not supported"
-#endif
-
-/*
- * Atomically increment the variable that ptr points to by the given value, and return the new value of the variable.
- * @param ptr A pointer to a variable. The value of this variable will be replaced with the result of the operation.
- * @param value The value to be added to the variable pointed to by the ptr parameter.
- * @return The new value of the variable that ptr points to (i.e., from before the application of this operation).
- */
-#if defined(PLATFORM_ZEPHYR)
-#define lf_atomic_add_fetch(ptr, value) _zephyr_atomic_add_fetch((int*) ptr, value)
-#elif defined(WIN32) || defined(_WIN32) || defined(__WIN32__) || defined(__NT__)
-// Assume that an integer is 32 bits.
-#define lf_atomic_add_fetch(ptr, value) InterlockedAdd(ptr, value)
-#elif defined(__GNUC__) || defined(__clang__)
-#define lf_atomic_add_fetch(ptr, value) __sync_add_and_fetch(ptr, value)
-#else
-#error "Compiler not supported"
-#endif
-
-/*
- * Atomically compare the variable that ptr points to against oldval. If the
- * current value is oldval, then write newval into *ptr.
- * @param ptr A pointer to a variable.
- * @param oldval The value to compare against.
- * @param newval The value to assign to *ptr if comparison is successful.
- * @return True if comparison was successful. False otherwise.
- */
-#if defined(PLATFORM_ZEPHYR)
-#define lf_bool_compare_and_swap(ptr, value, newval) _zephyr_bool_compare_and_swap((bool*) ptr, value, newval)
-#elif defined(WIN32) || defined(_WIN32) || defined(__WIN32__) || defined(__NT__)
-// Assume that a boolean is represented with a 32-bit integer.
-#define lf_bool_compare_and_swap(ptr, oldval, newval) (InterlockedCompareExchange(ptr, newval, oldval) == oldval)
-#elif defined(__GNUC__) || defined(__clang__)
-#define lf_bool_compare_and_swap(ptr, oldval, newval) __sync_bool_compare_and_swap(ptr, oldval, newval)
-#else
-#error "Compiler not supported"
-#endif
-
-/*
- * Atomically compare the 32-bit value that ptr points to against oldval. If the
- * current value is oldval, then write newval into *ptr.
- * @param ptr A pointer to a variable.
- * @param oldval The value to compare against.
- * @param newval The value to assign to *ptr if comparison is successful.
- * @return The initial value of *ptr.
- */
-#if defined(PLATFORM_ZEPHYR)
-#define lf_val_compare_and_swap(ptr, value, newval) _zephyr_val_compare_and_swap((int*) ptr, value, newval)
-#elif defined(WIN32) || defined(_WIN32) || defined(__WIN32__) || defined(__NT__)
-#define lf_val_compare_and_swap(ptr, oldval, newval) InterlockedCompareExchange(ptr, newval, oldval)
-#elif defined(__GNUC__) || defined(__clang__)
-#define lf_val_compare_and_swap(ptr, oldval, newval) __sync_val_compare_and_swap(ptr, oldval, newval)
-#else
-#error "Compiler not supported"
-#endif
-
-=======
 int _lf_cond_timedwait(lf_cond_t* cond, instant_t wakeup_time);
->>>>>>> 2ad20f79
 #endif
 
 /**
