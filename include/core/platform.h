--- conflicted
+++ resolved
@@ -36,19 +36,11 @@
 #ifndef PLATFORM_H
 #define PLATFORM_H
 
-<<<<<<< HEAD
-
-=======
->>>>>>> 83b1cef7
 #ifdef __cplusplus
 extern "C" {
 #endif
 
-<<<<<<< HEAD
 #include "tag.h"
-=======
-#include "lf_types.h"
->>>>>>> 83b1cef7
 
 #if defined(LF_THREADED) && defined(LF_UNTHREADED)
 #error LF_UNTHREADED and LF_THREADED runtime requested
