--- conflicted
+++ resolved
@@ -109,28 +109,6 @@
 #include "trace.h"
 
 /**
-<<<<<<< HEAD
- * String description of event types.
- */
-static const char* trace_event_names[] = {
-    "Reaction starts", "Reaction ends", "Reaction deadline missed", "Schedule called", "User-defined event",
-    "User-defined valued event", "Worker wait starts", "Worker wait ends", "Scheduler advancing time starts",
-    "Scheduler advancing time ends", "Federated marker",
-    // Sending messages
-    "Sending ACK", "Sending FAILED", "Sending TIMESTAMP", "Sending NET", "Sending LTC", "Sending STOP_REQ",
-    "Sending STOP_REQ_REP", "Sending STOP_GRN", "Sending FED_ID", "Sending PTAG", "Sending TAG", "Sending REJECT",
-    "Sending RESIGN", "Sending PORT_ABS", "Sending CLOSE_RQ", "Sending TAGGED_MSG", "Sending P2P_TAGGED_MSG",
-    "Sending MSG", "Sending P2P_MSG", "Sending ADR_AD", "Sending ADR_QR",
-    // Receiving messages
-    "Receiving ACK", "Receiving FAILED", "Receiving TIMESTAMP", "Receiving NET", "Receiving LTC", "Receiving STOP_REQ",
-    "Receiving STOP_REQ_REP", "Receiving STOP_GRN", "Receiving FED_ID", "Receiving PTAG", "Receiving TAG",
-    "Receiving REJECT", "Receiving RESIGN", "Receiving PORT_ABS", "Receiving CLOSE_RQ", "Receiving TAGGED_MSG",
-    "Receiving P2P_TAGGED_MSG", "Receiving MSG", "Receiving P2P_MSG", "Receiving ADR_AD", "Receiving ADR_QR",
-    "Receiving UNIDENTIFIED", "Sending STOP", "Receiving STOP"};
-
-/**
-=======
->>>>>>> b64a805c
  * @brief A trace record that gets written in binary to the trace file in the default implementation.
  */
 typedef struct trace_record_t {
