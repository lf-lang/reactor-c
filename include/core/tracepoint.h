/**
 * @file
 * @author Edward A. Lee
 * @author Peter Donovan
 * @copyright (c) 2020-2024, The University of California at Berkeley.
 * License: <a href="https://github.com/lf-lang/reactor-c/blob/main/LICENSE.md">BSD 2-clause</a>
 * @brief Definitions of tracepoint functions for use with the C code generator and any other
 * code generator that uses the C infrastructure (such as the Python code generator).
 *
 * See: https://www.lf-lang.org/docs/handbook/tracing?target=c
 *
 * The trace file is named trace.lft and is a binary file with the following format:
 *
 * Header:
 * * instant_t: The start time. This is both the starting physical time and the starting logical time.
 * * int: Size N of the table mapping pointers to descriptions.
 * This is followed by N records each of which has:
 * * A pointer value (the key).
 * * A null-terminated string (the description).
 *
 * Traces:
 * A sequence of traces, each of which begins with an int giving the length of the trace
 * followed by binary representations of the trace_record struct written using fwrite().
 */

#ifdef RTI_TRACE
#define LF_TRACE
#endif

#ifndef TRACEPOINT_H
#define TRACEPOINT_H

#include "lf_types.h"
#include <stdio.h>

#ifdef FEDERATED
#include "net_common.h"
#endif // FEDERATED

<<<<<<< HEAD
/**
 * Trace event types. If you update this, be sure to update the
 * string representation below. Also, create a tracepoint function
 * for each event type.
 */
typedef enum {
  reaction_starts,
  reaction_ends,
  reaction_deadline_missed,
  schedule_called,
  user_event,
  user_value,
  worker_wait_starts,
  worker_wait_ends,
  scheduler_advancing_time_starts,
  scheduler_advancing_time_ends,
  federated, // Everything below this is for tracing federated interactions.
  // Sending messages
  send_ACK,
  send_FAILED,
  send_TIMESTAMP,
  send_NET,
  send_LTC,
  send_STOP_REQ,
  send_STOP_REQ_REP,
  send_STOP_GRN,
  send_FED_ID,
  send_PTAG,
  send_TAG,
  send_REJECT,
  send_RESIGN,
  send_PORT_ABS,
  send_CLOSE_RQ,
  send_TAGGED_MSG,
  send_P2P_TAGGED_MSG,
  send_MSG,
  send_P2P_MSG,
  send_ADR_AD,
  send_ADR_QR,
  send_DNET,
  // Receiving messages
  receive_ACK,
  receive_FAILED,
  receive_TIMESTAMP,
  receive_NET,
  receive_LTC,
  receive_STOP_REQ,
  receive_STOP_REQ_REP,
  receive_STOP_GRN,
  receive_FED_ID,
  receive_PTAG,
  receive_TAG,
  receive_REJECT,
  receive_RESIGN,
  receive_PORT_ABS,
  receive_CLOSE_RQ,
  receive_TAGGED_MSG,
  receive_P2P_TAGGED_MSG,
  receive_MSG,
  receive_P2P_MSG,
  receive_ADR_AD,
  receive_ADR_QR,
  receive_DNET,
  receive_UNIDENTIFIED,
  NUM_EVENT_TYPES
} trace_event_t;
=======
#include "trace_types.h"
>>>>>>> 587a8f94

#ifdef LF_TRACE

#include "trace.h"

/**
 * @brief A trace record that gets written in binary to the trace file in the default implementation.
 */
typedef struct trace_record_t {
  trace_event_t event_type;
  void* pointer; // pointer identifying the record, e.g. to self struct for a reactor.
  int src_id;    // The ID number of the source (e.g. worker or federate) or -1 for no ID number.
  int dst_id;    // The ID number of the destination (e.g. reaction or federate) or -1 for no ID number.
  instant_t logical_time;
  microstep_t microstep;
  instant_t physical_time;
  trigger_t* trigger;
  interval_t extra_delay;
} trace_record_t;

/**
 * @brief Pass the provided info to the tracing module.
 *
 * @param event_type The kind of tracepoint.
 * @param reactor A pointer used as an opaque ID of the source reactor, if one exists.
 * @param tag The tag associated with the tracepoint.
 * @param worker The worker thread where the tracepoint was reached.
 * @param src_id The ID of the source federate/enclave, if applicable.
 * @param dst_id The ID of the destination federate/enclave, if applicable.
 * @param physical_time The time at which the tracepoint was reached, or NULL if not applicable.
 * @param trigger The trigger, if this tracepoint signifies scheduling of an event.
 * @param extra_delay The delay passed to schedule(), if applicable.
 * @param is_interval_start Whether this is the start of a time interval being measured (this
 * argument is currently unused)
 */
void call_tracepoint(int event_type, void* reactor, tag_t tag, int worker, int src_id, int dst_id,
                     instant_t* physical_time, trigger_t* trigger, interval_t extra_delay);

/**
 * Register a trace object.
 * @param env Pointer to the environment in which the event is traced
 * @param pointer1 Pointer that identifies the object, typically to a reactor self struct.
 * @param pointer2 Further identifying pointer, typically to a trigger (action or timer) or NULL if irrelevant.
 * @param type The type of trace object.
 * @param description The human-readable description of the object.
 * @return 1 if successful, 0 if the trace object table is full.
 */
int _lf_register_trace_event(void* pointer1, void* pointer2, _lf_trace_object_t type, char* description);

/**
 * Register a user trace event. This should be called once, providing a pointer to a string
 * that describes a phenomenon being traced. Use the same pointer as the first argument to
 * tracepoint_user_event() and tracepoint_user_value().
 * @param description Pointer to a human-readable description of the event.
 * @return 1 if successful, 0 if the trace object table is full.
 */
int register_user_trace_event(void* self, char* description);

/**
 * Trace the start of a reaction execution.
 * @param env The environment in which we are executing
 * @param reaction Pointer to the reaction_t struct for the reaction.
 * @param worker The thread number of the worker thread or 0 for single-threaded execution.
 */
#define tracepoint_reaction_starts(env, reaction, worker)                                                              \
  call_tracepoint(reaction_starts, reaction->self, env->current_tag, worker, worker, reaction->number, NULL, NULL, 0)

/**
 * Trace the end of a reaction execution.
 * @param env The environment in which we are executing
 * @param reaction Pointer to the reaction_t struct for the reaction.
 * @param worker The thread number of the worker thread or 0 for single-threaded execution.
 */
#define tracepoint_reaction_ends(env, reaction, worker)                                                                \
  call_tracepoint(reaction_ends, reaction->self, env->current_tag, worker, worker, reaction->number, NULL, NULL, 0)

/**
 * Trace a call to schedule.
 * @param env The environment in which we are executing
 * @param trigger Pointer to the trigger_t struct for the trigger.
 * @param extra_delay The extra delay passed to schedule().
 */
void tracepoint_schedule(environment_t* env, trigger_t* trigger, interval_t extra_delay);

/**
 * Trace a user-defined event. Before calling this, you must call
 * register_user_trace_event() with a pointer to the same string
 * or else the event will not be recognized.
 * @param self Pointer to the self struct of the reactor from which we want
 * to trace this event. This pointer is used to get the correct environment and
 * thus the correct logical tag of the event.
 * @param description Pointer to the description string.
 */
void tracepoint_user_event(void* self, char* description);

/**
 * Trace a user-defined event with a value.
 * Before calling this, you must call
 * register_user_trace_event() with a pointer to the same string
 * or else the event will not be recognized.
 * @param self Pointer to the self struct of the reactor from which we want
 * to trace this event. This pointer is used to get the correct environment and
 * thus the correct logical tag of the event.
 * @param description Pointer to the description string.
 * @param value The value of the event. This is a long long for
 *  convenience so that time values can be passed unchanged.
 *  But int values work as well.
 */
void tracepoint_user_value(void* self, char* description, long long value);

/**
 * Trace the start of a worker waiting for something to change on the reaction queue.
 * @param trace The trace object.
 * @param worker The thread number of the worker thread or 0 for single-threaded execution.
 */
#define tracepoint_worker_wait_starts(env, worker)                                                                     \
  call_tracepoint(worker_wait_starts, NULL, env->current_tag, worker, worker, -1, NULL, NULL, 0)

/**
 * Trace the end of a worker waiting for something to change on the event or reaction queue.
 * @param trace The trace object.
 * @param worker The thread number of the worker thread or 0 for single-threaded execution.
 */
#define tracepoint_worker_wait_ends(env, worker)                                                                       \
  call_tracepoint(worker_wait_ends, NULL, env->current_tag, worker, worker, -1, NULL, NULL, 0)

/**
 * Trace the start of the scheduler waiting for logical time to advance or an event to
 * appear on the event queue.
 * @param trace The trace object.
 */
#define tracepoint_scheduler_advancing_time_starts(env)                                                                \
  call_tracepoint(scheduler_advancing_time_starts, NULL, env->current_tag, -1, -1, -1, NULL, NULL, 0);

/**
 * Trace the end of the scheduler waiting for logical time to advance or an event to
 * appear on the event queue.
 * @param trace The trace object.
 */
#define tracepoint_scheduler_advancing_time_ends(env)                                                                  \
  call_tracepoint(scheduler_advancing_time_ends, NULL, env->current_tag, -1, -1, -1, NULL, NULL, 0)

/**
 * Trace the occurrence of a deadline miss.
 * @param trace The trace object.
 * @param reaction Pointer to the reaction_t struct for the reaction.
 * @param worker The thread number of the worker thread or 0 for single-threaded execution.
 */
#define tracepoint_reaction_deadline_missed(env, reaction, worker)                                                     \
  call_tracepoint(reaction_deadline_missed, reaction->self, env->current_tag, worker, worker, reaction->number, NULL,  \
                  NULL, 0)

/**
 * @brief Check if the tracing library is compatible with the current version
 * of the runtime.
 */
void lf_tracing_check_version();

////////////////////////////////////////////////////////////
//// For federated execution

#if defined(FEDERATED) || defined(LF_ENCLAVES)

/**
 * Trace federate sending a message to the RTI.
 * @param event_type The type of event. Possible values are:
 *
 * @param fed_id The federate identifier.
 * @param tag Pointer to the tag that has been sent, or NULL.
 */
void tracepoint_federate_to_rti(trace_event_t event_type, int fed_id, tag_t* tag);

/**
 * Trace federate receiving a message from the RTI.
 * @param event_type The type of event. Possible values are:
 *
 * @param fed_id The federate identifier.
 * @param tag Pointer to the tag that has been received, or NULL.
 */
void tracepoint_federate_from_rti(trace_event_t event_type, int fed_id, tag_t* tag);

/**
 * Trace federate sending a message to another federate.
 * @param event_type The type of event. Possible values are:
 *
 * @param fed_id The federate identifier.
 * @param partner_id The partner federate identifier.
 * @param tag Pointer to the tag that has been sent, or NULL.
 */
void tracepoint_federate_to_federate(trace_event_t event_type, int fed_id, int partner_id, tag_t* tag);

/**
 * Trace federate receiving a message from another federate.
 * @param event_type The type of event. Possible values are:
 *
 * @param fed_id The federate identifier.
 * @param partner_id The partner federate identifier.
 * @param tag Pointer to the tag that has been received, or NULL.
 */
void tracepoint_federate_from_federate(trace_event_t event_type, int fed_id, int partner_id, tag_t* tag);

#else
static inline void tracepoint_federate_to_rti(trace_event_t event_type, int fed_id, tag_t* tag) {
  (void)event_type;
  (void)fed_id;
  (void)tag;
}
static inline void tracepoint_federate_from_rti(trace_event_t event_type, int fed_id, tag_t* tag) {
  (void)event_type;
  (void)fed_id;
  (void)tag;
}
static inline void tracepoint_federate_to_federate(trace_event_t event_type, int fed_id, int partner_id, tag_t* tag) {
  (void)event_type;
  (void)fed_id;
  (void)partner_id;
  (void)tag;
}
static inline void tracepoint_federate_from_federate(trace_event_t event_type, int fed_id, int partner_id, tag_t* tag) {
  (void)event_type;
  (void)fed_id;
  (void)partner_id;
  (void)tag;
}
#endif // FEDERATED

////////////////////////////////////////////////////////////
//// For RTI execution

#ifdef RTI_TRACE

/**
 * Trace RTI sending a message to a federate.
 * @param event_type The type of event. Possible values are:
 *
 * @param fed_id The fedaerate ID.
 * @param tag Pointer to the tag that has been sent, or NULL.
 */
void tracepoint_rti_to_federate(trace_event_t event_type, int fed_id, tag_t* tag);

/**
 * Trace RTI receiving a message from a federate.
 * @param event_type The type of event. Possible values are:
 *
 * @param fed_id The fedaerate ID.
 * @param tag Pointer to the tag that has been sent, or NULL.
 */
void tracepoint_rti_from_federate(trace_event_t event_type, int fed_id, tag_t* tag);

#else
static inline void tracepoint_rti_to_federate(trace_event_t event_type, int fed_id, tag_t* tag) {
  (void)event_type;
  (void)fed_id;
  (void)tag;
}
static inline void tracepoint_rti_from_federate(trace_event_t event_type, int fed_id, tag_t* tag) {
  (void)event_type;
  (void)fed_id;
  (void)tag;
}
#endif // RTI_TRACE

#else
typedef struct trace_t trace_t;
static inline int register_user_trace_event(void* self, char* description) {
  (void)self;
  (void)description;
  return 0;
}
static inline void tracepoint_schedule(environment_t* env, trigger_t* trigger, interval_t extra_delay) {
  (void)env;
  (void)trigger;
  (void)extra_delay;
}
static inline void tracepoint_user_event(void* self, char* description) {
  (void)self;
  (void)description;
}
static inline void tracepoint_user_value(void* self, char* description, long long value) {
  (void)self;
  (void)description;
  (void)value;
}
static inline void tracepoint_rti_to_federate(trace_event_t event_type, int fed_id, tag_t* tag) {
  (void)event_type;
  (void)fed_id;
  (void)tag;
}
static inline void tracepoint_rti_from_federate(trace_event_t event_type, int fed_id, tag_t* tag) {
  (void)event_type;
  (void)fed_id;
  (void)tag;
}
static inline void tracepoint_federate_to_rti(trace_event_t event_type, int fed_id, tag_t* tag) {
  (void)event_type;
  (void)fed_id;
  (void)tag;
}
static inline void tracepoint_federate_from_rti(trace_event_t event_type, int fed_id, tag_t* tag) {
  (void)event_type;
  (void)fed_id;
  (void)tag;
}
static inline void tracepoint_federate_to_federate(trace_event_t event_type, int fed_id, int partner_id, tag_t* tag) {
  (void)event_type;
  (void)fed_id;
  (void)partner_id;
  (void)tag;
}
static inline void tracepoint_federate_from_federate(trace_event_t event_type, int fed_id, int partner_id, tag_t* tag) {
  (void)event_type;
  (void)fed_id;
  (void)partner_id;
  (void)tag;
}
static inline void lf_tracing_global_init(char* process_name, char* process_names, int process_id,
                                          int max_num_local_threads) {
  (void)process_name;
  (void)process_names;
  (void)process_id;
  (void)max_num_local_threads;
}
static inline void lf_tracing_global_shutdown() {}
static inline void lf_tracing_set_start_time(int64_t start_time) { (void)start_time; }

#define tracepoint_reaction_starts(env, reaction, worker)                                                              \
  while (0) {                                                                                                          \
    (void)env;                                                                                                         \
    (void)reaction;                                                                                                    \
    (void)worker;                                                                                                      \
  }
#define tracepoint_reaction_ends(env, reaction, worker)                                                                \
  while (0) {                                                                                                          \
    (void)env;                                                                                                         \
    (void)reaction;                                                                                                    \
    (void)worker;                                                                                                      \
  }
#define tracepoint_worker_wait_starts(env, worker)                                                                     \
  while (0) {                                                                                                          \
    (void)env;                                                                                                         \
    (void)worker;                                                                                                      \
  }
#define tracepoint_worker_wait_ends(env, worker)                                                                       \
  while (0) {                                                                                                          \
    (void)env;                                                                                                         \
    (void)worker;                                                                                                      \
  }
#define tracepoint_scheduler_advancing_time_starts(env)                                                                \
  while (0) {                                                                                                          \
    (void)env;                                                                                                         \
  }
#define tracepoint_scheduler_advancing_time_ends(env)                                                                  \
  while (0) {                                                                                                          \
    (void)env;                                                                                                         \
  }
#define tracepoint_reaction_deadline_missed(env, reaction, worker)                                                     \
  while (0) {                                                                                                          \
    (void)env;                                                                                                         \
    (void)reaction;                                                                                                    \
    (void)worker;                                                                                                      \
  }

#endif // LF_TRACE
#endif // TRACEPOINT_H<|MERGE_RESOLUTION|>--- conflicted
+++ resolved
@@ -37,76 +37,7 @@
 #include "net_common.h"
 #endif // FEDERATED
 
-<<<<<<< HEAD
-/**
- * Trace event types. If you update this, be sure to update the
- * string representation below. Also, create a tracepoint function
- * for each event type.
- */
-typedef enum {
-  reaction_starts,
-  reaction_ends,
-  reaction_deadline_missed,
-  schedule_called,
-  user_event,
-  user_value,
-  worker_wait_starts,
-  worker_wait_ends,
-  scheduler_advancing_time_starts,
-  scheduler_advancing_time_ends,
-  federated, // Everything below this is for tracing federated interactions.
-  // Sending messages
-  send_ACK,
-  send_FAILED,
-  send_TIMESTAMP,
-  send_NET,
-  send_LTC,
-  send_STOP_REQ,
-  send_STOP_REQ_REP,
-  send_STOP_GRN,
-  send_FED_ID,
-  send_PTAG,
-  send_TAG,
-  send_REJECT,
-  send_RESIGN,
-  send_PORT_ABS,
-  send_CLOSE_RQ,
-  send_TAGGED_MSG,
-  send_P2P_TAGGED_MSG,
-  send_MSG,
-  send_P2P_MSG,
-  send_ADR_AD,
-  send_ADR_QR,
-  send_DNET,
-  // Receiving messages
-  receive_ACK,
-  receive_FAILED,
-  receive_TIMESTAMP,
-  receive_NET,
-  receive_LTC,
-  receive_STOP_REQ,
-  receive_STOP_REQ_REP,
-  receive_STOP_GRN,
-  receive_FED_ID,
-  receive_PTAG,
-  receive_TAG,
-  receive_REJECT,
-  receive_RESIGN,
-  receive_PORT_ABS,
-  receive_CLOSE_RQ,
-  receive_TAGGED_MSG,
-  receive_P2P_TAGGED_MSG,
-  receive_MSG,
-  receive_P2P_MSG,
-  receive_ADR_AD,
-  receive_ADR_QR,
-  receive_DNET,
-  receive_UNIDENTIFIED,
-  NUM_EVENT_TYPES
-} trace_event_t;
-=======
 #include "trace_types.h"
->>>>>>> 587a8f94
 
 #ifdef LF_TRACE
 
