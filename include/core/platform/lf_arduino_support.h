/* Arduino Platform API support for the C target of Lingua Franca. */

/*************
Copyright (c) 2022, The University of California at Berkeley.

Redistribution and use in source and binary forms, with or without modification,
are permitted provided that the following conditions are met:

1. Redistributions of source code must retain the above copyright notice,
   this list of conditions and the following disclaimer.

2. Redistributions in binary form must reproduce the above copyright notice,
   this list of conditions and the following disclaimer in the documentation
   and/or other materials provided with the distribution.

THIS SOFTWARE IS PROVIDED BY THE COPYRIGHT HOLDERS AND CONTRIBUTORS "AS IS" AND ANY
EXPRESS OR IMPLIED WARRANTIES, INCLUDING, BUT NOT LIMITED TO, THE IMPLIED WARRANTIES OF
MERCHANTABILITY AND FITNESS FOR A PARTICULAR PURPOSE ARE DISCLAIMED. IN NO EVENT SHALL
THE COPYRIGHT HOLDER OR CONTRIBUTORS BE LIABLE FOR ANY DIRECT, INDIRECT, INCIDENTAL,
SPECIAL, EXEMPLARY, OR CONSEQUENTIAL DAMAGES (INCLUDING, BUT NOT LIMITED TO,
PROCUREMENT OF SUBSTITUTE GOODS OR SERVICES; LOSS OF USE, DATA, OR PROFITS; OR BUSINESS
INTERRUPTION) HOWEVER CAUSED AND ON ANY THEORY OF LIABILITY, WHETHER IN CONTRACT,
STRICT LIABILITY, OR TORT (INCLUDING NEGLIGENCE OR OTHERWISE) ARISING IN ANY WAY OUT OF
THE USE OF THIS SOFTWARE, EVEN IF ADVISED OF THE POSSIBILITY OF SUCH DAMAGE.
***************/

/* Arduino Platform API support for the C target of Lingua Franca.
 *  
 *  @author{Anirudh Rengarajan <arengarajan@berkeley.edu>}
 */

#ifndef LF_ARDUINO_SUPPORT_H
#define LF_ARDUINO_SUPPORT_H

#include <stdint.h> // For fixed-width integral types
#include <time.h>   // For CLOCK_MONOTONIC
#include <stdbool.h>

#define AVR 0
#define megaAVR 1
#define SAMD 2
#define SAM 3
#define MBED 4

#ifndef BOARD
#if defined(ARDUINO_AVR_ADK)
    #define BOARD AVR
#elif defined(ARDUINO_AVR_BT)    // Bluetooth
    #define BOARD AVR
#elif defined(ARDUINO_AVR_DUEMILANOVE)
    #define BOARD AVR
#elif defined(ARDUINO_AVR_ESPLORA)
    #define BOARD AVR
#elif defined(ARDUINO_AVR_ETHERNET)
    #define BOARD AVR
#elif defined(ARDUINO_AVR_FIO)      
    #define BOARD AVR
#elif defined(ARDUINO_AVR_GEMMA)
    #define BOARD AVR
#elif defined(ARDUINO_AVR_LEONARDO)
    #define BOARD AVR
#elif defined(ARDUINO_AVR_LILYPAD)
    #define BOARD AVR
#elif defined(ARDUINO_AVR_LILYPAD_USB)
    #define BOARD AVR
#elif defined(ARDUINO_AVR_MEGA)
    #define BOARD AVR
#elif defined(ARDUINO_AVR_MEGA2560)
    #define BOARD AVR
#elif defined(ARDUINO_AVR_MICRO)
    #define BOARD AVR
#elif defined(ARDUINO_AVR_MINI)
    #define BOARD AVR
#elif defined(ARDUINO_AVR_NANO)
    #define BOARD AVR
#elif defined(ARDUINO_AVR_NG)
    #define BOARD AVR
#elif defined(ARDUINO_AVR_PRO)
    #define BOARD AVR
#elif defined(ARDUINO_AVR_ROBOT_CONTROL)
    #define BOARD AVR
#elif defined(ARDUINO_AVR_ROBOT_MOTOR)
    #define BOARD AVR
#elif defined(ARDUINO_AVR_UNO) || defined(__AVR_ATmega4809__)
    #define BOARD AVR
#elif defined(ARDUINO_AVR_YUN)
    #define BOARD AVR

// These boards must be installed separately:
#elif defined(ARDUINO_SAM_DUE)
    #define BOARD SAM
#elif defined(ARDUINO_SAMD_ZERO)
    #define BOARD SAMD
#elif defined(ARDUINO_ARC32_TOOLS)
    #define BOARD SAM
#elif defined(ARDUINO_ARDUINO_NANO33BLE)
    #define BOARD MBED
#endif
#endif

#define __STDC_FORMAT_MACROS
#include <inttypes.h>

#ifndef _SYS__TIMESPEC_H_
#define	_SYS__TIMESPEC_H_

struct timespec {
	long long	tv_sec;		/* seconds */
	long	tv_nsec;	/* and nanoseconds */
};

#endif

#ifdef LF_THREADED
#warning "Threaded support on Arduino is still experimental"

<<<<<<< HEAD
typedef void* _lf_mutex_t;
typedef void* _lf_cond_t;
typedef void* _lf_thread_t;

extern _lf_mutex_t mutex;
extern _lf_cond_t event_q_changed;
=======
typedef void* lf_mutex_t;
typedef void* lf_cond_t;
typedef void* lf_thread_t;

extern lf_mutex_t mutex;
extern lf_cond_t event_q_changed;
>>>>>>> 7b8b74a5

#endif // LF_THREADED

#define PRINTF_TIME "%" PRIu32
#define PRINTF_MICROSTEP "%" PRIu32
#define PRINTF_TAG "(" PRINTF_TIME ", " PRINTF_MICROSTEP ")"
#define _LF_TIMEOUT 1

#define LLONG_MAX __LONG_LONG_MAX__
#define LLONG_MIN (-LLONG_MAX - 1LL)
#define ULLONG_MAX (LLONG_MAX * 2ULL + 1ULL)

// Arduinos are embedded platforms with no tty
#define NO_TTY

/**
 * Time instant. Both physical and logical times are represented
 * using this typedef.
 */
typedef int64_t _instant_t;

/**
 * Interval of time.
 */
typedef int64_t _interval_t;

/**
 * Microstep instant.
 */
typedef uint32_t _microstep_t;

#endif // LF_ARDUINO_SUPPORT_H
<|MERGE_RESOLUTION|>--- conflicted
+++ resolved
@@ -1,163 +1,154 @@
-/* Arduino Platform API support for the C target of Lingua Franca. */
-
-/*************
-Copyright (c) 2022, The University of California at Berkeley.
-
-Redistribution and use in source and binary forms, with or without modification,
-are permitted provided that the following conditions are met:
-
-1. Redistributions of source code must retain the above copyright notice,
-   this list of conditions and the following disclaimer.
-
-2. Redistributions in binary form must reproduce the above copyright notice,
-   this list of conditions and the following disclaimer in the documentation
-   and/or other materials provided with the distribution.
-
-THIS SOFTWARE IS PROVIDED BY THE COPYRIGHT HOLDERS AND CONTRIBUTORS "AS IS" AND ANY
-EXPRESS OR IMPLIED WARRANTIES, INCLUDING, BUT NOT LIMITED TO, THE IMPLIED WARRANTIES OF
-MERCHANTABILITY AND FITNESS FOR A PARTICULAR PURPOSE ARE DISCLAIMED. IN NO EVENT SHALL
-THE COPYRIGHT HOLDER OR CONTRIBUTORS BE LIABLE FOR ANY DIRECT, INDIRECT, INCIDENTAL,
-SPECIAL, EXEMPLARY, OR CONSEQUENTIAL DAMAGES (INCLUDING, BUT NOT LIMITED TO,
-PROCUREMENT OF SUBSTITUTE GOODS OR SERVICES; LOSS OF USE, DATA, OR PROFITS; OR BUSINESS
-INTERRUPTION) HOWEVER CAUSED AND ON ANY THEORY OF LIABILITY, WHETHER IN CONTRACT,
-STRICT LIABILITY, OR TORT (INCLUDING NEGLIGENCE OR OTHERWISE) ARISING IN ANY WAY OUT OF
-THE USE OF THIS SOFTWARE, EVEN IF ADVISED OF THE POSSIBILITY OF SUCH DAMAGE.
-***************/
-
-/* Arduino Platform API support for the C target of Lingua Franca.
- *  
- *  @author{Anirudh Rengarajan <arengarajan@berkeley.edu>}
- */
-
-#ifndef LF_ARDUINO_SUPPORT_H
-#define LF_ARDUINO_SUPPORT_H
-
-#include <stdint.h> // For fixed-width integral types
-#include <time.h>   // For CLOCK_MONOTONIC
-#include <stdbool.h>
-
-#define AVR 0
-#define megaAVR 1
-#define SAMD 2
-#define SAM 3
-#define MBED 4
-
-#ifndef BOARD
-#if defined(ARDUINO_AVR_ADK)
-    #define BOARD AVR
-#elif defined(ARDUINO_AVR_BT)    // Bluetooth
-    #define BOARD AVR
-#elif defined(ARDUINO_AVR_DUEMILANOVE)
-    #define BOARD AVR
-#elif defined(ARDUINO_AVR_ESPLORA)
-    #define BOARD AVR
-#elif defined(ARDUINO_AVR_ETHERNET)
-    #define BOARD AVR
-#elif defined(ARDUINO_AVR_FIO)      
-    #define BOARD AVR
-#elif defined(ARDUINO_AVR_GEMMA)
-    #define BOARD AVR
-#elif defined(ARDUINO_AVR_LEONARDO)
-    #define BOARD AVR
-#elif defined(ARDUINO_AVR_LILYPAD)
-    #define BOARD AVR
-#elif defined(ARDUINO_AVR_LILYPAD_USB)
-    #define BOARD AVR
-#elif defined(ARDUINO_AVR_MEGA)
-    #define BOARD AVR
-#elif defined(ARDUINO_AVR_MEGA2560)
-    #define BOARD AVR
-#elif defined(ARDUINO_AVR_MICRO)
-    #define BOARD AVR
-#elif defined(ARDUINO_AVR_MINI)
-    #define BOARD AVR
-#elif defined(ARDUINO_AVR_NANO)
-    #define BOARD AVR
-#elif defined(ARDUINO_AVR_NG)
-    #define BOARD AVR
-#elif defined(ARDUINO_AVR_PRO)
-    #define BOARD AVR
-#elif defined(ARDUINO_AVR_ROBOT_CONTROL)
-    #define BOARD AVR
-#elif defined(ARDUINO_AVR_ROBOT_MOTOR)
-    #define BOARD AVR
-#elif defined(ARDUINO_AVR_UNO) || defined(__AVR_ATmega4809__)
-    #define BOARD AVR
-#elif defined(ARDUINO_AVR_YUN)
-    #define BOARD AVR
-
-// These boards must be installed separately:
-#elif defined(ARDUINO_SAM_DUE)
-    #define BOARD SAM
-#elif defined(ARDUINO_SAMD_ZERO)
-    #define BOARD SAMD
-#elif defined(ARDUINO_ARC32_TOOLS)
-    #define BOARD SAM
-#elif defined(ARDUINO_ARDUINO_NANO33BLE)
-    #define BOARD MBED
-#endif
-#endif
-
-#define __STDC_FORMAT_MACROS
-#include <inttypes.h>
-
-#ifndef _SYS__TIMESPEC_H_
-#define	_SYS__TIMESPEC_H_
-
-struct timespec {
-	long long	tv_sec;		/* seconds */
-	long	tv_nsec;	/* and nanoseconds */
-};
-
-#endif
-
-#ifdef LF_THREADED
-#warning "Threaded support on Arduino is still experimental"
-
-<<<<<<< HEAD
-typedef void* _lf_mutex_t;
-typedef void* _lf_cond_t;
-typedef void* _lf_thread_t;
-
-extern _lf_mutex_t mutex;
-extern _lf_cond_t event_q_changed;
-=======
-typedef void* lf_mutex_t;
-typedef void* lf_cond_t;
-typedef void* lf_thread_t;
-
-extern lf_mutex_t mutex;
-extern lf_cond_t event_q_changed;
->>>>>>> 7b8b74a5
-
-#endif // LF_THREADED
-
-#define PRINTF_TIME "%" PRIu32
-#define PRINTF_MICROSTEP "%" PRIu32
-#define PRINTF_TAG "(" PRINTF_TIME ", " PRINTF_MICROSTEP ")"
-#define _LF_TIMEOUT 1
-
-#define LLONG_MAX __LONG_LONG_MAX__
-#define LLONG_MIN (-LLONG_MAX - 1LL)
-#define ULLONG_MAX (LLONG_MAX * 2ULL + 1ULL)
-
-// Arduinos are embedded platforms with no tty
-#define NO_TTY
-
-/**
- * Time instant. Both physical and logical times are represented
- * using this typedef.
- */
-typedef int64_t _instant_t;
-
-/**
- * Interval of time.
- */
-typedef int64_t _interval_t;
-
-/**
- * Microstep instant.
- */
-typedef uint32_t _microstep_t;
-
-#endif // LF_ARDUINO_SUPPORT_H
+/* Arduino Platform API support for the C target of Lingua Franca. */
+
+/*************
+Copyright (c) 2022, The University of California at Berkeley.
+
+Redistribution and use in source and binary forms, with or without modification,
+are permitted provided that the following conditions are met:
+
+1. Redistributions of source code must retain the above copyright notice,
+   this list of conditions and the following disclaimer.
+
+2. Redistributions in binary form must reproduce the above copyright notice,
+   this list of conditions and the following disclaimer in the documentation
+   and/or other materials provided with the distribution.
+
+THIS SOFTWARE IS PROVIDED BY THE COPYRIGHT HOLDERS AND CONTRIBUTORS "AS IS" AND ANY
+EXPRESS OR IMPLIED WARRANTIES, INCLUDING, BUT NOT LIMITED TO, THE IMPLIED WARRANTIES OF
+MERCHANTABILITY AND FITNESS FOR A PARTICULAR PURPOSE ARE DISCLAIMED. IN NO EVENT SHALL
+THE COPYRIGHT HOLDER OR CONTRIBUTORS BE LIABLE FOR ANY DIRECT, INDIRECT, INCIDENTAL,
+SPECIAL, EXEMPLARY, OR CONSEQUENTIAL DAMAGES (INCLUDING, BUT NOT LIMITED TO,
+PROCUREMENT OF SUBSTITUTE GOODS OR SERVICES; LOSS OF USE, DATA, OR PROFITS; OR BUSINESS
+INTERRUPTION) HOWEVER CAUSED AND ON ANY THEORY OF LIABILITY, WHETHER IN CONTRACT,
+STRICT LIABILITY, OR TORT (INCLUDING NEGLIGENCE OR OTHERWISE) ARISING IN ANY WAY OUT OF
+THE USE OF THIS SOFTWARE, EVEN IF ADVISED OF THE POSSIBILITY OF SUCH DAMAGE.
+***************/
+
+/* Arduino Platform API support for the C target of Lingua Franca.
+ *  
+ *  @author{Anirudh Rengarajan <arengarajan@berkeley.edu>}
+ */
+
+#ifndef LF_ARDUINO_SUPPORT_H
+#define LF_ARDUINO_SUPPORT_H
+
+#include <stdint.h> // For fixed-width integral types
+#include <time.h>   // For CLOCK_MONOTONIC
+#include <stdbool.h>
+
+#define AVR 0
+#define megaAVR 1
+#define SAMD 2
+#define SAM 3
+#define MBED 4
+
+#ifndef BOARD
+#if defined(ARDUINO_AVR_ADK)
+    #define BOARD AVR
+#elif defined(ARDUINO_AVR_BT)    // Bluetooth
+    #define BOARD AVR
+#elif defined(ARDUINO_AVR_DUEMILANOVE)
+    #define BOARD AVR
+#elif defined(ARDUINO_AVR_ESPLORA)
+    #define BOARD AVR
+#elif defined(ARDUINO_AVR_ETHERNET)
+    #define BOARD AVR
+#elif defined(ARDUINO_AVR_FIO)      
+    #define BOARD AVR
+#elif defined(ARDUINO_AVR_GEMMA)
+    #define BOARD AVR
+#elif defined(ARDUINO_AVR_LEONARDO)
+    #define BOARD AVR
+#elif defined(ARDUINO_AVR_LILYPAD)
+    #define BOARD AVR
+#elif defined(ARDUINO_AVR_LILYPAD_USB)
+    #define BOARD AVR
+#elif defined(ARDUINO_AVR_MEGA)
+    #define BOARD AVR
+#elif defined(ARDUINO_AVR_MEGA2560)
+    #define BOARD AVR
+#elif defined(ARDUINO_AVR_MICRO)
+    #define BOARD AVR
+#elif defined(ARDUINO_AVR_MINI)
+    #define BOARD AVR
+#elif defined(ARDUINO_AVR_NANO)
+    #define BOARD AVR
+#elif defined(ARDUINO_AVR_NG)
+    #define BOARD AVR
+#elif defined(ARDUINO_AVR_PRO)
+    #define BOARD AVR
+#elif defined(ARDUINO_AVR_ROBOT_CONTROL)
+    #define BOARD AVR
+#elif defined(ARDUINO_AVR_ROBOT_MOTOR)
+    #define BOARD AVR
+#elif defined(ARDUINO_AVR_UNO) || defined(__AVR_ATmega4809__)
+    #define BOARD AVR
+#elif defined(ARDUINO_AVR_YUN)
+    #define BOARD AVR
+
+// These boards must be installed separately:
+#elif defined(ARDUINO_SAM_DUE)
+    #define BOARD SAM
+#elif defined(ARDUINO_SAMD_ZERO)
+    #define BOARD SAMD
+#elif defined(ARDUINO_ARC32_TOOLS)
+    #define BOARD SAM
+#elif defined(ARDUINO_ARDUINO_NANO33BLE)
+    #define BOARD MBED
+#endif
+#endif
+
+#define __STDC_FORMAT_MACROS
+#include <inttypes.h>
+
+#ifndef _SYS__TIMESPEC_H_
+#define	_SYS__TIMESPEC_H_
+
+struct timespec {
+	long long	tv_sec;		/* seconds */
+	long	tv_nsec;	/* and nanoseconds */
+};
+
+#endif
+
+#ifdef LF_THREADED
+#warning "Threaded support on Arduino is still experimental"
+
+typedef void* lf_mutex_t;
+typedef void* lf_cond_t;
+typedef void* lf_thread_t;
+
+extern lf_mutex_t mutex;
+extern lf_cond_t event_q_changed;
+
+#endif // LF_THREADED
+
+#define PRINTF_TIME "%" PRIu32
+#define PRINTF_MICROSTEP "%" PRIu32
+#define PRINTF_TAG "(" PRINTF_TIME ", " PRINTF_MICROSTEP ")"
+#define _LF_TIMEOUT 1
+
+#define LLONG_MAX __LONG_LONG_MAX__
+#define LLONG_MIN (-LLONG_MAX - 1LL)
+#define ULLONG_MAX (LLONG_MAX * 2ULL + 1ULL)
+
+// Arduinos are embedded platforms with no tty
+#define NO_TTY
+
+/**
+ * Time instant. Both physical and logical times are represented
+ * using this typedef.
+ */
+typedef int64_t _instant_t;
+
+/**
+ * Interval of time.
+ */
+typedef int64_t _interval_t;
+
+/**
+ * Microstep instant.
+ */
+typedef uint32_t _microstep_t;
+
+#endif // LF_ARDUINO_SUPPORT_H