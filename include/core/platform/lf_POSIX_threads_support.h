/* POSIX API support for the C target of Lingua Franca. */

/*************
Copyright (c) 2021, The University of California at Berkeley.

Redistribution and use in source and binary forms, with or without modification,
are permitted provided that the following conditions are met:

1. Redistributions of source code must retain the above copyright notice,
   this list of conditions and the following disclaimer.

2. Redistributions in binary form must reproduce the above copyright notice,
   this list of conditions and the following disclaimer in the documentation
   and/or other materials provided with the distribution.

THIS SOFTWARE IS PROVIDED BY THE COPYRIGHT HOLDERS AND CONTRIBUTORS "AS IS" AND ANY
EXPRESS OR IMPLIED WARRANTIES, INCLUDING, BUT NOT LIMITED TO, THE IMPLIED WARRANTIES OF
MERCHANTABILITY AND FITNESS FOR A PARTICULAR PURPOSE ARE DISCLAIMED. IN NO EVENT SHALL
THE COPYRIGHT HOLDER OR CONTRIBUTORS BE LIABLE FOR ANY DIRECT, INDIRECT, INCIDENTAL,
SPECIAL, EXEMPLARY, OR CONSEQUENTIAL DAMAGES (INCLUDING, BUT NOT LIMITED TO,
PROCUREMENT OF SUBSTITUTE GOODS OR SERVICES; LOSS OF USE, DATA, OR PROFITS; OR BUSINESS
INTERRUPTION) HOWEVER CAUSED AND ON ANY THEORY OF LIABILITY, WHETHER IN CONTRACT,
STRICT LIABILITY, OR TORT (INCLUDING NEGLIGENCE OR OTHERWISE) ARISING IN ANY WAY OUT OF
THE USE OF THIS SOFTWARE, EVEN IF ADVISED OF THE POSSIBILITY OF SUCH DAMAGE.
***************/

/**
 * POSIX API support for the C target of Lingua Franca.
 *
 * @author{Soroush Bateni <soroush@utdallas.edu>}
 *
 * All functions return 0 on success.
 */

#ifndef LF_POSIX_THREADS_SUPPORT_H
#define LF_POSIX_THREADS_SUPPORT_H

#include <pthread.h>
#include <errno.h>
#include <stdint.h> // For fixed-width integral types

typedef pthread_mutex_t lf_mutex_t;
typedef struct {
    lf_mutex_t* mutex;
    pthread_cond_t condition;
} lf_cond_t;
typedef pthread_t lf_thread_t;

#define _LF_TIMEOUT ETIMEDOUT

/**
 * Create a new thread, starting with execution of lf_thread getting passed
 * arguments. The new handle is stored in thread.
 *
 * @return 0 on success, error number otherwise (see pthread_create()).
 */
static int lf_thread_create(lf_thread_t* thread, void *(*lf_thread) (void *), void* arguments) {
    return pthread_create((pthread_t*)thread, NULL, lf_thread, arguments);
}

/**
 * Make calling thread wait for termination of the thread.  The
 * exit status of the thread is stored in thread_return, if thread_return
 * is not NULL.
 *
 * @return 0 on success, error number otherwise (see pthread_join()).
 */
static int lf_thread_join(lf_thread_t thread, void** thread_return) {
    return pthread_join((pthread_t)thread, thread_return);
}

/**
 * Initialize a mutex.
 *
 * @return 0 on success, error number otherwise (see pthread_mutex_init()).
 */
static int lf_mutex_init(lf_mutex_t* mutex) {
    // Set up a recursive mutex
    pthread_mutexattr_t attr;
    pthread_mutexattr_init(&attr);
    // Initialize the mutex to be recursive, meaning that it is OK
    // for the same thread to lock and unlock the mutex even if it already holds
    // the lock.
    // FIXME: This is dangerous. The docs say this: "It is advised that an
    // application should not use a PTHREAD_MUTEX_RECURSIVE mutex with
    // condition variables because the implicit unlock performed for a
    // pthread_cond_wait() or pthread_cond_timedwait() may not actually
    // release the mutex (if it had been locked multiple times).
    // If this happens, no other thread can satisfy the condition
    // of the predicate.”  This seems like a bug in the implementation of
    // pthreads. Maybe it has been fixed?
    pthread_mutexattr_settype(&attr, PTHREAD_MUTEX_RECURSIVE);
    return pthread_mutex_init((pthread_mutex_t*)mutex, &attr);
}

/**
 * Lock a mutex.
 *
 * @return 0 on success, error number otherwise (see pthread_mutex_lock()).
 */
static int lf_mutex_lock(lf_mutex_t* mutex) {
    return pthread_mutex_lock((pthread_mutex_t*)mutex);
}

/**
 * Unlock a mutex.
 *
 * @return 0 on success, error number otherwise (see pthread_mutex_unlock()).
 */
static int lf_mutex_unlock(lf_mutex_t* mutex) {
    return pthread_mutex_unlock((pthread_mutex_t*)mutex);
}

/**
 * Initialize a conditional variable.
 *
 * @return 0 on success, error number otherwise (see pthread_cond_init()).
 */
<<<<<<< HEAD
static int lf_cond_init(_lf_cond_t* cond, _lf_mutex_t* mutex) {
=======
static int lf_cond_init(lf_cond_t* cond, lf_mutex_t* mutex) {
    cond->mutex = mutex;
>>>>>>> 7b8b74a5
    pthread_condattr_t cond_attr;
    pthread_condattr_init(&cond_attr);
    // Limit the scope of the condition variable to this process (default)
    pthread_condattr_setpshared(&cond_attr, PTHREAD_PROCESS_PRIVATE);
    return pthread_cond_init(&cond->condition, &cond_attr);
}

/**
 * Wake up all threads waiting for condition variable cond.
 *
 * @return 0 on success, error number otherwise (see pthread_cond_broadcast()).
 */
static int lf_cond_broadcast(lf_cond_t* cond) {
    return pthread_cond_broadcast((pthread_cond_t*)&cond->condition);
}

/**
 * Wake up one thread waiting for condition variable cond.
 *
 * @return 0 on success, error number otherwise (see pthread_cond_signal()).
 */
static int lf_cond_signal(lf_cond_t* cond) {
    return pthread_cond_signal((pthread_cond_t*)&cond->condition);
}

/**
 * Wait for condition variable "cond" to be signaled or broadcast.
 * "mutex" is assumed to be locked before.
 *
 * @return 0 on success, error number otherwise (see pthread_cond_wait()).
 */
static int lf_cond_wait(lf_cond_t* cond) {
    return pthread_cond_wait((pthread_cond_t*)&cond->condition, (pthread_mutex_t*)cond->mutex);
}

/**
 * Block current thread on the condition variable until condition variable
 * pointed by "cond" is signaled or time pointed by "absolute_time_ns" in
 * nanoseconds is reached.
 *
 * @return 0 on success, LF_TIMEOUT on timeout, and platform-specific error
 *  number otherwise (see pthread_cond_timedwait).
 */
static int lf_cond_timedwait(lf_cond_t* cond, int64_t absolute_time_ns) {
    // Convert the absolute time to a timespec.
    // timespec is seconds and nanoseconds.
    struct timespec timespec_absolute_time
            = {(time_t)absolute_time_ns / 1000000000LL, (long)absolute_time_ns % 1000000000LL};
    int return_value = 0;
    return_value = pthread_cond_timedwait(
        (pthread_cond_t*)&cond->condition,
        (pthread_mutex_t*)cond->mutex,
        &timespec_absolute_time
    );
    switch (return_value) {
        case ETIMEDOUT:
            return_value = _LF_TIMEOUT;
            break;

        default:
            break;
    }
    return return_value;
}
#endif<|MERGE_RESOLUTION|>--- conflicted
+++ resolved
@@ -116,12 +116,8 @@
  *
  * @return 0 on success, error number otherwise (see pthread_cond_init()).
  */
-<<<<<<< HEAD
-static int lf_cond_init(_lf_cond_t* cond, _lf_mutex_t* mutex) {
-=======
 static int lf_cond_init(lf_cond_t* cond, lf_mutex_t* mutex) {
     cond->mutex = mutex;
->>>>>>> 7b8b74a5
     pthread_condattr_t cond_attr;
     pthread_condattr_init(&cond_attr);
     // Limit the scope of the condition variable to this process (default)
