--- conflicted
+++ resolved
@@ -154,11 +154,7 @@
  *
  * @return 0
  */
-<<<<<<< HEAD
-static int lf_cond_init(_lf_cond_t* cond, _lf_mutex_t* mutex) {
-=======
 static int lf_cond_init(lf_cond_t* cond, _lf_critical_section_t* critical_section) {
->>>>>>> 7b8b74a5
     // The following Windows API does not return a value.
     cond->critical_section = critical_section;
     InitializeConditionVariable((PCONDITION_VARIABLE)&cond->condition);
