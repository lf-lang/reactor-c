/* Linux API support for the C target of Lingua Franca. */

/*************
Copyright (c) 2021, The University of California at Berkeley.

Redistribution and use in source and binary forms, with or without modification,
are permitted provided that the following conditions are met:

1. Redistributions of source code must retain the above copyright notice,
   this list of conditions and the following disclaimer.

2. Redistributions in binary form must reproduce the above copyright notice,
   this list of conditions and the following disclaimer in the documentation
   and/or other materials provided with the distribution.

THIS SOFTWARE IS PROVIDED BY THE COPYRIGHT HOLDERS AND CONTRIBUTORS "AS IS" AND ANY
EXPRESS OR IMPLIED WARRANTIES, INCLUDING, BUT NOT LIMITED TO, THE IMPLIED WARRANTIES OF
MERCHANTABILITY AND FITNESS FOR A PARTICULAR PURPOSE ARE DISCLAIMED. IN NO EVENT SHALL
THE COPYRIGHT HOLDER OR CONTRIBUTORS BE LIABLE FOR ANY DIRECT, INDIRECT, INCIDENTAL,
SPECIAL, EXEMPLARY, OR CONSEQUENTIAL DAMAGES (INCLUDING, BUT NOT LIMITED TO,
PROCUREMENT OF SUBSTITUTE GOODS OR SERVICES; LOSS OF USE, DATA, OR PROFITS; OR BUSINESS
INTERRUPTION) HOWEVER CAUSED AND ON ANY THEORY OF LIABILITY, WHETHER IN CONTRACT,
STRICT LIABILITY, OR TORT (INCLUDING NEGLIGENCE OR OTHERWISE) ARISING IN ANY WAY OUT OF
THE USE OF THIS SOFTWARE, EVEN IF ADVISED OF THE POSSIBILITY OF SUCH DAMAGE.
***************/

/** Linux API support for the C target of Lingua Franca.
 *
 *  @author{Soroush Bateni <soroush@utdallas.edu>}
 */

#ifndef LF_LINUX_SUPPORT_H
#define LF_LINUX_SUPPORT_H

#include <stdint.h> // For fixed-width integral types
#include <time.h>   // For CLOCK_MONOTONIC
#include <unistd.h> // _POSIX_TIMERS _POSIX_CLOCK_MONOTONIC

// Use 64-bit times and 32-bit unsigned microsteps
#include "lf_tag_64_32.h"

<<<<<<< HEAD
#if defined LF_THREADED
=======
#if !defined LF_SINGLE_THREADED
    #if __STDC_VERSION__ < 201112L || defined (__STDC_NO_THREADS__)
>>>>>>> 2ad20f79
        // (Not C++11 or later) or no threads support
        #include "lf_POSIX_threads_support.h"
#endif

#if !defined(_POSIX_TIMERS) || _POSIX_TIMERS <= 0
    #error Linux platform misses clock support
#endif

#endif // LF_LINUX_SUPPORT_H<|MERGE_RESOLUTION|>--- conflicted
+++ resolved
@@ -39,14 +39,8 @@
 // Use 64-bit times and 32-bit unsigned microsteps
 #include "lf_tag_64_32.h"
 
-<<<<<<< HEAD
-#if defined LF_THREADED
-=======
 #if !defined LF_SINGLE_THREADED
-    #if __STDC_VERSION__ < 201112L || defined (__STDC_NO_THREADS__)
->>>>>>> 2ad20f79
-        // (Not C++11 or later) or no threads support
-        #include "lf_POSIX_threads_support.h"
+    #include "lf_POSIX_threads_support.h"
 #endif
 
 #if !defined(_POSIX_TIMERS) || _POSIX_TIMERS <= 0
