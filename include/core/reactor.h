--- conflicted
+++ resolved
@@ -167,12 +167,9 @@
  */
 void _lf_initialize_watchdogs(environment_t *env);
 
-<<<<<<< HEAD
-=======
 /** Terminates all watchdogs inside the environment. */
 void _lf_watchdog_terminate_all(environment_t *env);
 
->>>>>>> 18fd6ee6
 /**
  * @brief Get the array of ids of enclaves directly upstream of the specified enclave.
  * This updates the specified result pointer to point to a statically allocated array of IDs
