--- conflicted
+++ resolved
@@ -559,7 +559,6 @@
  */
 bool _lf_check_deadline(self_base_t* self, bool invoke_deadline_handler);
 
-<<<<<<< HEAD
 // FIXME: modif4watchdogs
 void _lf_watchdog_start(watchdog_t* watchdog, interval_t additional_timeout);
 
@@ -586,7 +585,5 @@
  */
 void _lf_critical_section_exit();
 
-=======
->>>>>>> 45109adb
 #endif /* REACTOR_H */
 /** @} */