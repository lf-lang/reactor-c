--- conflicted
+++ resolved
@@ -39,7 +39,6 @@
  * @note Members of this struct are added based on existing schedulers' needs.
  *  These should be expanded to accommodate new schedulers.
  */
-<<<<<<< HEAD
 typedef struct lf_scheduler_t { 
     /**
      * @brief Environment which the scheduler has access to.
@@ -53,76 +52,34 @@
      */
     size_t max_reaction_level;
 
-    /**
-     * @brief Used by the scheduler to signal the maximum number of worker
-     * threads that should be executing work at the same time.
-     *
-     * Initially, the count is set to 0. Maximum value of count should be
-     * `number_of_workers`.
-     *
-     * For example, if the scheduler releases the semaphore with a count of 4,
-     * no more than 4 worker threads should wake up to process reactions.
-     *
-     * FIXME: specific comment
-     */
-    lf_semaphore_t* semaphore;
+  /**
+   * @brief Indicate whether the program should stop
+   */
+  volatile bool should_stop;
 
-    /**
-     * @brief Indicate whether the program should stop
-     */
-    volatile bool should_stop;
+  /**
+   * @brief An array of atomic indexes.
+   *
+   * Can be used to avoid race conditions. Schedulers are allowed to to use as
+   * many indexes as they deem fit.
+   */
+  volatile int* indexes;
 
-    /**
-     * @brief Hold triggered reactions.
-     */
-    void* triggered_reactions;
+  /**
+   * @brief Hold reactions temporarily.
+   */
+  void* transfer_reactions;
 
-    /**
-     * @brief An array of mutexes.
-     *
-     * Can be used to avoid race conditions. Schedulers are allowed to
-     * initialize as many mutexes as they deem fit.
-     */
-    lf_mutex_t* array_of_mutexes;
+  /**
+   * @brief Number of workers that this scheduler is managing.
+   */
+  size_t number_of_workers;
 
-    /**
-     * @brief An array of atomic indexes.
-     *
-     * Can be used to avoid race conditions. Schedulers are allowed to to use as
-     * many indexes as they deem fit.
-     */
-    volatile int* indexes;
-
-    /**
-     * @brief Hold currently executing reactions.
-     */
-    void* executing_reactions;
-
-    /**
-     * @brief Hold reactions temporarily.
-     */
-    void* transfer_reactions;
-
-    /**
-     * @brief Number of workers that this scheduler is managing.
-     */
-    size_t number_of_workers;
-
-    /**
-     * @brief Number of workers that are idle.
-     * Adding to/subtracting from this variable must be done atomically.
-     */
-    volatile size_t number_of_idle_workers;
-
-    /**
-     * @brief The next level of reactions to execute.
-     */
-    volatile size_t next_reaction_level;
-
-    // Pointer to an optional custom data structure that each scheduler can define.
-    // The type is forward declared here and must be declared again in the scheduler source file
-    // Is not touched by `init_sched_instance` and must be initialized by each scheduler that needs it
-    custom_scheduler_data_t * custom_data;
+  /**
+   * @brief Number of workers that are idle.
+   * Adding to/subtracting from this variable must be done atomically.
+   */
+  volatile size_t number_of_idle_workers;
 
 #if SCHEDULER == SCHED_STATIC
 
@@ -163,50 +120,10 @@
     volatile uint32_t* counters;
 
 #endif
-
-=======
-typedef struct lf_scheduler_t {
-  struct environment_t* env;
-  /**
-   * @brief Maximum number of levels for reactions in the program.
-   *
-   */
-  size_t max_reaction_level;
-
-  /**
-   * @brief Indicate whether the program should stop
-   */
-  volatile bool should_stop;
-
-  /**
-   * @brief An array of atomic indexes.
-   *
-   * Can be used to avoid race conditions. Schedulers are allowed to to use as
-   * many indexes as they deem fit.
-   */
-  volatile int* indexes;
-
-  /**
-   * @brief Hold reactions temporarily.
-   */
-  void* transfer_reactions;
-
-  /**
-   * @brief Number of workers that this scheduler is managing.
-   */
-  size_t number_of_workers;
-
-  /**
-   * @brief Number of workers that are idle.
-   * Adding to/subtracting from this variable must be done atomically.
-   */
-  volatile size_t number_of_idle_workers;
-
   // Pointer to an optional custom data structure that each scheduler can define.
   // The type is forward declared here and must be declared again in the scheduler source file
   // Is not touched by `init_sched_instance` and must be initialized by each scheduler that needs it
   custom_scheduler_data_t* custom_data;
->>>>>>> f958a23a
 } lf_scheduler_t;
 
 /**
