--- conflicted
+++ resolved
@@ -1,27 +1,15 @@
 #ifndef REACTOR_THREADED_H
 #define REACTOR_THREADED_H
 #include "lf_types.h"
+
+void try_advance_level(size_t*);
+
 /**
  * Enqueue network input control reactions that determine if the trigger for a
  * given network input port is going to be present at the current logical time
  * or absent.
  * @param env The environment in which we are executing
  */
-<<<<<<< HEAD
-void enqueue_network_input_control_reactions();
-void try_advance_level(size_t*);
-
-
-void _lf_increment_global_tag_barrier_already_locked(tag_t future_tag);
-void _lf_increment_global_tag_barrier(tag_t future_tag);
-void _lf_decrement_global_tag_barrier_locked();
-int _lf_wait_on_global_tag_barrier(tag_t proposed_tag);
-void synchronize_with_other_federates();
-bool wait_until(instant_t logical_time_ns, lf_cond_t* condition);
-tag_t get_next_event_tag();
-tag_t send_next_event_tag(tag_t tag, bool wait_for_reply);
-void _lf_next_locked();
-=======
 void enqueue_network_input_control_reactions(environment_t* env);
 
 /**
@@ -65,7 +53,7 @@
 /**
  * @brief Version of _lf_increment_tag_barrier to call when the caller holds the mutex.
  * This version does not acquire the mutex belonging to env.
- * 
+ *
  * @param env Environment within which we are executing.
  * @param future_tag A desired tag for the barrier. This function will guarantee
  * that current logical time will not go past future_tag if it is in the future.
@@ -96,5 +84,4 @@
 tag_t get_next_event_tag(environment_t* env);
 tag_t send_next_event_tag(environment_t* env, tag_t tag, bool wait_for_reply);
 void _lf_next_locked(environment_t* env);
->>>>>>> 294fbb2a
 #endif // REACTOR_THREADED_H