--- conflicted
+++ resolved
@@ -201,22 +201,11 @@
 /**
  * Time between a federate's attempts to connect to the RTI.
  */
-<<<<<<< HEAD
-#define CONNECT_RETRY_INTERVAL SEC(1)
-=======
 #define CONNECT_RETRY_INTERVAL MSEC(500)
->>>>>>> a961d9ca
 
 /**
  * Bound on the number of retries to connect to the RTI.
  * A federate will retry every CONNECT_RETRY_INTERVAL seconds
-<<<<<<< HEAD
- * this many times before giving up. E.g., 600 retries every
- * 1 seconds results in retrying for about 10 minutes.
- * This allows time to start federates before the RTI.
- */
-#define CONNECT_MAX_RETRIES 600
-=======
  * this many times before giving up.
  */
 #define CONNECT_MAX_RETRIES 100
@@ -227,7 +216,6 @@
  * on the number of RTIs that can be running on the same host.
  */
 #define MAX_NUM_PORT_ADDRESSES 16
->>>>>>> a961d9ca
 
 /**
  * Time that a federate waits before asking
@@ -235,14 +223,6 @@
  * (an MSG_TYPE_ADDRESS_QUERY message) after the RTI responds that it
  * does not know.  This allows time for federates to start separately.
  */
-<<<<<<< HEAD
-#define ADDRESS_QUERY_RETRY_INTERVAL SEC(1)
-
-/**
- * Time to wait before re-attempting to bind to a port.
- */
-#define PORT_BIND_RETRY_INTERVAL MSEC(10)
-=======
 #define ADDRESS_QUERY_RETRY_INTERVAL MSEC(250)
 
 /**
@@ -253,16 +233,11 @@
  * Here, we limit the retries to 60 seconds.
  */
 #define PORT_BIND_RETRY_INTERVAL SEC(1)
->>>>>>> a961d9ca
 
 /**
  * Number of attempts to bind to a port before giving up.
  */
-<<<<<<< HEAD
-#define PORT_BIND_RETRY_LIMIT 100
-=======
 #define PORT_BIND_RETRY_LIMIT 60
->>>>>>> a961d9ca
 
 /**
  * Default port number for the RTI.
