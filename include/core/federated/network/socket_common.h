#ifndef SOCKET_COMMON_H
#define SOCKET_COMMON_H

#include <netinet/in.h>  // IPPROTO_TCP, IPPROTO_UDP
#include <netinet/tcp.h> // TCP_NODELAY

#if defined(COMM_TYPE_TCP)
#include "type/lf_socket_support.h"
#elif defined(COMM_TYPE_SST)
#include "type/lf_sst_support.h"
#endif

#include "tag.h"

/**
 * The timeout time in ns for TCP operations.
 * Default value is 10 secs.
 */
#define TCP_TIMEOUT_TIME SEC(10)

/**
 * The timeout time in ns for UDP operations.
 * Default value is 1 sec.
 */
#define UDP_TIMEOUT_TIME SEC(1)

/**
 * Maximum number of port addresses that a federate will try to connect to the RTI on.
 * If you are using automatic ports begining at DEFAULT_PORT, this puts an upper bound
 * on the number of RTIs that can be running on the same host.
 */
#define MAX_NUM_PORT_ADDRESSES 16

/**
 * Time to wait before re-attempting to bind to a port.
 * When a process closes, the network stack typically waits between 30 and 120
 * seconds before releasing the port.  This is to allow for delayed packets so
 * that a new process does not receive packets from a previous process.
 * Here, we limit the retries to 60 seconds.
 */
#define PORT_BIND_RETRY_INTERVAL SEC(1)

/**
 * Number of attempts to bind to a port before giving up.
 */
#define PORT_BIND_RETRY_LIMIT 60

/**
 * Default port number for the RTI.
 * Unless a specific port has been specified by the LF program in the "at"
 * for the RTI or on the command line, when the RTI starts up, it will attempt
 * to open a socket server on this port.
 */
#define DEFAULT_PORT 15045u

#define RTI_DEFAULT_UDP_PORT 15061u

typedef struct socket_priv_t {
  int port; // my port number
  int socket_descriptor;
  int proto;
  uint16_t user_specified_port;

  // The connected other side's info.
  char server_hostname[INET_ADDRSTRLEN]; // Human-readable IP address and
  int32_t server_port;                   // port number of the socket server of the federate
                                         // if it has any incoming direct connections from other federates.
                                         // The port number will be -1 if there is no server or if the
                                         // RTI has not been informed of the port number.
  struct in_addr server_ip_addr;         // Information about the IP address of the socket
                                         // server of the federate.

  struct sockaddr_in UDP_addr; // The UDP address for the federate.
} socket_priv_t;

socket_priv_t* socket_priv_init();
<<<<<<< HEAD
int create_server(netdrv_t* drv, server_type_t server_type, uint16_t port);
=======

int create_real_time_tcp_socket_errexit();


>>>>>>> bc0e8649
#endif /* SOCKET_COMMON_H */<|MERGE_RESOLUTION|>--- conflicted
+++ resolved
@@ -74,12 +74,7 @@
 } socket_priv_t;
 
 socket_priv_t* socket_priv_init();
-<<<<<<< HEAD
-int create_server(netdrv_t* drv, server_type_t server_type, uint16_t port);
-=======
 
 int create_real_time_tcp_socket_errexit();
 
-
->>>>>>> bc0e8649
 #endif /* SOCKET_COMMON_H */