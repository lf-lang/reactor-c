--- conflicted
+++ resolved
@@ -102,24 +102,7 @@
  * @param increment_port_on_retry Boolean to retry port increment.
  * @return 0 for success, -1 for failure.
  */
-<<<<<<< HEAD
 int create_server(uint16_t port, int* final_socket, uint16_t* final_port, socket_type_t sock_type, bool increment_port_on_retry);
-=======
-int create_TCP_server(uint16_t port, int* final_socket, uint16_t* final_port, bool increment_port_on_retry);
-
-/**
- * @brief Create a UDP server that listens for socket connections.
- *
- * This function is just like create_TCP_server(), except that it creates a UDP server.
- *
- * @param port The port number to use or 0 to let the OS pick or 1 to start trying at DEFAULT_PORT.
- * @param final_socket Pointer to the returned socket descriptor on which accepting connections will occur.
- * @param final_port Pointer to the final port the server will use.
- * @param increment_port_on_retry Boolean to retry port increment.
- * @return 0 for success, -1 for failure.
- */
-int create_UDP_server(uint16_t port, int* final_socket, uint16_t* final_port, bool increment_port_on_retry);
->>>>>>> 9b8b7d6e
 
 /**
  * Wait for an incoming connection request on the specified server socket.
