--- conflicted
+++ resolved
@@ -66,11 +66,7 @@
 
 #ifdef FEDERATED
 
-<<<<<<< HEAD
-// typedef enum netdrv_type_t { RTI, CLOCKSYNC } netdrv_type_t;
-=======
 typedef enum netdrv_type_t { NETDRV, UDP } netdrv_type_t;
->>>>>>> 77b6d665
 
 typedef struct netdrv_t {
   int (*open)(struct netdrv_t* drv);
