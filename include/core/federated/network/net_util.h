--- conflicted
+++ resolved
@@ -60,137 +60,6 @@
  */
 int host_is_big_endian(void);
 
-<<<<<<< HEAD
-#ifdef FEDERATED
-
-typedef enum netdrv_type_t { NETDRV, UDP } netdrv_type_t;
-
-typedef struct netdrv_t {
-  int (*open)(struct netdrv_t* drv);
-  void (*close)(struct netdrv_t* drv);
-  int (*read)(struct netdrv_t* drv, size_t num_bytes, unsigned char* buffer);
-  int (*write)(struct netdrv_t* drv, size_t num_bytes, unsigned char* buffer);
-  void* priv;
-  unsigned int read_remaining_bytes;
-} netdrv_t;
-
-int netdrv_open(netdrv_t* drv);
-void netdrv_close(netdrv_t* drv);
-int netdrv_read(netdrv_t* drv, size_t num_bytes, unsigned char* buffer);
-int netdrv_write(netdrv_t* drv, size_t num_bytes, unsigned char* buffer);
-
-netdrv_t* netdrv_init();
-
-typedef enum server_type_t { RTI, FED } server_type_t;
-
-// Port will be NULL on MQTT.
-// int create_server(netdrv_t* drv, server_type_t server_type, uint16_t port);
-
-// Returns socket number of clock_sync_server.
-int create_clock_sync_server(uint16_t* clock_sync_port);
-
-netdrv_t* establish_communication_session(netdrv_t* netdrv);
-
-/**
- * Write the specified number of bytes to the specified socket from the
- * specified buffer. If an error occurs, return -1 and set errno to indicate
- * the cause of the error. If the write succeeds, return 0.
- * This function repeats the attempt until the specified number of bytes
- * have been written or an error occurs. Specifically, errors EAGAIN,
- * EWOULDBLOCK, and EINTR are not considered errors and instead trigger
- * another attempt. A delay between attempts is given by
- * DELAY_BETWEEN_SOCKET_RETRIES.
- * @param socket The socket ID.
- * @param num_bytes The number of bytes to write.
- * @param buffer The buffer from which to get the bytes.
- * @return 0 for success, -1 for failure.
- */
-int write_to_netdrv(netdrv_t* drv, size_t num_bytes, unsigned char* buffer);
-
-/**
- * Write the specified number of bytes to the specified socket using write_to_socket
- * and close the socket if an error occurs. If an error occurs, this will change the
- * socket ID pointed to by the first argument to -1 and will return -1.
- * @param socket Pointer to the socket ID.
- * @param num_bytes The number of bytes to write.
- * @param buffer The buffer from which to get the bytes.
- * @return 0 for success, -1 for failure.
- */
-int write_to_netdrv_close_on_error(netdrv_t* drv, size_t num_bytes, unsigned char* buffer);
-
-/**
- * Write the specified number of bytes to the specified socket using
- * write_to_socket_close_on_error and exit with an error code if an error occurs.
- * If the mutex argument is non-NULL, release the mutex before exiting.  If the
- * format argument is non-null, then use it an any additional arguments to form
- * the error message using printf conventions. Otherwise, print a generic error
- * message.
- * @param socket Pointer to the socket ID.
- * @param num_bytes The number of bytes to write.
- * @param buffer The buffer from which to get the bytes.
- * @param mutex If non-NULL, the mutex to unlock before exiting.
- * @param format A format string for error messages, followed by any number of
- *  fields that will be used to fill the format string as in printf, or NULL
- *  to print a generic error message.
- */
-void write_to_netdrv_fail_on_error(netdrv_t* drv, size_t num_bytes, unsigned char* buffer, lf_mutex_t* mutex,
-                                   char* format, ...);
-
-/**
- * Read the specified number of bytes from the specified socket into the specified buffer.
- * If an error occurs during this reading, return -1 and set errno to indicate
- * the cause of the error. If the read succeeds in reading the specified number of bytes,
- * return 0. If an EOF occurs before reading the specified number of bytes, return 1.
- * This function repeats the read attempt until the specified number of bytes
- * have been read, an EOF is read, or an error occurs. Specifically, errors EAGAIN,
- * EWOULDBLOCK, and EINTR are not considered errors and instead trigger
- * another attempt. A delay between attempts is given by DELAY_BETWEEN_SOCKET_RETRIES.
- * @param socket The socket ID.
- * @param num_bytes The number of bytes to read.
- * @param buffer The buffer into which to put the bytes.
- * @return 0 for success, 1 for EOF, and -1 for an error.
- */
-ssize_t read_from_netdrv(netdrv_t* netdrv, unsigned char* buffer, size_t buffer_length);
-
-/**
- * Read the specified number of bytes to the specified socket using read_from_socket
- * and close the socket if an error occurs. If an error occurs, this will change the
- * socket ID pointed to by the first argument to -1 and will return -1.
- * @param socket Pointer to the socket ID.
- * @param num_bytes The number of bytes to write.
- * @param buffer The buffer from which to get the bytes.
- * @return 0 for success, -1 for failure.
- */
-ssize_t read_from_netdrv_close_on_error(netdrv_t* drv, unsigned char* buffer, size_t buffer_length);
-
-/**
- * Read the specified number of bytes from the specified socket into the
- * specified buffer. If a disconnect or an EOF occurs during this
- * reading, then if format is non-null, report an error and exit.
- * If the mutex argument is non-NULL, release the mutex before exiting.
- * If format is null, then report the error, but do not exit.
- * This function takes a formatted string and additional optional arguments
- * similar to printf(format, ...) that is appended to the error messages.
- * @param socket The socket ID.
- * @param num_bytes The number of bytes to read.
- * @param buffer The buffer into which to put the bytes.
- * @param format A printf-style format string, followed by arguments to
- *  fill the string, or NULL to not exit with an error message.
- * @return The number of bytes read, or 0 if an EOF is received, or
- *  a negative number for an error.
- */
-void read_from_netdrv_fail_on_error(netdrv_t* drv, unsigned char* buffer, size_t buffer_length, lf_mutex_t* mutex,
-                                    char* format, ...);
-
-/**
- * Mutex protecting socket close operations.
- */
-extern lf_mutex_t netdrv_mutex;
-
-#endif // FEDERATED
-
-=======
->>>>>>> bc0e8649
 /**
  * Write the specified data as a sequence of bytes starting
  * at the specified address. This encodes the data in little-endian
