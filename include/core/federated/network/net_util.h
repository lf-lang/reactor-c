/**
 * @file
 * @author Edward A. Lee
 * @author Soroush Bateni
 *
 * @section LICENSE
Copyright (c) 2020, The University of California at Berkeley.

Redistribution and use in source and binary forms, with or without modification,
are permitted provided that the following conditions are met:

1. Redistributions of source code must retain the above copyright notice,
   this list of conditions and the following disclaimer.

2. Redistributions in binary form must reproduce the above copyright notice,
   this list of conditions and the following disclaimer in the documentation
   and/or other materials provided with the distribution.

THIS SOFTWARE IS PROVIDED BY THE COPYRIGHT HOLDERS AND CONTRIBUTORS "AS IS" AND ANY
EXPRESS OR IMPLIED WARRANTIES, INCLUDING, BUT NOT LIMITED TO, THE IMPLIED WARRANTIES OF
MERCHANTABILITY AND FITNESS FOR A PARTICULAR PURPOSE ARE DISCLAIMED. IN NO EVENT SHALL
THE COPYRIGHT HOLDER OR CONTRIBUTORS BE LIABLE FOR ANY DIRECT, INDIRECT, INCIDENTAL,
SPECIAL, EXEMPLARY, OR CONSEQUENTIAL DAMAGES (INCLUDING, BUT NOT LIMITED TO,
PROCUREMENT OF SUBSTITUTE GOODS OR SERVICES; LOSS OF USE, DATA, OR PROFITS; OR BUSINESS
INTERRUPTION) HOWEVER CAUSED AND ON ANY THEORY OF LIABILITY, WHETHER IN CONTRACT,
STRICT LIABILITY, OR TORT (INCLUDING NEGLIGENCE OR OTHERWISE) ARISING IN ANY WAY OUT OF
THE USE OF THIS SOFTWARE, EVEN IF ADVISED OF THE POSSIBILITY OF SUCH DAMAGE.

 * @section DESCRIPTION
 * Header file for network utility functions for Lingua Franca programs.
 * Note that these functions do not acquire any mutexes. To use them,
 * you must ensure either that only one thread ever sends on each socket
 * and one thread receives on each socket (these two can be the same thread)
 * or that the caller handles mutual exclusion to prevent more than one thread
 * from accessing the socket at a time.
 */

#ifndef NET_UTIL_H
#define NET_UTIL_H

#ifdef PLATFORM_ARDUINO
#error To be implemented. No support for federation on Arduino yet.
#else
#include <sys/socket.h>
#include <regex.h>
#endif

#include <sys/types.h>
#include <stdbool.h>

#include "../../platform.h"
#include "../../tag.h"

#define NUM_SOCKET_RETRIES 10
#define DELAY_BETWEEN_SOCKET_RETRIES MSEC(100)

#define HOST_LITTLE_ENDIAN 1
#define HOST_BIG_ENDIAN 2

/** 
 * Return true (1) if the host is big endian. Otherwise,
 * return false.
 */
int host_is_big_endian(void);

#ifdef FEDERATED

<<<<<<< HEAD
typedef enum netdrv_type_t {
    RTI,
    CLOCKSYNC
} netdrv_type_t;

typedef struct netdrv_t {
    int  ( *open)(struct netdrv_t *drv);
    void (*close)(struct netdrv_t *drv);
    int  ( *read)(struct netdrv_t *drv, size_t num_bytes, unsigned char* buffer);
    int  (*write)(struct netdrv_t *drv, size_t num_bytes, unsigned char* buffer);
    // void * (*get_priv)(struct netdrv_t *drv);
} netdrv_t;

int  netdrv_open(netdrv_t *drv);
void netdrv_close(netdrv_t *drv);
int  netdrv_read(netdrv_t *drv, size_t num_bytes, unsigned char* buffer);
int  netdrv_write(netdrv_t *drv, size_t num_bytes, unsigned char* buffer);
// void * netdrv_get_privdrv(netdrv_t *drv);
=======
/**
 * Mutex protecting socket close operations.
 */
extern lf_mutex_t socket_mutex;
>>>>>>> e44d2840

/**
 * @brief Create an IPv4 TCP socket with Nagle's algorithm disabled
 * (TCP_NODELAY) and Delayed ACKs disabled (TCP_QUICKACK). Exits application
 * on any error.
 *
 * @return The socket ID (a file descriptor).
 */
int create_real_time_tcp_socket_errexit();

/**
 * Read the specified number of bytes from the specified socket into the specified buffer.
 * If an error occurs during this reading, return -1 and set errno to indicate
 * the cause of the error. If the read succeeds in reading the specified number of bytes,
 * return 0. If an EOF occurs before reading the specified number of bytes, return 1.
 * This function repeats the read attempt until the specified number of bytes
 * have been read, an EOF is read, or an error occurs. Specifically, errors EAGAIN,
 * EWOULDBLOCK, and EINTR are not considered errors and instead trigger
 * another attempt. A delay between attempts is given by DELAY_BETWEEN_SOCKET_RETRIES.
 * @param socket The socket ID.
 * @param num_bytes The number of bytes to read.
 * @param buffer The buffer into which to put the bytes.
 * @return 0 for success, 1 for EOF, and -1 for an error.
 */
int read_from_socket(int socket, size_t num_bytes, unsigned char* buffer);

/**
 * Read the specified number of bytes to the specified socket using read_from_socket
 * and close the socket if an error occurs. If an error occurs, this will change the
 * socket ID pointed to by the first argument to -1 and will return -1.
 * @param socket Pointer to the socket ID.
 * @param num_bytes The number of bytes to write.
 * @param buffer The buffer from which to get the bytes.
 * @return 0 for success, -1 for failure.
 */
int read_from_socket_close_on_error(int* socket, size_t num_bytes, unsigned char* buffer);

/**
 * Read the specified number of bytes from the specified socket into the
 * specified buffer. If a disconnect or an EOF occurs during this
 * reading, then if format is non-null, report an error and exit.
 * If the mutex argument is non-NULL, release the mutex before exiting.
 * If format is null, then report the error, but do not exit.
 * This function takes a formatted string and additional optional arguments
 * similar to printf(format, ...) that is appended to the error messages.
 * @param socket The socket ID.
 * @param num_bytes The number of bytes to read.
 * @param buffer The buffer into which to put the bytes.
 * @param format A printf-style format string, followed by arguments to
 *  fill the string, or NULL to not exit with an error message.
 * @return The number of bytes read, or 0 if an EOF is received, or
 *  a negative number for an error.
 */
void read_from_socket_fail_on_error(
		int* socket,
		size_t num_bytes,
		unsigned char* buffer,
		lf_mutex_t* mutex,
		char* format, ...);

/**
 * Without blocking, peek at the specified socket and, if there is
 * anything on the queue, put its first byte at the specified address and return 1.
 * If there is nothing on the queue, return 0, and if an error occurs,
 * return -1.
 * @param socket The socket ID.
 * @param result Pointer to where to put the first byte available on the socket.
 */
ssize_t peek_from_socket(int socket, unsigned char* result);

/**
 * Write the specified number of bytes to the specified socket from the
 * specified buffer. If an error occurs, return -1 and set errno to indicate
 * the cause of the error. If the write succeeds, return 0.
 * This function repeats the attempt until the specified number of bytes
 * have been written or an error occurs. Specifically, errors EAGAIN,
 * EWOULDBLOCK, and EINTR are not considered errors and instead trigger
 * another attempt. A delay between attempts is given by
 * DELAY_BETWEEN_SOCKET_RETRIES.
 * @param socket The socket ID.
 * @param num_bytes The number of bytes to write.
 * @param buffer The buffer from which to get the bytes.
 * @return 0 for success, -1 for failure.
 */
int write_to_socket(int socket, size_t num_bytes, unsigned char* buffer);

/**
 * Write the specified number of bytes to the specified socket using write_to_socket
 * and close the socket if an error occurs. If an error occurs, this will change the
 * socket ID pointed to by the first argument to -1 and will return -1.
 * @param socket Pointer to the socket ID.
 * @param num_bytes The number of bytes to write.
 * @param buffer The buffer from which to get the bytes.
 * @return 0 for success, -1 for failure.
 */
int write_to_socket_close_on_error(int* socket, size_t num_bytes, unsigned char* buffer);

/**
 * Write the specified number of bytes to the specified socket using
 * write_to_socket_close_on_error and exit with an error code if an error occurs.
 * If the mutex argument is non-NULL, release the mutex before exiting.  If the
 * format argument is non-null, then use it an any additional arguments to form
 * the error message using printf conventions. Otherwise, print a generic error
 * message.
 * @param socket Pointer to the socket ID.
 * @param num_bytes The number of bytes to write.
 * @param buffer The buffer from which to get the bytes.
 * @param mutex If non-NULL, the mutex to unlock before exiting.
 * @param format A format string for error messages, followed by any number of
 *  fields that will be used to fill the format string as in printf, or NULL
 *  to print a generic error message.
 */
void write_to_socket_fail_on_error(
		int* socket,
		size_t num_bytes,
		unsigned char* buffer,
		lf_mutex_t* mutex,
		char* format, ...);

#endif // FEDERATED

/**
 * Write the specified data as a sequence of bytes starting
 * at the specified address. This encodes the data in little-endian
 * order (lowest order byte first).
 * @param data The data to write.
 * @param buffer The location to start writing.
 */
void encode_int64(int64_t data, unsigned char* buffer);

/** 
 * Write the specified data as a sequence of bytes starting
 * at the specified address. This encodes the data in little-endian
 * order (lowest order byte first). This works for int32_t.
 * @param data The data to write.
 * @param buffer The location to start writing.
 */
void encode_int32(int32_t data, unsigned char* buffer);

/**
 * Write the specified data as a sequence of bytes starting
 * at the specified address. This encodes the data in little-endian
 * order (lowest order byte first). This works for uint32_t.
 * @param data The data to write.
 * @param buffer The location to start writing.
 */
void encode_uint32(uint32_t data, unsigned char* buffer);

/** 
 * Write the specified data as a sequence of bytes starting
 * at the specified address. This encodes the data in little-endian
 * order (lowest order byte first).
 * @param data The data to write.
 * @param buffer The location to start writing.
 */
void encode_uint16(uint16_t data, unsigned char* buffer);

/** 
 * If this host is little endian, then reverse the order of
 * the bytes of the argument. Otherwise, return the argument
 * unchanged. This can be used to convert the argument to
 * network order (big endian) and then back again.
 * Network transmissions, by convention, are big endian,
 * meaning that the high-order byte is sent first.
 * But many platforms, including my Mac, are little endian,
 * meaning that the low-order byte is first in memory.
 * @param src The argument to convert.
 */
int32_t swap_bytes_if_big_endian_int32(int32_t src);

/** 
 * If this host is little endian, then reverse the order of
 * the bytes of the argument. Otherwise, return the argument
 * unchanged. This can be used to convert the argument to
 * network order (big endian) and then back again.
 * Network transmissions, by convention, are big endian,
 * meaning that the high-order byte is sent first.
 * But many platforms, including my Mac, are little endian,
 * meaning that the low-order byte is first in memory.
 * @param src The argument to convert.
 */
int64_t swap_bytes_if_big_endian_int64(int64_t src);

/** 
 * If this host is little endian, then reverse the order of
 * the bytes of the argument. Otherwise, return the argument
 * unchanged. This can be used to convert the argument to
 * network order (big endian) and then back again.
 * Network transmissions, by convention, are big endian,
 * meaning that the high-order byte is sent first.
 * But many platforms, including my Mac, are little endian,
 * meaning that the low-order byte is first in memory.
 * @param src The argument to convert.
 */
uint16_t swap_bytes_if_big_endian_uint16(uint16_t src);

/**
 * This will swap the order of the bytes if this machine is big endian.
 * @param bytes The address of the start of the sequence of bytes.
 */
int32_t extract_int32(unsigned char* bytes);

/**
 * This will swap the order of the bytes if this machine is big endian.
 * @param bytes The address of the start of the sequence of bytes.
 */
int64_t extract_int64(unsigned char* bytes);

/** 
 * Extract an uint16_t from the specified byte sequence.
 * This will swap the order of the bytes if this machine is big endian.
 * @param bytes The address of the start of the sequence of bytes.
 */
uint16_t extract_uint16(unsigned char* bytes);

#ifdef FEDERATED

/**
 * Extract the core header information that all messages between
 * federates share. The core header information is two bytes with
 * the ID of the destination port, two bytes with the ID of the destination
 * federate, and four bytes with the length of the message.
 * @param buffer The buffer to read from.
 * @param port_id The place to put the port ID.
 * @param federate_id The place to put the federate ID.
 * @param length The place to put the length.
 */
void extract_header(
        unsigned char* buffer,
        uint16_t* port_id,
        uint16_t* federate_id,
        size_t* length
);

/**
 * Extract the timed header information for timed messages between
 * federates. This is two bytes with the ID of the destination port,
 * two bytes with the ID of the destination
 * federate, four bytes with the length of the message,
 * eight bytes with a timestamp, and four bytes with a microstep.
 * @param buffer The buffer to read from.
 * @param port_id The place to put the port ID.
 * @param federate_id The place to put the federate ID.
 * @param length The place to put the length.
 * @param tag The place to put the tag.
 */
void extract_timed_header(
        unsigned char* buffer,
        uint16_t* port_id,
        uint16_t* federate_id,
        size_t* length,
		tag_t* tag
);

/**
 * Extract tag information from buffer.
 *
 * The tag is transmitted as a 64-bit (8 byte) signed integer for time and a
 * 32-bit (4 byte) unsigned integer for microstep.
 *
 * @param buffer The buffer to read from.
 * @return The extracted tag.
 */
tag_t extract_tag(
	unsigned char* buffer
);

/**
 * Encode tag information into buffer.
 *
 * Buffer must have been allocated externally.
 *
 * @param buffer The buffer to encode into.
 * @param tag The tag to encode into 'buffer'.
 */
void encode_tag(
    unsigned char* buffer,
	tag_t tag
);

/**
 * A helper struct for passing rti_addr information between lf_parse_rti_addr and extract_rti_addr_info
 */
typedef struct rti_addr_info_t {
    char rti_host_str[256];
    char rti_port_str[6];
    char rti_user_str[256];
    bool has_host;
    bool has_port;
    bool has_user;
} rti_addr_info_t;

/**
 * Check whether str matches regex.
 * @return true if there is a match, false otherwise.
 */
bool match_regex(const char* str, char* regex);

/**
 * Check whether port is valid.
 * @return true if valid, false otherwise.
 */
bool validate_port(char* port);

/**
 * Check whether host is valid.
 * @return true if valid, false otherwise.
 */
bool validate_host(const char* host);

/**
 * Check whether user is valid.
 * @return true if valid, false otherwise.
 */
bool validate_user(const char* user);

/**
 * Extract one match group from the rti_addr regex .
 * @return true if SUCCESS, else false.
 */
bool extract_match_group(const char* rti_addr, char* dest, regmatch_t group,
		int max_len, int min_len, const char* err_msg);

/**
 * Extract match groups from the rti_addr regex.
 * @return true if success, else false.
 */
bool extract_match_groups(const char* rti_addr, char** rti_addr_strs, bool** rti_addr_flags, regmatch_t* group_array, int* gids, int* max_lens, int* min_lens, const char** err_msgs);

/**
 * Extract the host, port and user from rti_addr.
 */
void extract_rti_addr_info(const char* rti_addr, rti_addr_info_t* rti_addr_info);

#endif // FEDERATED

#endif /* NET_UTIL_H */<|MERGE_RESOLUTION|>--- conflicted
+++ resolved
@@ -65,7 +65,6 @@
 
 #ifdef FEDERATED
 
-<<<<<<< HEAD
 typedef enum netdrv_type_t {
     RTI,
     CLOCKSYNC
@@ -84,12 +83,10 @@
 int  netdrv_read(netdrv_t *drv, size_t num_bytes, unsigned char* buffer);
 int  netdrv_write(netdrv_t *drv, size_t num_bytes, unsigned char* buffer);
 // void * netdrv_get_privdrv(netdrv_t *drv);
-=======
 /**
  * Mutex protecting socket close operations.
  */
 extern lf_mutex_t socket_mutex;
->>>>>>> e44d2840
 
 /**
  * @brief Create an IPv4 TCP socket with Nagle's algorithm disabled
