/**
 * @file
 * @author Soroush Bateni
 * @author Peter Donovan
 * @author Edward A. Lee
 * @author Anirudh Rengarajsm
 * @copyright (c) 2020-2023, The University of California at Berkeley.
 * License: <a href="https://github.com/lf-lang/reactor-c/blob/main/LICENSE.md">BSD 2-clause</a>
 * @brief Data structures and functions used and defined in federate.c.
 */

#ifndef FEDERATE_H
#define FEDERATE_H

#include <stdbool.h>

#include "tag.h"
#include "lf_types.h"
#include "environment.h"
#include "low_level_platform.h"

#ifndef ADVANCE_MESSAGE_INTERVAL
#define ADVANCE_MESSAGE_INTERVAL MSEC(10)
#endif

//////////////////////////////////////////////////////////////////////////////////
// Data types

/**
 * Structure that a federate instance uses to keep track of its own state.
 */
typedef struct federate_instance_t {
<<<<<<< HEAD
    /**
     * The TCP socket descriptor for this federate to communicate with the RTI.
     * This is set by lf_connect_to_rti(), which must be called before other
     * functions that communicate with the rti are called.
     */
    int socket_TCP_RTI;

    /**
     * Thread listening for incoming TCP messages from the RTI.
     */
    lf_thread_t RTI_socket_listener;

    /**
     * Number of inbound physical connections to the federate.
     * This can be either physical connections, or logical connections
     * in the decentralized coordination, or both.
     */
    size_t number_of_inbound_p2p_connections;

    /**
     * Array of thread IDs for threads that listen for incoming messages.
     * This is NULL if there are none and otherwise has size given by
     * number_of_inbound_p2p_connections.
     */
    lf_thread_t *inbound_socket_listeners;

    /**
     * Number of outbound peer-to-peer connections from the federate.
     * This can be either physical connections, or logical connections
     * in the decentralized coordination, or both.
     */
    size_t number_of_outbound_p2p_connections;

    /**
     * An array that holds the socket descriptors for inbound
     * connections from each federate. The index will be the federate
     * ID of the remote sending federate. This is initialized at startup
     * to -1 and is set to a socket ID by lf_handle_p2p_connections_from_federates()
     * when the socket is opened.
     *
     * @note There will not be an inbound socket unless a physical connection
     * or a p2p logical connection (by setting the coordination target property
     * to "distributed") is specified in the Lingua Franca program where this
     * federate is the destination. Multiple incoming p2p connections from the
     * same remote federate will use the same socket.
     */
    int sockets_for_inbound_p2p_connections[NUMBER_OF_FEDERATES];

    /**
     * An array that holds the socket descriptors for outbound direct
     * connections to each remote federate. The index will be the federate
     * ID of the remote receiving federate. This is initialized at startup
     * to -1 and is set to a socket ID by lf_connect_to_federate()
     * when the socket is opened.
     *
     * @note This federate will not open an outbound socket unless a physical
     * connection or a p2p logical connection (by setting the coordination target
     * property to "distributed") is specified in the Lingua Franca
     * program where this federate acts as the source. Multiple outgoing p2p
     * connections to the same remote federate will use the same socket.
     */
    int sockets_for_outbound_p2p_connections[NUMBER_OF_FEDERATES];

    /**
     * Thread ID for a thread that accepts sockets and then supervises
     * listening to those sockets for incoming P2P (physical) connections.
     */
    lf_thread_t inbound_p2p_handling_thread_id;

    /**
     * A socket descriptor for the socket server of the federate.
     * This is assigned in lf_create_server().
     * This socket is used to listen to incoming physical connections from
     * remote federates. Once an incoming connection is accepted, the
     * opened socket will be stored in
     * federate_sockets_for_inbound_p2p_connections.
     */
    int server_socket;

    /**
     * The port used for the server socket to listen for messages from other federates.
     * The federate informs the RTI of this port once it has created its socket server by
     * sending an ADDRESS_AD message (@see rti.h).
     */
    int server_port;

    /**
     * Most recent tag advance grant (TAG) received from the RTI, or NEVER if none
     * has been received. This variable should only be accessed while holding the
     * mutex lock on the top-level environment.
     */
    tag_t last_TAG;

    /**
     * Indicates whether the last TAG received is provisional or an ordinary TAG.
     * If the last TAG has been provisional, network port absent reactions must be inserted.
     * This variable should only be accessed while holding the mutex lock.
     */
    bool is_last_TAG_provisional;

    /**
     * Indicator of whether this federate has upstream federates.
     * The default value of false may be overridden in _lf_initialize_trigger_objects.
     */
    bool has_upstream;

    /**
     * Indicator of whether this federate has downstream federates.
     * The default value of false may be overridden in _lf_initialize_trigger_objects.
     */
    bool has_downstream;

    /**
     * 
    */
    tag_t last_skipped_LTC;

    /**
     * 
    */
    tag_t last_DNET;

    /**
     * Used to prevent the federate from sending a REQUEST_STOP
     * message if it has already received a stop request from the RTI.
     * This variable should only be accessed while holding a mutex lock.
     */
    bool received_stop_request_from_rti;

    /**
     * A record of the most recently sent LTC (latest tag complete) message.
     * In some situations, federates can send logical_tag_complete for
     * the same tag twice or more in-a-row to the RTI. For example, when
     * _lf_next() returns without advancing tag. To prevent overwhelming
     * the RTI with extra messages, record the last sent logical tag
     * complete message and check against it in lf_latest_tag_complete().
     *
     * @note Here, the underlying assumption is that the TCP stack will
     *  deliver the Logical TAG Complete message to the RTI eventually
     *  if it is deliverable
     */
    tag_t last_sent_LTC;

    /**
     * A record of the most recently sent NET (next event tag) message.
     */
    tag_t last_sent_NET;

    /**
     * For use in federates with centralized coordination, the minimum
     * time delay between a physical action within this federate and an
     * output from this federate.  This is NEVER if there is causal
     * path from a physical action to any output.
     */
    instant_t min_delay_from_physical_action_to_federate_output;

    /**
     * Trace object for this federate, used if tracing is enabled.
     */
    trace_t* trace;

    #ifdef FEDERATED_DECENTRALIZED
    /**
     * Thread responsible for setting ports to absent by an STAA offset if they
     * aren't already known.
     */
    lf_thread_t staaSetter;
    #endif
=======
  /**
   * The TCP socket descriptor for this federate to communicate with the RTI.
   * This is set by lf_connect_to_rti(), which must be called before other
   * functions that communicate with the rti are called.
   */
  int socket_TCP_RTI;

  /**
   * Thread listening for incoming TCP messages from the RTI.
   */
  lf_thread_t RTI_socket_listener;

  /**
   * Number of inbound physical connections to the federate.
   * This can be either physical connections, or logical connections
   * in the decentralized coordination, or both.
   */
  size_t number_of_inbound_p2p_connections;

  /**
   * Array of thread IDs for threads that listen for incoming messages.
   * This is NULL if there are none and otherwise has size given by
   * number_of_inbound_p2p_connections.
   */
  lf_thread_t* inbound_socket_listeners;

  /**
   * Number of outbound peer-to-peer connections from the federate.
   * This can be either physical connections, or logical connections
   * in the decentralized coordination, or both.
   */
  size_t number_of_outbound_p2p_connections;

  /**
   * An array that holds the socket descriptors for inbound
   * connections from each federate. The index will be the federate
   * ID of the remote sending federate. This is initialized at startup
   * to -1 and is set to a socket ID by lf_handle_p2p_connections_from_federates()
   * when the socket is opened.
   *
   * @note There will not be an inbound socket unless a physical connection
   * or a p2p logical connection (by setting the coordination target property
   * to "distributed") is specified in the Lingua Franca program where this
   * federate is the destination. Multiple incoming p2p connections from the
   * same remote federate will use the same socket.
   */
  int sockets_for_inbound_p2p_connections[NUMBER_OF_FEDERATES];

  /**
   * An array that holds the socket descriptors for outbound direct
   * connections to each remote federate. The index will be the federate
   * ID of the remote receiving federate. This is initialized at startup
   * to -1 and is set to a socket ID by lf_connect_to_federate()
   * when the socket is opened.
   *
   * @note This federate will not open an outbound socket unless a physical
   * connection or a p2p logical connection (by setting the coordination target
   * property to "distributed") is specified in the Lingua Franca
   * program where this federate acts as the source. Multiple outgoing p2p
   * connections to the same remote federate will use the same socket.
   */
  int sockets_for_outbound_p2p_connections[NUMBER_OF_FEDERATES];

  /**
   * Thread ID for a thread that accepts sockets and then supervises
   * listening to those sockets for incoming P2P (physical) connections.
   */
  lf_thread_t inbound_p2p_handling_thread_id;

  /**
   * A socket descriptor for the socket server of the federate.
   * This is assigned in lf_create_server().
   * This socket is used to listen to incoming physical connections from
   * remote federates. Once an incoming connection is accepted, the
   * opened socket will be stored in
   * federate_sockets_for_inbound_p2p_connections.
   */
  int server_socket;

  /**
   * The port used for the server socket to listen for messages from other federates.
   * The federate informs the RTI of this port once it has created its socket server by
   * sending an ADDRESS_AD message (@see rti.h).
   */
  int server_port;

  /**
   * Most recent tag advance grant (TAG) received from the RTI, or NEVER if none
   * has been received. This variable should only be accessed while holding the
   * mutex lock on the top-level environment.
   */
  tag_t last_TAG;

  /**
   * Indicates whether the last TAG received is provisional or an ordinary TAG.
   * If the last TAG has been provisional, network port absent reactions must be inserted.
   * This variable should only be accessed while holding the mutex lock.
   */
  bool is_last_TAG_provisional;

  /**
   * Indicator of whether this federate has upstream federates.
   * The default value of false may be overridden in _lf_initialize_trigger_objects.
   */
  bool has_upstream;

  /**
   * Indicator of whether this federate has downstream federates.
   * The default value of false may be overridden in _lf_initialize_trigger_objects.
   */
  bool has_downstream;

  /**
   * Used to prevent the federate from sending a REQUEST_STOP
   * message if it has already received a stop request from the RTI.
   * This variable should only be accessed while holding a mutex lock.
   */
  bool received_stop_request_from_rti;

  /**
   * A record of the most recently sent LTC (latest tag complete) message.
   * In some situations, federates can send logical_tag_complete for
   * the same tag twice or more in-a-row to the RTI. For example, when
   * _lf_next() returns without advancing tag. To prevent overwhelming
   * the RTI with extra messages, record the last sent logical tag
   * complete message and check against it in lf_latest_tag_complete().
   *
   * @note Here, the underlying assumption is that the TCP stack will
   *  deliver the Logical TAG Complete message to the RTI eventually
   *  if it is deliverable
   */
  tag_t last_sent_LTC;

  /**
   * A record of the most recently sent NET (next event tag) message.
   */
  tag_t last_sent_NET;

  /**
   * For use in federates with centralized coordination, the minimum
   * time delay between a physical action within this federate and an
   * output from this federate.  This is NEVER if there is causal
   * path from a physical action to any output.
   */
  instant_t min_delay_from_physical_action_to_federate_output;

#ifdef FEDERATED_DECENTRALIZED
  /**
   * Thread responsible for setting ports to absent by an STAA offset if they
   * aren't already known.
   */
  lf_thread_t staaSetter;
#endif
>>>>>>> 7427d987
} federate_instance_t;

#ifdef FEDERATED_DECENTRALIZED
typedef struct staa_t {
  lf_action_base_t** actions;
  size_t STAA;
  size_t num_actions;
} staa_t;
#endif

typedef struct federation_metadata_t {
  const char* federation_id;
  char* rti_host;
  int rti_port;
  char* rti_user;
} federation_metadata_t;

typedef enum parse_rti_code_t { SUCCESS, INVALID_PORT, INVALID_HOST, INVALID_USER, FAILED_TO_PARSE } parse_rti_code_t;

//////////////////////////////////////////////////////////////////////////////////
// Global variables

/**
 * Mutex lock held while performing socket write and close operations.
 */
extern lf_mutex_t lf_outbound_socket_mutex;

/**
 * Condition variable for blocking on unkonwn federate input ports.
 */
extern lf_cond_t lf_port_status_changed;

/**
 * Condition variable for blocking on tag advance in
 */
extern lf_cond_t lf_current_tag_changed;

//////////////////////////////////////////////////////////////////////////////////
// Public functions (in alphabetical order)

/**
 * @brief Connect to the federate with the specified id.
 *
 * The established connection will then be used in functions such as lf_send_tagged_message()
 * to send messages directly to the specified federate.
 * This function first sends an MSG_TYPE_ADDRESS_QUERY message to the RTI to obtain
 * the IP address and port number of the specified federate. It then attempts
 * to establish a socket connection to the specified federate.
 * If this fails, the program exits. If it succeeds, it sets element [id] of
 * the _fed.sockets_for_outbound_p2p_connections global array to
 * refer to the socket for communicating directly with the federate.
 * @param remote_federate_id The ID of the remote federate.
 */
void lf_connect_to_federate(uint16_t);

/**
 * @brief Connect to the RTI at the specified host and port.
 *
 * This will return the socket descriptor for the connection.
 * If port_number is 0, then start at DEFAULT_PORT and increment
 * the port number on each attempt. If an attempt fails, wait CONNECT_RETRY_INTERVAL
 * and try again.  If it fails after CONNECT_MAX_RETRIES, the program exits.
 * If it succeeds, it sets the _fed.socket_TCP_RTI global variable to refer to
 * the socket for communicating with the RTI.
 * @param hostname A hostname, such as "localhost".
 * @param port_number A port number or 0 to start with the default.
 */
void lf_connect_to_rti(const char* hostname, int port_number);

/**
 * @brief Create a server to listen to incoming P2P connections.
 *
 * Such connections are used for physical connections or any connection if using
 * decentralized coordination. This function only handles the creation of the server socket.
 * The bound port for the server socket is then sent to the RTI by sending an
 * MSG_TYPE_ADDRESS_ADVERTISEMENT message (@see net_common.h).
 * This function expects no response from the RTI.
 *
 * If a port is specified by the user, that will be used.
 * Otherwise, a random port will be assigned.  If the bind fails,
 * it will retry after PORT_BIND_RETRY_INTERVAL until it has tried
 * PORT_BIND_RETRY_LIMIT times. Then it will fail.
 *
 * @param specified_port The port specified by the user or 0 to use a random port.
 */
void lf_create_server(int specified_port);

/**
 * @brief Enqueue port absent reactions.
 *
 * These reactions will send a MSG_TYPE_PORT_ABSENT
 * message to downstream federates if a given network output port is not present.
 * @param env The environment of the federate
 */
void lf_enqueue_port_absent_reactions(environment_t* env);

/**
 * @brief Thread to accept connections from other federates.
 *
 * This thread accepts connections from federates that send messages directly
 * to this one (not through the RTI). This thread starts a thread for
 * each accepted socket connection to read messages and, once it has opened all expected
 * sockets, exits.
 * @param ignored No argument needed for this thread.
 */
void* lf_handle_p2p_connections_from_federates(void*);

/**
 * @brief Send a latest tag complete (LTC) signal to the RTI.
 *
 * This avoids the send if an equal or later LTC has previously been sent.
 *
 * This function assumes the caller holds the mutex lock
 * on the top-level environment.
 *
 * @param tag_to_send The tag to send.
 */
void lf_latest_tag_complete(tag_t);

/**
 * @brief Parse the address of the RTI and store them into the global federation_metadata struct.
 * @return a parse_rti_code_t indicating the result of the parse.
 */
parse_rti_code_t lf_parse_rti_addr(const char* rti_addr);

/**
 * @brief Reset the status fields on network input ports to unknown or absent.
 *
 * This will reset to absent if the last_known_status_tag field of the port
 * is greater than or equal to the current tag of the top-level environment.
 * This should be overriden to present if an event gets scheduled.
 * Otherwise, set the status to unknown.
 * @note This function must be called at the beginning of each
 *  logical time.
 */
void lf_reset_status_fields_on_input_port_triggers();

/**
 * @brief Send a message to another federate.
 *
 * This function is used for physical connections
 * between federates. If the socket connection to the remote federate or the RTI has been broken,
 * then this returns -1 without sending. Otherwise, it returns 0.
 *
 * This method assumes that the caller does not hold the lf_outbound_socket_mutex lock,
 * which it acquires to perform the send.
 *
 * @param message_type The type of the message being sent (currently only MSG_TYPE_P2P_MESSAGE).
 * @param port The ID of the destination port.
 * @param federate The ID of the destination federate.
 * @param next_destination_str The name of the next destination in string format (for reporting).
 * @param length The message length.
 * @param message The message.
 * @return 0 if the message has been sent, -1 otherwise.
 */
int lf_send_message(int message_type, unsigned short port, unsigned short federate, const char* next_destination_str,
                    size_t length, unsigned char* message);

/**
 * @brief Send information about connections to the RTI.
 *
 * This is a generated function that sends information about connections between this federate
 * and other federates where messages are routed through the RTI. Currently, this
 * only includes logical connections when the coordination is centralized. This
 * information is needed for the RTI to perform the centralized coordination.
 * @see MSG_TYPE_NEIGHBOR_STRUCTURE in net_common.h
 */
void lf_send_neighbor_structure_to_RTI(int);

/**
 * @brief Send a next event tag (NET) signal.
 *
 * If this federate depends on upstream federates or sends data to downstream
 * federates, then send to the RTI a NET, which will give the tag of the
 * earliest event on the event queue, or, if the queue is empty, the timeout
 * time, or, if there is no timeout, FOREVER.
 *
 * If there are network outputs that
 * depend on physical actions, then insert a dummy event to ensure this federate
 * advances its tag so that downstream federates can make progress.
 *
 * A NET is a promise saying that, absent network inputs, this federate will
 * not produce an output message with tag earlier than the NET value.
 *
 * If there are upstream federates, then after sending a NET, this will block
 * until either the RTI grants the advance to the requested time or the wait
 * for the response from the RTI is interrupted by a change in the event queue
 * (e.g., a physical action triggered or a network message arrived).
 * If there are no upstream federates, then it will not wait for a TAG
 * (which won't be forthcoming anyway) and returns the earliest tag on the event queue.
 *
 * If the federate has neither upstream nor downstream federates, then this
 * returns the specified tag immediately without sending anything to the RTI.
 *
 * If there is at least one physical action somewhere in the federate that can
 * trigger an output to a downstream federate, then the NET is required to be
 * less than the current physical time. If physical time is less than the
 * earliest event in the event queue (or the event queue is empty), then this
 * function will insert a dummy event with a tag equal to the current physical
 * time (and a microstep of 0). This will enforce advancement of tag for this
 * federate and causes a NET message to be sent repeatedly as physical time
 * advances with the time interval between messages controlled by the target
 * parameter coordination-options: {advance-message-interval timevalue}. It will
 * stop creating dummy events if and when its event queue has an event with a
 * timestamp less than physical time.
 *
 * If wait_for_reply is false, then this function will simply send the
 * specified tag and return that tag immediately. This is useful when a
 * federate is shutting down and will not be sending any more messages at all.
 *
 * In all cases, this returns either the specified tag or
 * another tag when it is safe to advance logical time to the returned tag.
 * The returned tag may be less than the specified tag if there are upstream
 * federates and either the RTI responds with a lesser tag or
 * the wait for a response from the RTI is interrupted by a
 * change in the event queue.
 *
 * This function is used in centralized coordination only.
 *
 * This function assumes the caller holds the mutex lock.
 *
 * @param env The environment of the federate
 * @param tag The tag.
 * @param wait_for_reply If true, wait for a reply.
 */
tag_t lf_send_next_event_tag(environment_t* env, tag_t tag, bool wait_for_reply);

/**
 * @brief Send a port absent message.
 *
 * This informs the remote federate that it will not receive a message with tag less than the
 * current tag of the specified environment delayed by the additional_delay.
 *
 * @param env The environment from which to get the current tag.
 * @param additional_delay The after delay of the connection or NEVER if none.
 * @param port_ID The ID of the receiving port.
 * @param fed_ID The fed ID of the receiving federate.
 */
void lf_send_port_absent_to_federate(environment_t* env, interval_t additional_delay, unsigned short port_ID,
                                     unsigned short fed_ID);

/**
 * @brief Send a MSG_TYPE_STOP_REQUEST message to the RTI.
 *
 * The payload is the specified tag plus one microstep. If this federate has previously
 * received a stop request from the RTI, then do not send the message and
 * return 1. Return -1 if the socket is disconnected. Otherwise, return 0.
 * @return 0 if the message is sent.
 */
int lf_send_stop_request_to_rti(tag_t stop_tag);

/**
 * @brief Send a tagged message to the specified port of the specified federate.
 *
 * The tag will be the current tag of the specified environment delayed by the specified additional_delay.
 * If the delayed tag falls after the timeout time, then the message is not sent and -1 is returned.
 * The caller can reuse or free the memory storing the message after this returns.
 *
 * If the message fails to send (e.g. the socket connection is broken), then the
 * response depends on the message_type.  For MSG_TYPE_TAGGED_MESSAGE, the message is
 * supposed to go via the RTI, and failure to communicate with the RTI is a critical failure.
 * In this case, the program will exit with an error message. If the message type is
 * MSG_TYPE_P2P_TAGGED_MESSAGE, then the failure is not critical. It may be due to the
 * remote federate having exited, for example, because its safe-to-process offset led it
 * to believe that there were no messages forthcoming.  In this case, on failure to send
 * the message, this function returns -11.
 *
 * This method assumes that the caller does not hold the lf_outbound_socket_mutex lock,
 * which it acquires to perform the send.
 *
 * @param env The environment from which to get the current tag.
 * @param additional_delay The after delay on the connection or NEVER is there is none.
 * @param message_type The type of the message being sent. Currently can be
 *  MSG_TYPE_TAGGED_MESSAGE for messages sent via the RTI or MSG_TYPE_P2P_TAGGED_MESSAGE
 *  for messages sent directly between federates.
 * @param port The ID of the destination port.
 * @param federate The ID of the destination federate.
 * @param next_destination_str The next destination in string format (RTI or federate)
 *  (used for reporting errors).
 * @param length The message length.
 * @param message The message.
 * @return 0 if the message has been sent, 1 otherwise.
 */
int lf_send_tagged_message(environment_t* env, interval_t additional_delay, int message_type, unsigned short port,
                           unsigned short federate, const char* next_destination_str, size_t length,
                           unsigned char* message);

/**
 * @brief Set the federation_id of this federate.
 * @param fid The federation ID.
 */
void lf_set_federation_id(const char* fid);

#ifdef FEDERATED_DECENTRALIZED
/**
 * @brief Spawn a thread to iterate through STAA structs.
 *
 * This will set their associated ports absent
 * at an offset if the port is not present with a value by a certain physical time.
 */
void lf_spawn_staa_thread(void);
#endif

/**
 * @brief Wait until inputs statuses are known up to and including the specified level.
 *
 * Specifically, wait until the specified level is less that the max level allowed to
 * advance (MLAA).
 * @param env The environment (which should always be the top-level environment).
 * @param level The level to which we would like to advance.
 */
void lf_stall_advance_level_federation(environment_t* env, size_t level);

/**
 * @brief Synchronize the start with other federates via the RTI.
 *
 * This assumes that a connection to the RTI is already made
 * and _lf_rti_socket_TCP is valid. It then sends the current logical
 * time to the RTI and waits for the RTI to respond with a specified
 * time. It starts a thread to listen for messages from the RTI.
 */
void lf_synchronize_with_other_federates();

/**
 * @brief Update the max level allowed to advance (MLAA).
 *
 * If the specified tag is greater than the current_tag of the top-level environment
 * (or equal and is_provisional is false), then set the MLAA to INT_MAX and return.
 * This removes any barriers on execution at the current tag due to network inputs.
 * Otherwise, set the MLAA to the minimum level over all (non-physical) network input ports
 * where the status of the input port is not known at that current_tag.
 *
 * This function assumes that the caller holds the mutex.
 *
 * @param tag The latest TAG or PTAG received by this federate.
 * @param is_provisional Whether the tag was provisional.
 * @return True if the MLAA changed.
 */
bool lf_update_max_level(tag_t tag, bool is_provisional);

#endif // FEDERATE_H<|MERGE_RESOLUTION|>--- conflicted
+++ resolved
@@ -30,176 +30,6 @@
  * Structure that a federate instance uses to keep track of its own state.
  */
 typedef struct federate_instance_t {
-<<<<<<< HEAD
-    /**
-     * The TCP socket descriptor for this federate to communicate with the RTI.
-     * This is set by lf_connect_to_rti(), which must be called before other
-     * functions that communicate with the rti are called.
-     */
-    int socket_TCP_RTI;
-
-    /**
-     * Thread listening for incoming TCP messages from the RTI.
-     */
-    lf_thread_t RTI_socket_listener;
-
-    /**
-     * Number of inbound physical connections to the federate.
-     * This can be either physical connections, or logical connections
-     * in the decentralized coordination, or both.
-     */
-    size_t number_of_inbound_p2p_connections;
-
-    /**
-     * Array of thread IDs for threads that listen for incoming messages.
-     * This is NULL if there are none and otherwise has size given by
-     * number_of_inbound_p2p_connections.
-     */
-    lf_thread_t *inbound_socket_listeners;
-
-    /**
-     * Number of outbound peer-to-peer connections from the federate.
-     * This can be either physical connections, or logical connections
-     * in the decentralized coordination, or both.
-     */
-    size_t number_of_outbound_p2p_connections;
-
-    /**
-     * An array that holds the socket descriptors for inbound
-     * connections from each federate. The index will be the federate
-     * ID of the remote sending federate. This is initialized at startup
-     * to -1 and is set to a socket ID by lf_handle_p2p_connections_from_federates()
-     * when the socket is opened.
-     *
-     * @note There will not be an inbound socket unless a physical connection
-     * or a p2p logical connection (by setting the coordination target property
-     * to "distributed") is specified in the Lingua Franca program where this
-     * federate is the destination. Multiple incoming p2p connections from the
-     * same remote federate will use the same socket.
-     */
-    int sockets_for_inbound_p2p_connections[NUMBER_OF_FEDERATES];
-
-    /**
-     * An array that holds the socket descriptors for outbound direct
-     * connections to each remote federate. The index will be the federate
-     * ID of the remote receiving federate. This is initialized at startup
-     * to -1 and is set to a socket ID by lf_connect_to_federate()
-     * when the socket is opened.
-     *
-     * @note This federate will not open an outbound socket unless a physical
-     * connection or a p2p logical connection (by setting the coordination target
-     * property to "distributed") is specified in the Lingua Franca
-     * program where this federate acts as the source. Multiple outgoing p2p
-     * connections to the same remote federate will use the same socket.
-     */
-    int sockets_for_outbound_p2p_connections[NUMBER_OF_FEDERATES];
-
-    /**
-     * Thread ID for a thread that accepts sockets and then supervises
-     * listening to those sockets for incoming P2P (physical) connections.
-     */
-    lf_thread_t inbound_p2p_handling_thread_id;
-
-    /**
-     * A socket descriptor for the socket server of the federate.
-     * This is assigned in lf_create_server().
-     * This socket is used to listen to incoming physical connections from
-     * remote federates. Once an incoming connection is accepted, the
-     * opened socket will be stored in
-     * federate_sockets_for_inbound_p2p_connections.
-     */
-    int server_socket;
-
-    /**
-     * The port used for the server socket to listen for messages from other federates.
-     * The federate informs the RTI of this port once it has created its socket server by
-     * sending an ADDRESS_AD message (@see rti.h).
-     */
-    int server_port;
-
-    /**
-     * Most recent tag advance grant (TAG) received from the RTI, or NEVER if none
-     * has been received. This variable should only be accessed while holding the
-     * mutex lock on the top-level environment.
-     */
-    tag_t last_TAG;
-
-    /**
-     * Indicates whether the last TAG received is provisional or an ordinary TAG.
-     * If the last TAG has been provisional, network port absent reactions must be inserted.
-     * This variable should only be accessed while holding the mutex lock.
-     */
-    bool is_last_TAG_provisional;
-
-    /**
-     * Indicator of whether this federate has upstream federates.
-     * The default value of false may be overridden in _lf_initialize_trigger_objects.
-     */
-    bool has_upstream;
-
-    /**
-     * Indicator of whether this federate has downstream federates.
-     * The default value of false may be overridden in _lf_initialize_trigger_objects.
-     */
-    bool has_downstream;
-
-    /**
-     * 
-    */
-    tag_t last_skipped_LTC;
-
-    /**
-     * 
-    */
-    tag_t last_DNET;
-
-    /**
-     * Used to prevent the federate from sending a REQUEST_STOP
-     * message if it has already received a stop request from the RTI.
-     * This variable should only be accessed while holding a mutex lock.
-     */
-    bool received_stop_request_from_rti;
-
-    /**
-     * A record of the most recently sent LTC (latest tag complete) message.
-     * In some situations, federates can send logical_tag_complete for
-     * the same tag twice or more in-a-row to the RTI. For example, when
-     * _lf_next() returns without advancing tag. To prevent overwhelming
-     * the RTI with extra messages, record the last sent logical tag
-     * complete message and check against it in lf_latest_tag_complete().
-     *
-     * @note Here, the underlying assumption is that the TCP stack will
-     *  deliver the Logical TAG Complete message to the RTI eventually
-     *  if it is deliverable
-     */
-    tag_t last_sent_LTC;
-
-    /**
-     * A record of the most recently sent NET (next event tag) message.
-     */
-    tag_t last_sent_NET;
-
-    /**
-     * For use in federates with centralized coordination, the minimum
-     * time delay between a physical action within this federate and an
-     * output from this federate.  This is NEVER if there is causal
-     * path from a physical action to any output.
-     */
-    instant_t min_delay_from_physical_action_to_federate_output;
-
-    /**
-     * Trace object for this federate, used if tracing is enabled.
-     */
-    trace_t* trace;
-
-    #ifdef FEDERATED_DECENTRALIZED
-    /**
-     * Thread responsible for setting ports to absent by an STAA offset if they
-     * aren't already known.
-     */
-    lf_thread_t staaSetter;
-    #endif
-=======
   /**
    * The TCP socket descriptor for this federate to communicate with the RTI.
    * This is set by lf_connect_to_rti(), which must be called before other
@@ -313,6 +143,16 @@
   bool has_downstream;
 
   /**
+   *
+   */
+  tag_t last_skipped_LTC;
+
+  /**
+   *
+   */
+  tag_t last_DNET;
+
+  /**
    * Used to prevent the federate from sending a REQUEST_STOP
    * message if it has already received a stop request from the RTI.
    * This variable should only be accessed while holding a mutex lock.
@@ -353,7 +193,6 @@
    */
   lf_thread_t staaSetter;
 #endif
->>>>>>> 7427d987
 } federate_instance_t;
 
 #ifdef FEDERATED_DECENTRALIZED
