/**
 * @file
 * @author Soroush Bateni
 * @author Peter Donovan
 * @author Edward A. Lee
 * @author Anirudh Rengarajsm
 * @copyright (c) 2020-2023, The University of California at Berkeley.
 * License: <a href="https://github.com/lf-lang/reactor-c/blob/main/LICENSE.md">BSD 2-clause</a>
 * @brief Data structures and functions used and defined in federate.c.
 */

#ifndef FEDERATE_H
#define FEDERATE_H

#include <stdbool.h>

#include "tag.h"
#include "lf_types.h"
#include "environment.h"
#include "low_level_platform.h"
#include "net_driver.h"

#ifndef ADVANCE_MESSAGE_INTERVAL
#define ADVANCE_MESSAGE_INTERVAL MSEC(10)
#endif

//////////////////////////////////////////////////////////////////////////////////
// Data types

/**
 * Structure that a federate instance uses to keep track of its own state.
 */
typedef struct federate_instance_t {
  /**
   * The network channel for this federate to communicate with the RTI.
   * This is set by lf_connect_to_rti(), which must be called before other
   * functions that communicate with the rti are called.
   */
  netchan_t netchan_to_RTI;

  /**
   * Thread listening for incoming messages from the RTI.
   */
  lf_thread_t RTI_netchan_listener;

  /**
   * Number of inbound physical connections to the federate.
   * This can be either physical connections, or logical connections
   * in the decentralized coordination, or both.
   */
  size_t number_of_inbound_p2p_connections;

  /**
   * Array of thread IDs for threads that listen for incoming messages.
   * This is NULL if there are none and otherwise has size given by
   * number_of_inbound_p2p_connections.
   */
  lf_thread_t* inbound_netdriv_listeners;

  /**
   * Number of outbound peer-to-peer connections from the federate.
   * This can be either physical connections, or logical connections
   * in the decentralized coordination, or both.
   */
  size_t number_of_outbound_p2p_connections;

  /**
   * An array that holds the network channels for inbound
   * connections from each federate. The index will be the federate
   * ID of the remote sending federate. This is initialized at startup
   * to NULL and is set to the pointer of the network channel by lf_connect_to_federate()
   * when the network channels is opened.
   *
   * @note There will not be an inbound network channel unless a physical connection
   * or a p2p logical connection (by setting the coordination target property
   * to "distributed") is specified in the Lingua Franca program where this
   * federate is the destination. Multiple incoming p2p connections from the
   * same remote federate will use the same network channel.
   */
  netchan_t netchans_for_inbound_p2p_connections[NUMBER_OF_FEDERATES];

  /**
   * An array that holds the network channels for outbound direct
   * connections to each remote federate. The index will be the federate
   * ID of the remote receiving federate. This is initialized at startup
   * to NULL and is set to the pointer of the network channel by lf_connect_to_federate()
   * when the network channels is opened.
   *
   * @note This federate will not open an outbound network channels unless a physical
   * connection or a p2p logical connection (by setting the coordination target
   * property to "distributed") is specified in the Lingua Franca
   * program where this federate acts as the source. Multiple outgoing p2p
   * connections to the same remote federate will use the same network channels.
   */
  netchan_t netchans_for_outbound_p2p_connections[NUMBER_OF_FEDERATES];

  /**
   * Thread ID for a thread that accepts network channels and then supervises
   * listening to those network channels for incoming P2P (physical) connections.
   */
  lf_thread_t inbound_p2p_handling_thread_id;

  /**
   * A network channel for the server of the federate.
   * This is assigned in lf_create_server().
   * This network channel is used to listen to incoming physical connections from
   * remote federates. Once an incoming connection is accepted, the
   * opened network channel will be stored in
   * federate_netchans_for_inbound_p2p_connections.
   */
  netchan_t server_netchan;

  /**
   * Most recent tag advance grant (TAG) received from the RTI, or NEVER if none
   * has been received. This variable should only be accessed while holding the
   * mutex lock on the top-level environment.
   */
  tag_t last_TAG;

  /**
   * Indicates whether the last TAG received is provisional or an ordinary TAG.
   * If the last TAG has been provisional, network port absent reactions must be inserted.
   * This variable should only be accessed while holding the mutex lock.
   */
  bool is_last_TAG_provisional;

  /**
   * Indicator of whether this federate has upstream federates.
   * The default value of false may be overridden in _lf_initialize_trigger_objects.
   */
  bool has_upstream;

  /**
   * Indicator of whether this federate has downstream federates.
   * The default value of false may be overridden in _lf_initialize_trigger_objects.
   */
  bool has_downstream;

  /**
   * Used to prevent the federate from sending a REQUEST_STOP
   * message if it has already received a stop request from the RTI.
   * This variable should only be accessed while holding a mutex lock.
   */
  bool received_stop_request_from_rti;

  /**
   * A record of the most recently sent LTC (latest tag confirmed) message.
   * In some situations, federates can send logical_tag_complete for
   * the same tag twice or more in-a-row to the RTI. For example, when
   * _lf_next() returns without advancing tag. To prevent overwhelming
   * the RTI with extra messages, record the last sent logical tag
   * complete message and check against it in lf_latest_tag_confirmed().
   *
   * @note Here, the underlying assumption is that the TCP stack will
   *  deliver the Logical TAG Complete message to the RTI eventually
   *  if it is deliverable
   */
  tag_t last_sent_LTC;

  /**
   * A record of the most recently sent NET (next event tag) signal.
   */
  tag_t last_sent_NET;

  /**
   * A record of the most recently skipped NET (next event tag) signal.
   */
  tag_t last_skipped_NET;

  /**
   * Indicator of whether this federate has received any DNET (downstream next event tag) signal.
   */
  bool received_any_DNET;

  /**
   * A record of the most recent DNET (downstream next event tag) signal.
   */
  tag_t last_DNET;

  /**
   * For use in federates with centralized coordination, the minimum
   * time delay between a physical action within this federate and an
   * output from this federate.  This is NEVER if there is causal
   * path from a physical action to any output.
   */
  instant_t min_delay_from_physical_action_to_federate_output;

#ifdef FEDERATED_DECENTRALIZED
  /**
   * Thread responsible for setting ports to absent by an STAA offset if they
   * aren't already known.
   */
  lf_thread_t staaSetter;
#endif
} federate_instance_t;

#ifdef FEDERATED_DECENTRALIZED
typedef struct staa_t {
  lf_action_base_t** actions;
  size_t STAA;
  size_t num_actions;
} staa_t;
#endif

typedef struct federation_metadata_t {
  const char* federation_id;
  char* rti_host;
  int rti_port;
  char* rti_user;
} federation_metadata_t;

typedef enum parse_rti_code_t { SUCCESS, INVALID_PORT, INVALID_HOST, INVALID_USER, FAILED_TO_PARSE } parse_rti_code_t;

//////////////////////////////////////////////////////////////////////////////////
// Global variables

/**
<<<<<<< HEAD
 * Mutex lock held while performing network channel write and close operations.
=======
 * Mutex lock held while performing outbound socket write and close operations.
>>>>>>> 618989d6
 */
extern lf_mutex_t lf_outbound_netchan_mutex;

/**
 * Mutex lock held while performing inbound socket write and close operations.
 */
extern lf_mutex_t lf_inbound_socket_mutex;

/**
 * Condition variable for blocking on unkonwn federate input ports.
 */
extern lf_cond_t lf_port_status_changed;

//////////////////////////////////////////////////////////////////////////////////
// Public functions (in alphabetical order)

/**
 * @brief Connect to the federate with the specified id.
 *
 * The established connection will then be used in functions such as lf_send_tagged_message()
 * to send messages directly to the specified federate.
 * This function first sends an MSG_TYPE_ADDRESS_QUERY message to the RTI to obtain
 * the IP address and port number of the specified federate. It then attempts
 * to establish a network channel connection to the specified federate.
 * If this fails, the program exits. If it succeeds, it sets element [id] of
 * the _fed.netchans_for_outbound_p2p_connections global array to
 * refer to the network channel for communicating directly with the federate.
 * @param remote_federate_id The ID of the remote federate.
 */
void lf_connect_to_federate(uint16_t);

/**
 * @brief Connect to the RTI at the specified host and port.
 *
 * This will return the network channel for the connection.
 * If port_number is 0, then start at DEFAULT_PORT and increment
 * the port number on each attempt. If an attempt fails, wait CONNECT_RETRY_INTERVAL
 * and try again.  If it fails after CONNECT_TIMEOUT, the program exits.
 * If it succeeds, it sets the _fed.netchan_to_RTI global variable to refer to
 * the network channel for communicating with the RTI.
 * @param hostname A hostname, such as "localhost".
 * @param port_number A port number or 0 to start with the default.
 */
void lf_connect_to_rti(const char* hostname, int port_number);

/**
 * @brief Create a server to listen to incoming P2P connections.
 *
 * Such connections are used for physical connections or any connection if using
 * decentralized coordination. This function only handles the creation of the server network channel.
 * The bound port for the server network channel is then sent to the RTI by sending an
 * MSG_TYPE_ADDRESS_ADVERTISEMENT message (@see net_common.h).
 * This function expects no response from the RTI.
 *
 * If a port is specified by the user, that will be used.
 * Otherwise, a random port will be assigned.  If the bind fails,
 * it will retry after PORT_BIND_RETRY_INTERVAL until it has tried
 * PORT_BIND_RETRY_LIMIT times. Then it will fail.
 *
 * @param specified_port The port specified by the user or 0 to use a random port.
 */
void lf_create_server(int specified_port);

/**
 * @brief Enqueue port absent reactions.
 *
 * These reactions will send a MSG_TYPE_PORT_ABSENT
 * message to downstream federates if a given network output port is not present.
 * @param env The environment of the federate
 */
void lf_enqueue_port_absent_reactions(environment_t* env);

/**
 * @brief Thread to accept connections from other federates.
 *
 * This thread accepts connections from federates that send messages directly
 * to this one (not through the RTI). This thread starts a thread for
 * each accepted network channel connection to read messages and, once it has opened all expected
 * network channels, exits.
 * @param ignored No argument needed for this thread.
 */
void* lf_handle_p2p_connections_from_federates(void*);

/**
 * @brief Send a latest tag confirmed (LTC) signal to the RTI.
 *
 * This avoids the send if an equal or later LTC has previously been sent.
 *
 * This function assumes the caller holds the mutex lock
 * on the top-level environment.
 *
 * @param tag_to_send The tag to send.
 */
void lf_latest_tag_confirmed(tag_t);

/**
 * @brief Parse the address of the RTI and store them into the global federation_metadata struct.
 * @return a parse_rti_code_t indicating the result of the parse.
 */
parse_rti_code_t lf_parse_rti_addr(const char* rti_addr);

/**
 * @brief Reset the status fields on network input ports to unknown or absent.
 *
 * This will reset to absent if the last_known_status_tag field of the port
 * is greater than or equal to the current tag of the top-level environment.
 * This should be overriden to present if an event gets scheduled.
 * Otherwise, set the status to unknown.
 * @note This function must be called at the beginning of each
 *  logical time.
 */
void lf_reset_status_fields_on_input_port_triggers();

/**
 * @brief Send a message to another federate.
 *
 * This function is used for physical connections
 * between federates. If the connection to the remote federate or the RTI has been broken,
 * then this returns -1 without sending. Otherwise, it returns 0.
 *
 * This method assumes that the caller does not hold the lf_outbound_netchan_mutex lock,
 * which it acquires to perform the send.
 *
 * @param message_type The type of the message being sent (currently only MSG_TYPE_P2P_MESSAGE).
 * @param port The ID of the destination port.
 * @param federate The ID of the destination federate.
 * @param next_destination_str The name of the next destination in string format (for reporting).
 * @param length The message length.
 * @param message The message.
 * @return 0 if the message has been sent, -1 otherwise.
 */
int lf_send_message(int message_type, unsigned short port, unsigned short federate, const char* next_destination_str,
                    size_t length, unsigned char* message);

/**
 * @brief Send information about connections to the RTI.
 *
 * This is a generated function that sends information about connections between this federate
 * and other federates where messages are routed through the RTI. Currently, this
 * only includes logical connections when the coordination is centralized. This
 * information is needed for the RTI to perform the centralized coordination.
 * @see MSG_TYPE_NEIGHBOR_STRUCTURE in net_common.h
 */
void lf_send_neighbor_structure_to_RTI(netchan_t);

/**
 * @brief Send a next event tag (NET) signal.
 *
 * If this federate depends on upstream federates or sends data to downstream
 * federates, then send to the RTI a NET, which will give the tag of the
 * earliest event on the event queue, or, if the queue is empty, the timeout
 * time, or, if there is no timeout, FOREVER.
 *
 * If there are network outputs that
 * depend on physical actions, then insert a dummy event to ensure this federate
 * advances its tag so that downstream federates can make progress.
 *
 * A NET is a promise saying that, absent network inputs, this federate will
 * not produce an output message with tag earlier than the NET value.
 *
 * If there are upstream federates, then after sending a NET, this will block
 * until either the RTI grants the advance to the requested time or the wait
 * for the response from the RTI is interrupted by a change in the event queue
 * (e.g., a physical action triggered or a network message arrived).
 * If there are no upstream federates, then it will not wait for a TAG
 * (which won't be forthcoming anyway) and returns the earliest tag on the event queue.
 *
 * If the federate has neither upstream nor downstream federates, then this
 * returns the specified tag immediately without sending anything to the RTI.
 *
 * If there is at least one physical action somewhere in the federate that can
 * trigger an output to a downstream federate, then the NET is required to be
 * less than the current physical time. If physical time is less than the
 * earliest event in the event queue (or the event queue is empty), then this
 * function will insert a dummy event with a tag equal to the current physical
 * time (and a microstep of 0). This will enforce advancement of tag for this
 * federate and causes a NET message to be sent repeatedly as physical time
 * advances with the time interval between messages controlled by the target
 * parameter coordination-options: {advance-message-interval timevalue}. It will
 * stop creating dummy events if and when its event queue has an event with a
 * timestamp less than physical time.
 *
 * If wait_for_reply is false, then this function will simply send the
 * specified tag and return that tag immediately. This is useful when a
 * federate is shutting down and will not be sending any more messages at all.
 *
 * In all cases, this returns either the specified tag or
 * another tag when it is safe to advance logical time to the returned tag.
 * The returned tag may be less than the specified tag if there are upstream
 * federates and either the RTI responds with a lesser tag or
 * the wait for a response from the RTI is interrupted by a
 * change in the event queue.
 *
 * This function is used in centralized coordination only.
 *
 * This function assumes the caller holds the mutex lock.
 *
 * @param env The environment of the federate
 * @param tag The tag.
 * @param wait_for_reply If true, wait for a reply.
 */
tag_t lf_send_next_event_tag(environment_t* env, tag_t tag, bool wait_for_reply);

/**
 * @brief Send a port absent message.
 *
 * This informs the remote federate that it will not receive a message with tag less than the
 * current tag of the specified environment delayed by the additional_delay.
 *
 * @param env The environment from which to get the current tag.
 * @param additional_delay The after delay of the connection or NEVER if none.
 * @param port_ID The ID of the receiving port.
 * @param fed_ID The fed ID of the receiving federate.
 */
void lf_send_port_absent_to_federate(environment_t* env, interval_t additional_delay, unsigned short port_ID,
                                     unsigned short fed_ID);

/**
 * @brief Send a MSG_TYPE_STOP_REQUEST message to the RTI.
 *
 * The payload is the specified tag plus one microstep. If this federate has previously
 * received a stop request from the RTI, then do not send the message and
 * return 1. Return -1 if the network channel is disconnected. Otherwise, return 0.
 * @return 0 if the message is sent.
 */
int lf_send_stop_request_to_rti(tag_t stop_tag);

/**
 * @brief Send a tagged message to the specified port of the specified federate.
 *
 * The tag will be the current tag of the specified environment delayed by the specified additional_delay.
 * If the delayed tag falls after the timeout time, then the message is not sent and -1 is returned.
 * The caller can reuse or free the memory storing the message after this returns.
 *
 * If the message fails to send (e.g. the network channel connection is broken), then the
 * response depends on the message_type.  For MSG_TYPE_TAGGED_MESSAGE, the message is
 * supposed to go via the RTI, and failure to communicate with the RTI is a critical failure.
 * In this case, the program will exit with an error message. If the message type is
 * MSG_TYPE_P2P_TAGGED_MESSAGE, then the failure is not critical. It may be due to the
 * remote federate having exited, for example, because its safe-to-process offset led it
 * to believe that there were no messages forthcoming.  In this case, on failure to send
 * the message, this function returns -11.
 *
 * This method assumes that the caller does not hold the lf_outbound_netchan_mutex lock,
 * which it acquires to perform the send.
 *
 * @param env The environment from which to get the current tag.
 * @param additional_delay The after delay on the connection or NEVER is there is none.
 * @param message_type The type of the message being sent. Currently can be
 *  MSG_TYPE_TAGGED_MESSAGE for messages sent via the RTI or MSG_TYPE_P2P_TAGGED_MESSAGE
 *  for messages sent directly between federates.
 * @param port The ID of the destination port.
 * @param federate The ID of the destination federate.
 * @param next_destination_str The next destination in string format (RTI or federate)
 *  (used for reporting errors).
 * @param length The message length.
 * @param message The message.
 * @return 0 if the message has been sent, 1 otherwise.
 */
int lf_send_tagged_message(environment_t* env, interval_t additional_delay, int message_type, unsigned short port,
                           unsigned short federate, const char* next_destination_str, size_t length,
                           unsigned char* message);

/**
 * @brief Set the federation_id of this federate.
 * @param fid The federation ID.
 */
void lf_set_federation_id(const char* fid);

#ifdef FEDERATED_DECENTRALIZED
/**
 * @brief Spawn a thread to iterate through STAA structs.
 *
 * This will set their associated ports absent
 * at an offset if the port is not present with a value by a certain physical time.
 */
void lf_spawn_staa_thread(void);
#endif

/**
 * @brief Wait until inputs statuses are known up to and including the specified level.
 *
 * Specifically, wait until the specified level is less that the max level allowed to
 * advance (MLAA).
 * @param env The environment (which should always be the top-level environment).
 * @param level The level to which we would like to advance.
 */
void lf_stall_advance_level_federation(environment_t* env, size_t level);

/**
 * @brief Version of lf_stall_advance_level_federation() that assumes the caller holds the mutex lock.
 * @param level The level to which we would like to advance.
 */
void lf_stall_advance_level_federation_locked(size_t level);

/**
 * @brief Synchronize the start with other federates via the RTI.
 *
 * This assumes that a connection to the RTI is already made
 * and netchan_to_RTI is valid. It then sends the current logical
 * time to the RTI and waits for the RTI to respond with a specified
 * time. It starts a thread to listen for messages from the RTI.
 */
void lf_synchronize_with_other_federates();

/**
 * @brief Update the max level allowed to advance (MLAA).
 *
 * If the specified tag is greater than the current_tag of the top-level environment
 * (or equal and is_provisional is false), then set the MLAA to INT_MAX and return.
 * This removes any barriers on execution at the current tag due to network inputs.
 * Otherwise, set the MLAA to the minimum level over all (non-physical) network input ports
 * where the status of the input port is not known at that current_tag.
 *
 * This function assumes that the caller holds the mutex.
 *
 * @param tag The latest TAG or PTAG received by this federate.
 * @param is_provisional Whether the tag was provisional.
 * @return True if the MLAA changed.
 */
bool lf_update_max_level(tag_t tag, bool is_provisional);

#ifdef FEDERATED_DECENTRALIZED
/**
 * @brief Return the physical time that we should wait until before advancing to the specified tag.
 *
 * This function adds the STA offset (STP_offset parameter) to the time of the specified tag unless
 * the tag is the starting tag (it is always safe to advance to the starting tag). It also avoids
 * adding the STA offset if all network input ports are known at least up to one microstep earlier
 * than the specified tag.
 *
 * This function assumes that the caller holds the environment mutex.
 * @param time The specified time.
 */
instant_t lf_wait_until_time(tag_t tag);
#endif // FEDERATED_DECENTRALIZED

#endif // FEDERATE_H<|MERGE_RESOLUTION|>--- conflicted
+++ resolved
@@ -215,18 +215,14 @@
 // Global variables
 
 /**
-<<<<<<< HEAD
- * Mutex lock held while performing network channel write and close operations.
-=======
- * Mutex lock held while performing outbound socket write and close operations.
->>>>>>> 618989d6
+ * Mutex lock held while performing outbound network channel write and close operations.
  */
 extern lf_mutex_t lf_outbound_netchan_mutex;
 
 /**
  * Mutex lock held while performing inbound socket write and close operations.
  */
-extern lf_mutex_t lf_inbound_socket_mutex;
+extern lf_mutex_t lf_inbound_netchan_mutex;
 
 /**
  * Condition variable for blocking on unkonwn federate input ports.
