--- conflicted
+++ resolved
@@ -191,21 +191,10 @@
 } federate_instance_t;
 
 #ifdef FEDERATED_DECENTRALIZED
-<<<<<<< HEAD
-/**
- * An array of actions associated with network input ports that have STAA offsets.
- */
-typedef struct staa {
-    lf_action_base_t** actions;  // Array of pointers to actions with the same STAA offset.
-    interval_t* action_delays;   // Array of delays on the network connections for these actions.
-    interval_t STAA;             // The STAA offset.
-    size_t num_actions;          // The length of the arrays.
-=======
 typedef struct staa_t {
     lf_action_base_t** actions;
     size_t STAA;
     size_t num_actions;
->>>>>>> a961d9ca
 } staa_t;
 #endif
 
@@ -232,15 +221,7 @@
  */
 extern lf_mutex_t lf_outbound_socket_mutex;
 
-#ifdef FEDERATED_DECENTRALIZED
-/**
-<<<<<<< HEAD
- * @brief Spawn a thread to iterate through STAA structs, setting their associated ports absent
- * at an offset if the port is not present with a value by a certain physical time.
- */
-void spawn_staa_thread(void);
-#endif
-=======
+/**
  * Condition variable for blocking on unkonwn federate input ports.
  */
 extern lf_cond_t lf_port_status_changed;
@@ -252,7 +233,6 @@
 
 //////////////////////////////////////////////////////////////////////////////////
 // Public functions (in alphabetical order)
->>>>>>> a961d9ca
 
 /**
  * @brief Connect to the federate with the specified id.
@@ -270,15 +250,6 @@
 void lf_connect_to_federate(uint16_t);
 
 /**
-<<<<<<< HEAD
- * Connect to the RTI at the specified host and port and return
- * the socket descriptor for the connection. If this fails, wait CONNECT_RETRY_INTERVAL
- * and try again.  If it fails after CONNECT_MAX_RETRIES, the
- * program exits. If it succeeds, it sets the _fed.socket_TCP_RTI global
- * variable to refer to the socket for communicating with the RTI.
- * @param hostname A hostname, such as "localhost".
- * @param port_number A port number, or 0 to use the default port.
-=======
  * @brief Connect to the RTI at the specified host and port.
  * 
  * This will return the socket descriptor for the connection.
@@ -289,7 +260,6 @@
  * the socket for communicating with the RTI.
  * @param hostname A hostname, such as "localhost".
  * @param port_number A port number or 0 to start with the default.
->>>>>>> a961d9ca
  */
 void lf_connect_to_rti(const char* hostname, int port_number);
 
@@ -312,27 +282,6 @@
 void lf_create_server(int specified_port);
 
 /**
-<<<<<<< HEAD
- * Create a server to listen to incoming p2p connection (physical
- * connections or decentralized connections) from remote federates. This function
- * only handles the creation of the server socket.
- * The bound port for the server socket is then
- * sent to the RTI by sending an MSG_TYPE_ADDRESS_ADVERTISEMENT message
- * (@see net_common.h). This function expects no response
- * from the RTI.
- *
- * If a port is specified by the user, that will be used.
- * Otherwise, a random port will be assigned.  If the bind fails,
- * it will retry after PORT_BIND_RETRY_INTERVAL until it has tried
- * PORT_BIND_RETRY_LIMIT times. Then it will fail.
- *
- * @note This function is different from create_server(...) in rti.c.
- *
- * @param specified_port The specified port by the user or 0 to use a random port.
- * @param id The id of the federate (to help find a unique port).
- */
-void create_server(int specified_port, int id);
-=======
  * @brief Enqueue port absent reactions.
  * 
  * These reactions will send a MSG_TYPE_PORT_ABSENT
@@ -340,7 +289,6 @@
  * @param env The environment of the federate
  */
 void lf_enqueue_port_absent_reactions(environment_t* env);
->>>>>>> a961d9ca
 
 /**
  * @brief Thread to accept connections from other federates.
