/**
 * @file
 * @author Soroush Bateni
 * @author Peter Donovan
 * @author Edward A. Lee
 * @author Anirudh Rengarajsm
 * @copyright (c) 2020-2023, The University of California at Berkeley.
 * License: <a href="https://github.com/lf-lang/reactor-c/blob/main/LICENSE.md">BSD 2-clause</a>
 * @brief Data structures and functions used and defined in federate.c.
 */

#ifndef FEDERATE_H
#define FEDERATE_H

#include <stdbool.h>

#include "tag.h"
#include "lf_types.h"
#include "environment.h"
#include "low_level_platform.h"

#ifndef ADVANCE_MESSAGE_INTERVAL
#define ADVANCE_MESSAGE_INTERVAL MSEC(10)
#endif

//////////////////////////////////////////////////////////////////////////////////
// Data types

/**
 * Structure that a federate instance uses to keep track of its own state.
 */
typedef struct federate_instance_t {
    /**
     * The TCP socket descriptor for this federate to communicate with the RTI.
     * This is set by lf_connect_to_rti(), which must be called before other
     * functions that communicate with the rti are called.
     */
    int socket_TCP_RTI;

    /**
     * Thread listening for incoming TCP messages from the RTI.
     */
    lf_thread_t RTI_socket_listener;

    /**
     * Number of inbound physical connections to the federate.
     * This can be either physical connections, or logical connections
     * in the decentralized coordination, or both.
     */
    size_t number_of_inbound_p2p_connections;

    /**
     * Array of thread IDs for threads that listen for incoming messages.
     * This is NULL if there are none and otherwise has size given by
     * number_of_inbound_p2p_connections.
     */
    lf_thread_t *inbound_socket_listeners;

    /**
     * Number of outbound peer-to-peer connections from the federate.
     * This can be either physical connections, or logical connections
     * in the decentralized coordination, or both.
     */
    size_t number_of_outbound_p2p_connections;

    /**
     * An array that holds the socket descriptors for inbound
     * connections from each federate. The index will be the federate
     * ID of the remote sending federate. This is initialized at startup
     * to -1 and is set to a socket ID by lf_handle_p2p_connections_from_federates()
     * when the socket is opened.
     *
     * @note There will not be an inbound socket unless a physical connection
     * or a p2p logical connection (by setting the coordination target property
     * to "distributed") is specified in the Lingua Franca program where this
     * federate is the destination. Multiple incoming p2p connections from the
     * same remote federate will use the same socket.
     */
    int sockets_for_inbound_p2p_connections[NUMBER_OF_FEDERATES];

    /**
     * An array that holds the socket descriptors for outbound direct
     * connections to each remote federate. The index will be the federate
     * ID of the remote receiving federate. This is initialized at startup
     * to -1 and is set to a socket ID by lf_connect_to_federate()
     * when the socket is opened.
     *
     * @note This federate will not open an outbound socket unless a physical
     * connection or a p2p logical connection (by setting the coordination target
     * property to "distributed") is specified in the Lingua Franca
     * program where this federate acts as the source. Multiple outgoing p2p
     * connections to the same remote federate will use the same socket.
     */
    int sockets_for_outbound_p2p_connections[NUMBER_OF_FEDERATES];

    /**
     * Thread ID for a thread that accepts sockets and then supervises
     * listening to those sockets for incoming P2P (physical) connections.
     */
    lf_thread_t inbound_p2p_handling_thread_id;

    /**
     * A socket descriptor for the socket server of the federate.
     * This is assigned in lf_create_server().
     * This socket is used to listen to incoming physical connections from
     * remote federates. Once an incoming connection is accepted, the
     * opened socket will be stored in
     * federate_sockets_for_inbound_p2p_connections.
     */
    int server_socket;

    /**
     * The port used for the server socket to listen for messages from other federates.
     * The federate informs the RTI of this port once it has created its socket server by
     * sending an ADDRESS_AD message (@see rti.h).
     */
    int server_port;

    /**
     * Most recent tag advance grant (TAG) received from the RTI, or NEVER if none
     * has been received. This variable should only be accessed while holding the
     * mutex lock on the top-level environment.
     */
    tag_t last_TAG;

    /**
     * Indicates whether the last TAG received is provisional or an ordinary TAG.
     * If the last TAG has been provisional, network port absent reactions must be inserted.
     * This variable should only be accessed while holding the mutex lock.
     */
    bool is_last_TAG_provisional;

    /**
     * Indicator of whether this federate has upstream federates.
     * The default value of false may be overridden in _lf_initialize_trigger_objects.
     */
    bool has_upstream;

    /**
     * Indicator of whether this federate has downstream federates.
     * The default value of false may be overridden in _lf_initialize_trigger_objects.
     */
    bool has_downstream;

    /**
     * Used to prevent the federate from sending a REQUEST_STOP
     * message if it has already received a stop request from the RTI.
     * This variable should only be accessed while holding a mutex lock.
     */
    bool received_stop_request_from_rti;

    /**
     * A record of the most recently sent LTC (latest tag complete) message.
     * In some situations, federates can send logical_tag_complete for
     * the same tag twice or more in-a-row to the RTI. For example, when
     * _lf_next() returns without advancing tag. To prevent overwhelming
     * the RTI with extra messages, record the last sent logical tag
     * complete message and check against it in lf_latest_tag_complete().
     *
     * @note Here, the underlying assumption is that the TCP stack will
     *  deliver the Logical TAG Complete message to the RTI eventually
     *  if it is deliverable
     */
    tag_t last_sent_LTC;

    /**
     * A record of the most recently sent NET (next event tag) message.
     */
    tag_t last_sent_NET;

    /**
     * For use in federates with centralized coordination, the minimum
     * time delay between a physical action within this federate and an
     * output from this federate.  This is NEVER if there is causal
     * path from a physical action to any output.
     */
    instant_t min_delay_from_physical_action_to_federate_output;

<<<<<<< HEAD
    /**
     * Indicator of whether this federate is transient.
     * The default value of false may be overridden in _lf_initialize_trigger_objects.
     */
    bool is_transient;

    /**
     * Trace object for this federate, used if tracing is enabled.
     */
    trace_t* trace;

=======
>>>>>>> dbba1386
    #ifdef FEDERATED_DECENTRALIZED
    /**
     * Thread responsible for setting ports to absent by an STAA offset if they
     * aren't already known.
     */
    lf_thread_t staaSetter;
    #endif
} federate_instance_t;

#ifdef FEDERATED_DECENTRALIZED
typedef struct staa_t {
    lf_action_base_t** actions;
    size_t STAA;
    size_t num_actions;
} staa_t;
#endif

typedef struct federation_metadata_t {
    const char* federation_id;
    char* rti_host;
    int rti_port;
    char* rti_user;
} federation_metadata_t;

typedef enum parse_rti_code_t {
    SUCCESS,
    INVALID_PORT,
    INVALID_HOST,
    INVALID_USER,
    FAILED_TO_PARSE
} parse_rti_code_t;

//////////////////////////////////////////////////////////////////////////////////
// Global variables

/**
 * Mutex lock held while performing socket write and close operations.
 */
extern lf_mutex_t lf_outbound_socket_mutex;

/**
 * Condition variable for blocking on unkonwn federate input ports.
 */
extern lf_cond_t lf_port_status_changed;

/**
 * Condition variable for blocking on tag advance in 
*/
extern lf_cond_t lf_current_tag_changed;

//////////////////////////////////////////////////////////////////////////////////
// Public functions (in alphabetical order)

/**
 * @brief Connect to the federate with the specified id.
 * 
 * The established connection will then be used in functions such as lf_send_tagged_message()
 * to send messages directly to the specified federate.
 * This function first sends an MSG_TYPE_ADDRESS_QUERY message to the RTI to obtain
 * the IP address and port number of the specified federate. It then attempts
 * to establish a socket connection to the specified federate.
 * If this fails, the program exits. If it succeeds, it sets element [id] of
 * the _fed.sockets_for_outbound_p2p_connections global array to
 * refer to the socket for communicating directly with the federate.
 * @param remote_federate_id The ID of the remote federate.
 */
void lf_connect_to_federate(uint16_t);

/**
 * @brief Connect to the RTI at the specified host and port.
 * 
 * This will return the socket descriptor for the connection.
 * If port_number is 0, then start at DEFAULT_PORT and increment
 * the port number on each attempt. If an attempt fails, wait CONNECT_RETRY_INTERVAL
 * and try again.  If it fails after CONNECT_MAX_RETRIES, the program exits.
 * If it succeeds, it sets the _fed.socket_TCP_RTI global variable to refer to
 * the socket for communicating with the RTI.
 * @param hostname A hostname, such as "localhost".
 * @param port_number A port number or 0 to start with the default.
 */
void lf_connect_to_rti(const char* hostname, int port_number);

/**
 * @brief Create a server to listen to incoming P2P connections.
 * 
 * Such connections are used for physical connections or any connection if using
 * decentralized coordination. This function only handles the creation of the server socket.
 * The bound port for the server socket is then sent to the RTI by sending an
 * MSG_TYPE_ADDRESS_ADVERTISEMENT message (@see net_common.h).
 * This function expects no response from the RTI.
 *
 * If a port is specified by the user, that will be used.
 * Otherwise, a random port will be assigned.  If the bind fails,
 * it will retry after PORT_BIND_RETRY_INTERVAL until it has tried
 * PORT_BIND_RETRY_LIMIT times. Then it will fail.
 *
 * @param specified_port The port specified by the user or 0 to use a random port.
 */
void lf_create_server(int specified_port);

/**
 * @brief Enqueue port absent reactions.
 * 
 * These reactions will send a MSG_TYPE_PORT_ABSENT
 * message to downstream federates if a given network output port is not present.
 * @param env The environment of the federate
 */
void lf_enqueue_port_absent_reactions(environment_t* env);

/**
 * @brief Thread to accept connections from other federates.
 * 
 * This thread accepts connections from federates that send messages directly
 * to this one (not through the RTI). This thread starts a thread for
 * each accepted socket connection to read messages and, once it has opened all expected
 * sockets, exits.
 * @param ignored No argument needed for this thread.
 */
void* lf_handle_p2p_connections_from_federates(void*);

/**
 * @brief Send a latest tag complete (LTC) signal to the RTI.
 * 
 * This avoids the send if an equal or later LTC has previously been sent.
 * 
 * This function assumes the caller holds the mutex lock
 * on the top-level environment.
 *
 * @param tag_to_send The tag to send.
 */
void lf_latest_tag_complete(tag_t);

/**
 * @brief Parse the address of the RTI and store them into the global federation_metadata struct.
 * @return a parse_rti_code_t indicating the result of the parse.
 */
parse_rti_code_t lf_parse_rti_addr(const char* rti_addr);

/**
 * @brief Reset the status fields on network input ports to unknown or absent.
 *
 * This will reset to absent if the last_known_status_tag field of the port
 * is greater than or equal to the current tag of the top-level environment.
 * This should be overriden to present if an event gets scheduled.
 * Otherwise, set the status to unknown.
 * @note This function must be called at the beginning of each
 *  logical time.
 */
void lf_reset_status_fields_on_input_port_triggers();

/**
 * @brief Send a message to another federate.
 * 
 * This function is used for physical connections
 * between federates. If the socket connection to the remote federate or the RTI has been broken,
 * then this returns -1 without sending. Otherwise, it returns 0.
 * 
 * This method assumes that the caller does not hold the lf_outbound_socket_mutex lock,
 * which it acquires to perform the send.
 *
 * @param message_type The type of the message being sent (currently only MSG_TYPE_P2P_MESSAGE).
 * @param port The ID of the destination port.
 * @param federate The ID of the destination federate.
 * @param next_destination_str The name of the next destination in string format (for reporting).
 * @param length The message length.
 * @param message The message.
 * @return 0 if the message has been sent, -1 otherwise.
 */
int lf_send_message(int message_type,
                  unsigned short port,
                  unsigned short federate,
                  const char* next_destination_str,
                  size_t length,
                  unsigned char* message);

/**
 * @brief Send information about connections to the RTI.
 * 
 * This is a generated function that sends information about connections between this federate
 * and other federates where messages are routed through the RTI. Currently, this
 * only includes logical connections when the coordination is centralized. This
 * information is needed for the RTI to perform the centralized coordination.
 * @see MSG_TYPE_NEIGHBOR_STRUCTURE in net_common.h
 */
void lf_send_neighbor_structure_to_RTI(int);

/**
 * @brief Send a next event tag (NET) signal.
 * 
 * If this federate depends on upstream federates or sends data to downstream
 * federates, then send to the RTI a NET, which will give the tag of the
 * earliest event on the event queue, or, if the queue is empty, the timeout
 * time, or, if there is no timeout, FOREVER.
 *
 * If there are network outputs that
 * depend on physical actions, then insert a dummy event to ensure this federate
 * advances its tag so that downstream federates can make progress.
 *
 * A NET is a promise saying that, absent network inputs, this federate will
 * not produce an output message with tag earlier than the NET value.
 *
 * If there are upstream federates, then after sending a NET, this will block
 * until either the RTI grants the advance to the requested time or the wait
 * for the response from the RTI is interrupted by a change in the event queue
 * (e.g., a physical action triggered or a network message arrived).
 * If there are no upstream federates, then it will not wait for a TAG
 * (which won't be forthcoming anyway) and returns the earliest tag on the event queue.
 *
 * If the federate has neither upstream nor downstream federates, then this
 * returns the specified tag immediately without sending anything to the RTI.
 *
 * If there is at least one physical action somewhere in the federate that can
 * trigger an output to a downstream federate, then the NET is required to be
 * less than the current physical time. If physical time is less than the
 * earliest event in the event queue (or the event queue is empty), then this
 * function will insert a dummy event with a tag equal to the current physical
 * time (and a microstep of 0). This will enforce advancement of tag for this
 * federate and causes a NET message to be sent repeatedly as physical time
 * advances with the time interval between messages controlled by the target
 * parameter coordination-options: {advance-message-interval timevalue}. It will
 * stop creating dummy events if and when its event queue has an event with a
 * timestamp less than physical time.
 *
 * If wait_for_reply is false, then this function will simply send the
 * specified tag and return that tag immediately. This is useful when a
 * federate is shutting down and will not be sending any more messages at all.
 *
 * In all cases, this returns either the specified tag or
 * another tag when it is safe to advance logical time to the returned tag.
 * The returned tag may be less than the specified tag if there are upstream
 * federates and either the RTI responds with a lesser tag or
 * the wait for a response from the RTI is interrupted by a
 * change in the event queue.
 *
 * This function is used in centralized coordination only.
 *
 * This function assumes the caller holds the mutex lock.
 *
 * @param env The environment of the federate
 * @param tag The tag.
 * @param wait_for_reply If true, wait for a reply.
 */
tag_t lf_send_next_event_tag(environment_t* env, tag_t tag, bool wait_for_reply);

/**
 * @brief Send a port absent message.
 * 
 * This informs the remote federate that it will not receive a message with tag less than the
 * current tag of the specified environment delayed by the additional_delay.
 *
 * @param env The environment from which to get the current tag.
 * @param additional_delay The after delay of the connection or NEVER if none.
 * @param port_ID The ID of the receiving port.
 * @param fed_ID The fed ID of the receiving federate.
 */
void lf_send_port_absent_to_federate(
        environment_t* env,
        interval_t additional_delay,
        unsigned short port_ID,
        unsigned short fed_ID);

/**
 * @brief Send a MSG_TYPE_STOP_REQUEST message to the RTI.
 * 
 * The payload is the specified tag plus one microstep. If this federate has previously
 * received a stop request from the RTI, then do not send the message and
 * return 1. Return -1 if the socket is disconnected. Otherwise, return 0.
 * @return 0 if the message is sent.
 */
int lf_send_stop_request_to_rti(tag_t stop_tag);

/**
 * @brief Send a tagged message to the specified port of the specified federate.
 * 
 * The tag will be the current tag of the specified environment delayed by the specified additional_delay.
 * If the delayed tag falls after the timeout time, then the message is not sent and -1 is returned.
 * The caller can reuse or free the memory storing the message after this returns.
 *
 * If the message fails to send (e.g. the socket connection is broken), then the
 * response depends on the message_type.  For MSG_TYPE_TAGGED_MESSAGE, the message is
 * supposed to go via the RTI, and failure to communicate with the RTI is a critical failure.
 * In this case, the program will exit with an error message. If the message type is
 * MSG_TYPE_P2P_TAGGED_MESSAGE, then the failure is not critical. It may be due to the
 * remote federate having exited, for example, because its safe-to-process offset led it
 * to believe that there were no messages forthcoming.  In this case, on failure to send
 * the message, this function returns -11.
 *
 * This method assumes that the caller does not hold the lf_outbound_socket_mutex lock,
 * which it acquires to perform the send.
 *
 * @param env The environment from which to get the current tag.
 * @param additional_delay The after delay on the connection or NEVER is there is none.
 * @param message_type The type of the message being sent. Currently can be
 *  MSG_TYPE_TAGGED_MESSAGE for messages sent via the RTI or MSG_TYPE_P2P_TAGGED_MESSAGE
 *  for messages sent directly between federates.
 * @param port The ID of the destination port.
 * @param federate The ID of the destination federate.
 * @param next_destination_str The next destination in string format (RTI or federate)
 *  (used for reporting errors).
 * @param length The message length.
 * @param message The message.
 * @return 0 if the message has been sent, 1 otherwise.
 */
int lf_send_tagged_message(
        environment_t* env,
        interval_t additional_delay,
        int message_type,
        unsigned short port,
        unsigned short federate,
        const char* next_destination_str,
        size_t length,
        unsigned char* message);

/**
 * @brief Set the federation_id of this federate.
 * @param fid The federation ID.
 */
void lf_set_federation_id(const char* fid);

#ifdef FEDERATED_DECENTRALIZED
/**
 * @brief Spawn a thread to iterate through STAA structs.
 * 
 * This will set their associated ports absent
 * at an offset if the port is not present with a value by a certain physical time.
 */
void lf_spawn_staa_thread(void);
#endif

/**
 * @brief Wait until inputs statuses are known up to and including the specified level.
 * 
 * Specifically, wait until the specified level is less that the max level allowed to
 * advance (MLAA).
 * @param env The environment (which should always be the top-level environment).
 * @param level The level to which we would like to advance.
 */
void lf_stall_advance_level_federation(environment_t* env, size_t level);

/**
 * @brief Synchronize the start with other federates via the RTI.
 * 
 * This assumes that a connection to the RTI is already made
 * and _lf_rti_socket_TCP is valid. It then sends the current logical
 * time to the RTI and waits for the RTI to respond with a specified
 * time. It starts a thread to listen for messages from the RTI.
 */
void lf_synchronize_with_other_federates();

/**
 * @brief Update the max level allowed to advance (MLAA).
 * 
 * If the specified tag is greater than the current_tag of the top-level environment
 * (or equal and is_provisional is false), then set the MLAA to INT_MAX and return.
 * This removes any barriers on execution at the current tag due to network inputs.
 * Otherwise, set the MLAA to the minimum level over all (non-physical) network input ports
 * where the status of the input port is not known at that current_tag.
 *
 * This function assumes that the caller holds the mutex.
 *
 * @param tag The latest TAG or PTAG received by this federate.
 * @param is_provisional Whether the tag was provisional.
 * @return True if the MLAA changed.
 */
bool lf_update_max_level(tag_t tag, bool is_provisional);

/**
 * @brief Stop the execution of a federate.
 * Every enclave within the federate will stop at one microstep later than its
 * current tag. Unlike lf_request_stop(), this process does not require any 
 * involvement from the RTI, nor does it necessitate any consensus.
 * 
 * This function is particularly useful for testing transient federates.
 */
void lf_stop();
    
/**
 * @brief Return the directory containing the executables of the individual
 * federates.
 */
char* lf_get_federates_bin_directory();

/**
 * @brief Returns the federation id.
 * 
 * This function is useful for creating federates on runtime.
 */
char* lf_get_federation_id();

/**
 * @brief Returns the effective start time of the federate. The start_time of persistent
 * federates is equal to their effective_start_time. Transient federates, however, 
 * have their effective_start_time higher or equal to their start_time.
 */
instant_t lf_get_effective_start_time();

/** @brief Returns the start time of the federate. */
instant_t lf_get_start_time();

#endif // FEDERATE_H<|MERGE_RESOLUTION|>--- conflicted
+++ resolved
@@ -176,20 +176,12 @@
      */
     instant_t min_delay_from_physical_action_to_federate_output;
 
-<<<<<<< HEAD
     /**
      * Indicator of whether this federate is transient.
      * The default value of false may be overridden in _lf_initialize_trigger_objects.
      */
     bool is_transient;
 
-    /**
-     * Trace object for this federate, used if tracing is enabled.
-     */
-    trace_t* trace;
-
-=======
->>>>>>> dbba1386
     #ifdef FEDERATED_DECENTRALIZED
     /**
      * Thread responsible for setting ports to absent by an STAA offset if they
