/**
 * @file
 * @author Edward A. Lee (eal@berkeley.edu)
 *
 * @section LICENSE
Copyright (c) 2020, The University of California at Berkeley.

Redistribution and use in source and binary forms, with or without modification,
are permitted provided that the following conditions are met:

1. Redistributions of source code must retain the above copyright notice,
   this list of conditions and the following disclaimer.

2. Redistributions in binary form must reproduce the above copyright notice,
   this list of conditions and the following disclaimer in the documentation
   and/or other materials provided with the distribution.

THIS SOFTWARE IS PROVIDED BY THE COPYRIGHT HOLDERS AND CONTRIBUTORS "AS IS" AND ANY
EXPRESS OR IMPLIED WARRANTIES, INCLUDING, BUT NOT LIMITED TO, THE IMPLIED WARRANTIES OF
MERCHANTABILITY AND FITNESS FOR A PARTICULAR PURPOSE ARE DISCLAIMED. IN NO EVENT SHALL
THE COPYRIGHT HOLDER OR CONTRIBUTORS BE LIABLE FOR ANY DIRECT, INDIRECT, INCIDENTAL,
SPECIAL, EXEMPLARY, OR CONSEQUENTIAL DAMAGES (INCLUDING, BUT NOT LIMITED TO,
PROCUREMENT OF SUBSTITUTE GOODS OR SERVICES; LOSS OF USE, DATA, OR PROFITS; OR BUSINESS
INTERRUPTION) HOWEVER CAUSED AND ON ANY THEORY OF LIABILITY, WHETHER IN CONTRACT,
STRICT LIABILITY, OR TORT (INCLUDING NEGLIGENCE OR OTHERWISE) ARISING IN ANY WAY OUT OF
THE USE OF THIS SOFTWARE, EVEN IF ADVISED OF THE POSSIBILITY OF SUCH DAMAGE.

 * @section DESCRIPTION
 * Data structures and functions used and defined in federate.c.
 */

#ifndef FEDERATE_H
#define FEDERATE_H

#include <stdbool.h>

#include "tag.h"
#include "lf_types.h"
#include "environment.h"
#include "platform.h"

#ifndef ADVANCE_MESSAGE_INTERVAL
#define ADVANCE_MESSAGE_INTERVAL MSEC(10)
#endif

/**
 * Structure that a federate instance uses to keep track of its own state.
 */
typedef struct federate_instance_t {
    /**
     * The TCP socket descriptor for this federate to communicate with the RTI.
     * This is set by connect_to_rti(), which must be called before other
     * functions that communicate with the rti are called.
     */
    int socket_TCP_RTI;

    /**
     * Thread listening for incoming TCP messages from the RTI.
     */
    lf_thread_t RTI_socket_listener;

    /**
     * Thread responsible for setting ports to absent by an STAA offset if they
     * aren't already known.
     */
    #ifdef FEDERATED_DECENTRALIZED
    lf_thread_t staaSetter;
    #endif

    /**
     * Number of inbound physical connections to the federate.
     * This can be either physical connections, or logical connections
     * in the decentralized coordination, or both.
     */
    size_t number_of_inbound_p2p_connections;

    /**
     * Array of thread IDs for threads that listen for incoming messages.
     * This is NULL if there are none and otherwise has size given by
     * number_of_inbound_p2p_connections.
     */
    lf_thread_t *inbound_socket_listeners;

    /**
     * Number of outbound peer-to-peer connections from the federate.
     * This can be either physical connections, or logical connections
     * in the decentralized coordination, or both.
     */
    size_t number_of_outbound_p2p_connections;

    /**
     * An array that holds the socket descriptors for inbound
     * connections from each federate. The index will be the federate
     * ID of the remote sending federate. This is initialized at startup
     * to -1 and is set to a socket ID by handle_p2p_connections_from_federates()
     * when the socket is opened.
     *
     * @note There will not be an inbound socket unless a physical connection
     * or a p2p logical connection (by setting the coordination target property
     * to "distributed") is specified in the Lingua Franca program where this
     * federate is the destination. Multiple incoming p2p connections from the
     * same remote federate will use the same socket.
     */
    int sockets_for_inbound_p2p_connections[NUMBER_OF_FEDERATES];

    /**
     * An array that holds the socket descriptors for outbound direct
     * connections to each remote federate. The index will be the federate
     * ID of the remote receiving federate. This is initialized at startup
     * to -1 and is set to a socket ID by connect_to_federate()
     * when the socket is opened.
     *
     * @note This federate will not open an outbound socket unless a physical
     * connection or a p2p logical connection (by setting the coordination target
     * property to "distributed") is specified in the Lingua Franca
     * program where this federate acts as the source. Multiple outgoing p2p
     * connections to the same remote federate will use the same socket.
     */
    int sockets_for_outbound_p2p_connections[NUMBER_OF_FEDERATES];

    /**
     * Thread ID for a thread that accepts sockets and then supervises
     * listening to those sockets for incoming P2P (physical) connections.
     */
    lf_thread_t inbound_p2p_handling_thread_id;

    /**
     * A socket descriptor for the socket server of the federate.
     * This is assigned in create_server().
     * This socket is used to listen to incoming physical connections from
     * remote federates. Once an incoming connection is accepted, the
     * opened socket will be stored in
     * federate_sockets_for_inbound_p2p_connections.
     */
    int server_socket;

    /**
     * The port used for the server socket
     * to listen for messages from other federates.
     * The federate informs the RTI of this port once
     * it has created its socket server by sending
     * an ADDRESS_AD message (@see rti.h).
     */
    int server_port;

    /**
     * Most recent TIME_ADVANCE_GRANT received from the RTI, or NEVER if none
     * has been received.
     * This is used to communicate between the listen_to_rti_TCP thread and the
     * main federate thread.
     * This variable should only be accessed while holding the mutex lock.
     */
    tag_t last_TAG;

    /**
     * Indicates whether the last TAG received is provisional or an ordinary
     * TAG.
     * If the last TAG has been provisional, network control reactions must be inserted.
     * This variable should only be accessed while holding the mutex lock.
     */
    bool is_last_TAG_provisional;

    /**
     * Indicator of whether a NET has been sent to the RTI and no TAG
     * yet received in reply.
     * This variable should only be accessed while holding the mutex lock.
     */
    bool waiting_for_TAG;

    /**
     * Indicator of whether this federate has upstream federates.
     * The default value of false may be overridden in _lf_initialize_trigger_objects.
     */
    bool has_upstream;

    /**
     * Indicator of whether this federate has downstream federates.
     * The default value of false may be overridden in _lf_initialize_trigger_objects.
     */
    bool has_downstream;

    /**
     * Used to prevent the federate from sending a REQUEST_STOP
     * message if it has already received a stop request from the RTI.
     * This variable should only be accessed while holding a mutex lock.
     */
    bool received_stop_request_from_rti;

    /**
     * A record of the most recently sent LTC (logical tag complete) message.
     * In some situations, federates can send logical_tag_complete for
     * the same tag twice or more in-a-row to the RTI. For example, when
     * _lf_next() returns without advancing tag. To prevent overwhelming
     * the RTI with extra messages, record the last sent logical tag
     * complete message and check against it in
     * _lf_logical_tag_complete().
     *
     * @note Here, the underlying assumption is that the TCP stack will
     *  deliver the Logical TAG Complete message to the RTI eventually
     *  if it is deliverable
     */
    tag_t last_sent_LTC;

    /**
     * A record of the most recently sent NET (next event tag) message.
     */
    tag_t last_sent_NET;

    /**
     * For use in federates with centralized coordination, the minimum
     * time delay between a physical action within this federate and an
     * output from this federate.  This is NEVER if there is causal
     * path from a physical action to any output.
     */
    instant_t min_delay_from_physical_action_to_federate_output;

<<<<<<< HEAD
=======
    /**
     * This list is also used to determine the status of a given network
     * input port at a given logical time. The status of the port (trigger->status) can be:
     * present, absent, or unknown. To determine the status of that port, for a given trigger
     * 't' in this list, a (number of) network input control reactions are inserted into the
     * reaction queue, which is are special kind of reaction that wait long enough until the
     * status of the port becomes known. In the centralized coordination, this wait is until
     * the RTI informs the reaction of the status of the port. In the decentralized coordination,
     * this wait is until the STP offset expires (or the status is somehow becomes known sooner).
     */

    /**
     * List of triggers for network input control reactions, used
     * to trigger these reaction at the beginning of every tag.
     */
    trigger_t** triggers_for_network_input_control_reactions;
    size_t triggers_for_network_input_control_reactions_size;


    /**
     * The triggers for all network output control reactions.
     *
     * This is used to trigger network output
     * control reactions that will potentially send an ABSENT
     * message to any downstream federate that might be blocking
     * on the network port. The ABSENT message will only be sent if
     * the output is not present.
     */
    trigger_t* trigger_for_network_output_control_reactions;

    // Trace object
    trace_t* trace;
>>>>>>> 294fbb2a
} federate_instance_t;

#ifdef FEDERATED_DECENTRALIZED
typedef struct staa {
    lf_action_base_t** actions;
    size_t STAA;
    size_t numActions;
} staa_t;
#endif

typedef struct federation_metadata_t {
    const char* federation_id;
    char* rti_host;
    int rti_port;
    char* rti_user;
} federation_metadata_t;

extern lf_mutex_t outbound_socket_mutex;
extern lf_cond_t port_status_changed;
extern lf_cond_t logical_time_changed;

/**
* Generated function that sends information about connections between this federate and
* other federates where messages are routed through the RTI. Currently, this
* only includes logical connections when the coordination is centralized. This
* information is needed for the RTI to perform the centralized coordination.
* @see MSG_TYPE_NEIGHBOR_STRUCTURE in net_common.h
*/
void send_neighbor_structure_to_RTI(int);

/**
 * @brief Spawns a thread to iterate through STAA structs, setting its associated ports absent
 * at an offset if the port is not present with a value by a certain physical time.
 * 
 */
#ifdef FEDERATED_DECENTRALIZED
void spawn_staa_thread(void);
#endif

/**
 * Connect to the federate with the specified id. This established
 * connection will then be used in functions such as send_timed_message()
 * to send messages directly to the specified federate.
 * This function first sends an MSG_TYPE_ADDRESS_QUERY message to the RTI to obtain
 * the IP address and port number of the specified federate. It then attempts
 * to establish a socket connection to the specified federate.
 * If this fails, the program exits. If it succeeds, it sets element [id] of
 * the _fed.sockets_for_outbound_p2p_connections global array to
 * refer to the socket for communicating directly with the federate.
 * @param remote_federate_id The ID of the remote federate.
 */
void connect_to_federate(uint16_t);

/**
 * Send a logical tag complete (LTC) message to the RTI
 * unless an equal or later LTC has previously been sent.
 * This function assumes the caller holds the mutex lock.
 *
 * @param tag_to_send The tag to send.
 */
void _lf_logical_tag_complete(tag_t);

/**
 * Connect to the RTI at the specified host and port and return
 * the socket descriptor for the connection. If this fails, the
 * program exits. If it succeeds, it sets the _fed.socket_TCP_RTI global
 * variable to refer to the socket for communicating with the RTI.
 * @param hostname A hostname, such as "localhost".
 * @param port_number A port number.
 */
void connect_to_rti(const char*, int);

/**
 * Thread that listens for inputs from other federates.
 * This thread listens for messages of type MSG_TYPE_P2P_MESSAGE,
 * MSG_TYPE_P2P_TAGGED_MESSAGE, or MSG_TYPE_PORT_ABSENT (@see net_common.h) from the specified
 * peer federate and calls the appropriate handling function for
 * each message type. If an error occurs or an EOF is received
 * from the peer, then this procedure sets the corresponding
 * socket in _fed.sockets_for_inbound_p2p_connections
 * to -1 and returns, terminating the thread.
 * @param fed_id_ptr A pointer to a uint16_t containing federate ID being listened to.
 *  This procedure frees the memory pointed to before returning.
 */
void* listen_to_federates(void*);

/**
 * Create a server to listen to incoming physical
 * connections from remote federates. This function
 * only handles the creation of the server socket.
 * The reserved port for the server socket is then
 * sent to the RTI by sending an MSG_TYPE_ADDRESS_ADVERTISEMENT message
 * (@see net_common.h). This function expects no response
 * from the RTI.
 *
 * If a port is specified by the user, that will be used
 * as the only possibility for the server. This function
 * will fail if that port is not available. If a port is not
 * specified, the STARTING_PORT (@see net_common.h) will be used.
 * The function will keep incrementing the port in this case
 * until the number of tries reaches PORT_RANGE_LIMIT.
 *
 * @note This function is similar to create_server(...) in rti.c.
 * However, it contains specific log messages for the peer to
 * peer connections between federates. It also additionally
 * sends an address advertisement (MSG_TYPE_ADDRESS_ADVERTISEMENT) message to the
 * RTI informing it of the port.
 *
 * @param specified_port The specified port by the user.
 */
void create_server(int specified_port);

/**
 * Thread to accept connections from other federates that send this federate
 * messages directly (not through the RTI). This thread starts a thread for
 * each accepted socket connection and, once it has opened all expected
 * sockets, exits.
 * @param ignored No argument needed for this thread.
 */
void* handle_p2p_connections_from_federates(void*);

/**
 * Send a port absent message to federate with fed_ID, informing the
 * remote federate that the current federate will not produce an event
 * on this network port at the current logical time.
 *
 * @param env The environment in which we are executing
 * @param additional_delay The offset applied to the timestamp
 *  using after. The additional delay will be greater or equal to zero
 *  if an after is used on the connection. If no after is given in the
 *  program, -1 is passed.
 * @param port_ID The ID of the receiving port.
 * @param fed_ID The fed ID of the receiving federate.
 */
void send_port_absent_to_federate(environment_t* env, interval_t, unsigned short, unsigned short);

/**
 * Enqueue network output control reactions that will send a PORT_ABSENT
 * message to downstream federates if a given network output port is not present.
 */
void enqueue_network_output_control_reactions(void);

/**
 * @brief Prevent the advancement to the next level of the reaction queue until the
 *        level we try to advance to is known to be under the max level allowed to advance.
 *
 * @param next_reaction_level
 */
void stall_advance_level_federation(size_t);

/**
 * @brief Attempts to update the max level the reaction queue is allowed to advance to
 * for the current logical timestep.
 *
 */
void update_max_level(tag_t, bool);

/**
 * Send a message to another federate directly or via the RTI.
 * This method assumes that the caller does not hold the outbound_socket_mutex lock,
 * which it acquires to perform the send.
 *
 * If the socket connection to the remote federate or the RTI has been broken,
 * then this returns 0 without sending. Otherwise, it returns 1.
 *
 * @note This function is similar to send_timed_message() except that it
 *  does not deal with time and timed_messages.
 *
 * @param message_type The type of the message being sent.
 *  Currently can be MSG_TYPE_TAGGED_MESSAGE for messages sent via
 *  RTI or MSG_TYPE_P2P_TAGGED_MESSAGE for messages sent between
 *  federates.
 * @param port The ID of the destination port.
 * @param federate The ID of the destination federate.
 * @param next_destination_str The name of the next destination in string format
 * @param length The message length.
 * @param message The message.
 * @return 1 if the message has been sent, 0 otherwise.
 */
int send_message(int message_type,
                  unsigned short port,
                  unsigned short federate,
                  const char* next_destination_str,
                  size_t length,
                  unsigned char* message);

/**
 * Send the specified timestamped message to the specified port in the
 * specified federate via the RTI or directly to a federate depending on
 * the given socket. The timestamp is calculated as current_logical_time +
 * additional delay which is greater than or equal to zero.
 * The port should be an input port of a reactor in
 * the destination federate. This version does include the timestamp
 * in the message. The caller can reuse or free the memory after this returns.
 *
 * If the socket connection to the remote federate or the RTI has been broken,
 * then this returns 0 without sending. Otherwise, it returns 1.
 *
 * This method assumes that the caller does not hold the outbound_socket_mutex lock,
 * which it acquires to perform the send.
 *
 * @note This function is similar to send_message() except that it
 *   sends timed messages and also contains logics related to time.
 *
 * @param env The environment in which we are executing
 * @param additional_delay The offset applied to the timestamp
 *  using after. The additional delay will be greater or equal to zero
 *  if an after is used on the connection. If no after is given in the
 *  program, -1 is passed.
 * @param message_type The type of the message being sent.
 *  Currently can be MSG_TYPE_TAGGED_MESSAGE for messages sent via
 *  RTI or MSG_TYPE_P2P_TAGGED_MESSAGE for messages sent between
 *  federates.
 * @param port The ID of the destination port.
 * @param federate The ID of the destination federate.
 * @param next_destination_str The next destination in string format (RTI or federate)
 *  (used for reporting errors).
 * @param length The message length.
 * @param message The message.
 * @return 1 if the message has been sent, 0 otherwise.
 */
int send_timed_message(environment_t*,
                        interval_t,
                        int,
                        unsigned short,
                        unsigned short,
                        const char*,
                        size_t,
                        unsigned char*);

/**
 * Synchronize the start with other federates via the RTI.
 * This assumes that a connection to the RTI is already made
 * and _lf_rti_socket_TCP is valid. It then sends the current logical
 * time to the RTI and waits for the RTI to respond with a specified
 * time. It starts a thread to listen for messages from the RTI.
 */
void synchronize_with_other_federates();

/**
 * Wait until the status of network port "port_ID" is known.
 *
 * In decentralized coordination mode, the wait time is capped by STAA + STA,
 * after which the status of the port is presumed to be absent.
 *
 * This function assumes the holder does not hold a mutex.
 *
 * @param env The environment in which we are executing
 * @param port_ID The ID of the network port
 * @param STAA The safe-to-assume-absent threshold for the port
 */
void wait_until_port_status_known(environment_t* env, int portID, interval_t STAA);

#endif // FEDERATE_H<|MERGE_RESOLUTION|>--- conflicted
+++ resolved
@@ -214,41 +214,8 @@
      */
     instant_t min_delay_from_physical_action_to_federate_output;
 
-<<<<<<< HEAD
-=======
-    /**
-     * This list is also used to determine the status of a given network
-     * input port at a given logical time. The status of the port (trigger->status) can be:
-     * present, absent, or unknown. To determine the status of that port, for a given trigger
-     * 't' in this list, a (number of) network input control reactions are inserted into the
-     * reaction queue, which is are special kind of reaction that wait long enough until the
-     * status of the port becomes known. In the centralized coordination, this wait is until
-     * the RTI informs the reaction of the status of the port. In the decentralized coordination,
-     * this wait is until the STP offset expires (or the status is somehow becomes known sooner).
-     */
-
-    /**
-     * List of triggers for network input control reactions, used
-     * to trigger these reaction at the beginning of every tag.
-     */
-    trigger_t** triggers_for_network_input_control_reactions;
-    size_t triggers_for_network_input_control_reactions_size;
-
-
-    /**
-     * The triggers for all network output control reactions.
-     *
-     * This is used to trigger network output
-     * control reactions that will potentially send an ABSENT
-     * message to any downstream federate that might be blocking
-     * on the network port. The ABSENT message will only be sent if
-     * the output is not present.
-     */
-    trigger_t* trigger_for_network_output_control_reactions;
-
     // Trace object
     trace_t* trace;
->>>>>>> 294fbb2a
 } federate_instance_t;
 
 #ifdef FEDERATED_DECENTRALIZED
