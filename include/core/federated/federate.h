--- conflicted
+++ resolved
@@ -504,11 +504,7 @@
  * time to the RTI and waits for the RTI to respond with a specified
  * time. It starts a thread to listen for messages from the RTI.
  */
-<<<<<<< HEAD
-void synchronize_with_other_federates(environment_t* env);
-=======
 void lf_synchronize_with_other_federates();
->>>>>>> 8a9a23d0
 
 /**
  * @brief Update the max level allowed to advance (MLAA).
