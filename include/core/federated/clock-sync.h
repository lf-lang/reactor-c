/**
 * @file
 * @author Edward A. Lee (eal@berkeley.edu)
 * @author Soroush Bateni (soroush@utdallas.edu)
 *
 * @section LICENSE
Copyright (c) 2020-21, The University of California at Berkeley.

Redistribution and use in source and binary forms, with or without modification,
are permitted provided that the following conditions are met:

1. Redistributions of source code must retain the above copyright notice,
   this list of conditions and the following disclaimer.

2. Redistributions in binary form must reproduce the above copyright notice,
   this list of conditions and the following disclaimer in the documentation
   and/or other materials provided with the distribution.

THIS SOFTWARE IS PROVIDED BY THE COPYRIGHT HOLDERS AND CONTRIBUTORS "AS IS" AND ANY
EXPRESS OR IMPLIED WARRANTIES, INCLUDING, BUT NOT LIMITED TO, THE IMPLIED WARRANTIES OF
MERCHANTABILITY AND FITNESS FOR A PARTICULAR PURPOSE ARE DISCLAIMED. IN NO EVENT SHALL
THE COPYRIGHT HOLDER OR CONTRIBUTORS BE LIABLE FOR ANY DIRECT, INDIRECT, INCIDENTAL,
SPECIAL, EXEMPLARY, OR CONSEQUENTIAL DAMAGES (INCLUDING, BUT NOT LIMITED TO,
PROCUREMENT OF SUBSTITUTE GOODS OR SERVICES; LOSS OF USE, DATA, OR PROFITS; OR BUSINESS
INTERRUPTION) HOWEVER CAUSED AND ON ANY THEORY OF LIABILITY, WHETHER IN CONTRACT,
STRICT LIABILITY, OR TORT (INCLUDING NEGLIGENCE OR OTHERWISE) ARISING IN ANY WAY OUT OF
THE USE OF THIS SOFTWARE, EVEN IF ADVISED OF THE POSSIBILITY OF SUCH DAMAGE.

 * @section DESCRIPTION
 * Utility functions for clock synchronization.
 */

#ifndef CLOCK_SYNC_H
#define CLOCK_SYNC_H

<<<<<<< HEAD
#include "platform.h"
#include "net_util.h"
=======
#include "low_level_platform.h"
>>>>>>> ee6244f1

/**
 * Number of required clock sync T4 messages per synchronization
 * interval. The offset to the clock will not be adjusted until 
 * this number of T4 clock synchronization messages have been received.
 */
#ifndef _LF_CLOCK_SYNC_EXCHANGES_PER_INTERVAL
#define _LF_CLOCK_SYNC_EXCHANGES_PER_INTERVAL 10
#endif

/** Runtime clock offset updates will be divided by this number. */
#ifndef _LF_CLOCK_SYNC_ATTENUATION
#define _LF_CLOCK_SYNC_ATTENUATION 10
#endif

/**
 * Define a guard band to filter clock synchronization
 * messages based on discrepancies in the network delay.
 * @see Coded probes in Geng, Yilong, et al.
 * "Exploiting a natural network effect for scalable, fine-grained clock synchronization."
 */
#define CLOCK_SYNC_GUARD_BAND USEC(100)

/**
 * Statistics for a given socket.
 * The RTI initiates a clock synchronization action by sending its
 * current physical time T1 to a federate.  The federate records
 * the local time T2 that it receives T1. It sends a reply at
 * local time T3, which the RTI receives at its time T4. The RTI
 * sends back T4.  The round trip delay on the socket is therefore
 * estimated as:  (T4 - T1) - (T3 - T2).
 */
typedef struct socket_stat_t {
    instant_t remote_physical_clock_snapshot_T1;  // T1 in PTP. The first snapshot of the physical
                                                  // clock of the remote device (the RTI).
    instant_t local_physical_clock_snapshot_T2;   // T2 in PTP. The first snapshot of the physical
                                                  // clock of the local device (the federate).
    interval_t local_delay;                       // T3 - T2. Estimated delay between a consecutive
                                                  // receive and send on the socket for one byte.
    int received_T4_messages_in_current_sync_window; // Checked against _LF_CLOCK_SYNC_EXCHANGES_PER_INTERVAL
                                                     // Must be reset to 0 every time it reaches the threshold. 
    interval_t history;                              // A history of clock synchronization data. For AVG
                                                     // strategy, this is a running partially computed average.
    
    /***** The following stats can be used to calculate an automated STP offset **************/
    /** FIXME: TODO: A federate should create a socket_stat_t for every federate it is connected to and keep record
                     of the following stats **/
    /*** Network stats ****/
    interval_t network_stat_round_trip_delay_max; // Maximum estimated delay between the local socket and the
                                                  // remote socket.
    int network_stat_sample_index;                // Current index of network_stat_samples
    /*** Clock sync stats ***/
    interval_t clock_synchronization_error_bound; // A bound on the differences between this federate's clock and
                                                  // the remote clock.
    // Note: The following array should come last because g++ will not allow 
    // designated initialization (e.g., .network_stat_sample_index = 0) out of 
    // order and we do not want to (and cannot) initialize this array statically
    interval_t network_stat_samples[_LF_CLOCK_SYNC_EXCHANGES_PER_INTERVAL];   // Samples gathered during a clock sync 
                                                                              // period
} socket_stat_t;


#ifdef _LF_CLOCK_SYNC_COLLECT_STATS
/**
 * To hold statistics
 */
struct lf_stat_ll;

/**
 * Update statistics on the socket based on the newly calculated network delay 
 * and clock synchronization error
 * 
 * @param socket_stat The socket_stat_t struct that  keeps track of stats for a given connection
 * @param network_round_trip_delay The newly calculated round trip delay to the remote federate/RTI
 * @param clock_synchronization_error The newly calculated clock synchronization error relative to
 *  the remote federate/RTI
 */
void update_socket_stat(struct socket_stat_t* socket_stat, long long network_delay, long long clock_synchronization_error);

/**
 * Calculate statistics of the socket.
 * The releavent information is returned as a lf_stat_ll struct.
 * 
 * @param socket_stat The socket_stat_t struct that  keeps track of stats for a given connection
 * @return An lf_stat_ll struct with relevant information.
 */
struct lf_stat_ll calculate_socket_stat(struct socket_stat_t* socket_stat);
#endif

/**
 * Reset statistics on the socket.
 *  @param socket_stat The socket_stat_t struct that  keeps track of stats for a given connection
 */
void reset_socket_stat(struct socket_stat_t* socket_stat);

/**
 * Setup necessary functionalities to synchronize clock with the RTI.
 * 
 * @return port number to be sent to the RTI
 */
uint16_t setup_clock_synchronization_with_rti(void);

/**
 * Synchronize the initial physical clock with the RTI.
 * A call to this function is inserted into the startup
 * sequence by the code generator if initial clock synchronization
 * is required.
 *
 * This is a blocking function that expects
 * to read a MSG_TYPE_CLOCK_SYNC_T1 from the RTI TCP socket.
 * It will then follow the PTP protocol to synchronize the local
 * physical clock with the RTI.
 * Failing to complete this protocol is treated as a catastrophic
 * error that causes the federate to exit.
 * 
 * @param rti_socket_TCP Pointer to the RTI's socket
 */
void synchronize_initial_physical_clock_with_rti(netdrv_t* netdrv_to_rti);

/**
 * Handle a clock synchroninzation message T1 coming from the RTI.
 * T1 is the first message in a PTP exchange.
 * This replies to the RTI with a T3 message.
 * It also measures the time it takes between when the method is
 * called and the reply has been sent.
 * @param buffer The buffer containing the message, including the message type.
 * @param socket The socket (either _lf_rti_socket_TCP or _lf_rti_socket_UDP).
 * @param t2 The physical time at which the T1 message was received.
 * @return 0 if T3 reply is successfully sent, -1 otherwise.
 */
int handle_T1_clock_sync_message(unsigned char* buffer, netdrv_t* netdrv, instant_t t2);

/**
 * Handle a clock synchronization message T4 coming from the RTI.
 * If the socket is _lf_rti_socket_TCP, then assume we are in the
 * initial clock synchronization phase and set the clock offset
 * based on the estimated clock synchronization error.
 * Otherwise, if the socket is _lf_rti_socket_UDP, then this looks also for a
 * subsequent "coded probe" message on the socket. If the delay between
 * the T4 and the coded probe message is not as expected, then reject
 * this clock synchronization round. If it is not rejected, then make
 * an adjustment to the clock offset based on the estimated error.
 * This function does not acquire the socket_mutex lock.
 * The caller should acquire it unless it is sure there is only one thread running.
 * @param buffer The buffer containing the message, including the message type.
 * @param socket The socket (either _lf_rti_socket_TCP or _lf_rti_socket_UDP).
 * @param r4 The physical time at which this T4 message was received.
 */
void handle_T4_clock_sync_message(unsigned char* buffer, netdrv_t* netdrv, instant_t r4);

/** 
 * Thread that listens for UDP inputs from the RTI.
 */
void* listen_to_rti_UDP_thread(void* args);

/**
 * Create the thread responsible for handling clock synchronization
 * with the RTI if (runtime) clock synchronization is on.
 * Otherwise, do nothing an return 0.
 *
 * @return On success, returns 0; On error, it returns an error number.
 */
int create_clock_sync_thread(lf_thread_t* thread_id);

/**
 * @brief Add the current clock synchronization offset to a specified timestamp.
 * @param t Pointer to the timestamp to which to add the offset.
 */
void clock_sync_apply_offset(instant_t *t);

/**
 * @brief Subtract the clock synchronization offset from a timestamp.
 * @param t The timestamp from which to subtract the current clock sync offset.
 */
void clock_sync_remove_offset(instant_t *t);

/**
 * Set a fixed offset to the physical clock.
 * After calling this, the value returned by lf_time_physical(void)
 * and get_elpased_physical_time(void) will have this specified offset
 * added to what it would have returned before the call.
 */
void clock_sync_set_constant_bias(interval_t offset);


#endif // CLOCK_SYNC_H<|MERGE_RESOLUTION|>--- conflicted
+++ resolved
@@ -33,12 +33,7 @@
 #ifndef CLOCK_SYNC_H
 #define CLOCK_SYNC_H
 
-<<<<<<< HEAD
-#include "platform.h"
-#include "net_util.h"
-=======
 #include "low_level_platform.h"
->>>>>>> ee6244f1
 
 /**
  * Number of required clock sync T4 messages per synchronization
