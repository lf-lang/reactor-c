/**
 * @file
 * @author Edward A. Lee (eal@berkeley.edu)
 * @author Marten Lohstroh (marten@berkeley.edu)
 * @author Chris Gill (cdgill@wustl.edu)
 * @author Mehrdad Niknami (mniknami@berkeley.edu)
 *
 * @section LICENSE
 * Copyright (c) 2019, The University of California at Berkeley.
 *
 * Redistribution and use in source and binary forms, with or without modification,
 * are permitted provided that the following conditions are met:
 *
 * 1. Redistributions of source code must retain the above copyright notice,
 *    this list of conditions and the following disclaimer.
 *
 * 2. Redistributions in binary form must reproduce the above copyright notice,
 *    this list of conditions and the following disclaimer in the documentation
 *    and/or other materials provided with the distribution.
 *
 * THIS SOFTWARE IS PROVIDED BY THE COPYRIGHT HOLDERS AND CONTRIBUTORS "AS IS" AND ANY
 * EXPRESS OR IMPLIED WARRANTIES, INCLUDING, BUT NOT LIMITED TO, THE IMPLIED WARRANTIES OF
 * MERCHANTABILITY AND FITNESS FOR A PARTICULAR PURPOSE ARE DISCLAIMED. IN NO EVENT SHALL
 * THE COPYRIGHT HOLDER OR CONTRIBUTORS BE LIABLE FOR ANY DIRECT, INDIRECT, INCIDENTAL,
 * SPECIAL, EXEMPLARY, OR CONSEQUENTIAL DAMAGES (INCLUDING, BUT NOT LIMITED TO,
 * PROCUREMENT OF SUBSTITUTE GOODS OR SERVICES; LOSS OF USE, DATA, OR PROFITS; OR BUSINESS
 * INTERRUPTION) HOWEVER CAUSED AND ON ANY THEORY OF LIABILITY, WHETHER IN CONTRACT,
 * STRICT LIABILITY, OR TORT (INCLUDING NEGLIGENCE OR OTHERWISE) ARISING IN ANY WAY OUT OF
 * THE USE OF THIS SOFTWARE, EVEN IF ADVISED OF THE POSSIBILITY OF SUCH DAMAGE.
 *
 * @section DESCRIPTION
 *
 * Type definitions that are widely used across different parts of the runtime.
 */

#ifndef TYPES_H
#define TYPES_H

#include <stdbool.h>

#include "modal_models/modes.h" // Modal model support
#include "utils/pqueue.h"
#include "platform.h"
#include "tag.h"
#include "lf_token.h"

/**
 * ushort type. Redefine here for portability if sys/types.h is not included.
 * @see sys/types.h
 *
 * @note using sizeof(ushort) should be okay but not sizeof ushort.
 */
#ifndef _SYS_TYPES_H
typedef unsigned short int ushort;
#endif

/**
 * Define scheduler types as integers. This way we can conditionally
 * include/exclude code with the preprocessor with
 * #if SCHEDULER == ADAPTIVE etc
 * This means that `lf_types.h` MUST be included before doing any preprocessing
 * on SCHEDULER compile def.
 */

#define ADAPTIVE 1
#define GEDF_NP_CI 2
#define GEDF_NP 3
#define LET 4
#define NP 5
#define PEDF_NP 6

/**
 * Policy for handling scheduled events that violate the specified
 * minimum interarrival time.
 * The default policy is `defer`: adjust the tag to that the minimum
 * interarrival time is satisfied.
 * The `drop` policy simply drops events that are scheduled too early.
 * The `replace` policy will attempt to replace the value of the event
 * that it preceded it. Unless the preceding event has already been
 * handled, its gets assigned the value of the new event. If the
 * preceding event has already been popped off the event queue, the
 * `defer` policy is fallen back to.
 */
typedef enum {defer, drop, replace} lf_spacing_policy_t;

/**
 * Status of a given port at a given logical time.
 *
 * If the value is 'present', it is an indicator that the port is present at the given logical time.
 * If the value is 'absent', it is an indicator that the port is absent at the given logical time.
 * If the value is 'unknown', it is unknown whether the port is present or absent (e.g., in a distributed application).
 *
 * @note For non-network ports, unknown is unused.
 * @note The absent and present fields need to be compatible with false and true
 *  respectively because for non-network ports, the status can either be present
 *  or absent (no possibility of unknown).
 */
typedef enum {absent = false, present = true, unknown} port_status_t;

/**
 * Status of a given reaction at a given logical time.
 *
 * If a reaction is 'inactive', it is neither running nor queued.
 * If a reaction is 'queued', it is going to be executed at the current logical time,
 * but it has not started running yet.
 * If a reaction is 'running', its body is being executed.
 *
 * @note inactive must equal zero because it should be possible to allocate a reaction
 *  with default values using calloc.
 * FIXME: The running state does not seem to be read.
 */
typedef enum {inactive = 0, queued, running} reaction_status_t;

/**
 * Handles for scheduled triggers. These handles are returned
 * by lf_schedule() functions. The intent is that the handle can be
 * used to cancel a future scheduled event, but this is not
 * implemented yet.
 */
typedef int trigger_handle_t;

/**
 * String type so that we don't have to use {= char* =}.
 * Use this for strings that are not dynamically allocated.
 * For dynamically allocated strings that have to be freed after
 * being consumed downstream, use type char*.
 */
#ifndef string
typedef char* string;
#else
#warning "string typedef has been previously given."
#endif

/** Topological order index for reactions. */
typedef pqueue_pri_t index_t;

/**
 * Reaction function type. The argument passed to one of
 * these reaction functions is a pointer to the self struct
 * for the reactor.
 */
typedef void(*reaction_function_t)(void*);

/** 
 * Watchdog function type. The argument passed to one of 
 * these watchdog functions is a pointer to the self struct
 * for the reactor.
 */
typedef void(*watchdog_function_t)(void*);

/** Trigger struct representing an output, timer, action, or input. See below. */
typedef struct trigger_t trigger_t;

/**
 * Reaction activation record to push onto the reaction queue.
 * Some of the information in this struct is common among all instances
 * of the reactor, and some is specific to each particular instance.
 * These are marked below COMMON or INSTANCE accordingly.
 * The COMMON information is set in the constructor.
 * The fields marked RUNTIME have values that change
 * during execution.
 * Instances of this struct are put onto the reaction queue by the scheduler.
 */
typedef struct reaction_t reaction_t;
struct reaction_t {
    reaction_function_t function; // The reaction function. COMMON.
    void* self;    // Pointer to a struct with the reactor's state. INSTANCE.
    int number;    // The number of the reaction in the reactor (0 is the first reaction).
    index_t index; // Inverse priority determined by dependency analysis. INSTANCE.
    // Binary encoding of the branches that this reaction has upstream in the dependency graph. INSTANCE.
    unsigned long long chain_id;
    size_t pos;       // Current position in the priority queue. RUNTIME.
    reaction_t* last_enabling_reaction; // The last enabling reaction, or NULL if there is none. Used for optimization. INSTANCE.
    size_t num_outputs;  // Number of outputs that may possibly be produced by this function. COMMON.
    bool** output_produced;   // Array of pointers to booleans indicating whether outputs were produced. COMMON.
    int* triggered_sizes;     // Pointer to array of ints with number of triggers per output. INSTANCE.
    trigger_t ***triggers;    // Array of pointers to arrays of pointers to triggers triggered by each output. INSTANCE.
    reaction_status_t status; // Indicator of whether the reaction is inactive, queued, or running. RUNTIME.
    interval_t deadline;      // Deadline relative to the time stamp for invocation of the reaction. INSTANCE.
    bool is_STP_violated;     // Indicator of STP violation in one of the input triggers to this reaction. default = false.
                              // Value of True indicates to the runtime that this reaction contains trigger(s)
                              // that are triggered at a later logical time that was originally anticipated.
                              // Currently, this is only possible if logical
                              // connections are used in a decentralized federated
                              // execution. COMMON.
    reaction_function_t deadline_violation_handler; // Deadline violation handler. COMMON.
    reaction_function_t STP_handler;   // STP handler. Invoked when a trigger to this reaction
                                       // was triggered at a later logical time than originally
                                       // intended. Currently, this is only possible if logical
                                       // connections are used in a decentralized federated
                                       // execution. COMMON.
    bool is_a_control_reaction; // Indicates whether this reaction is a control reaction. Control
                                // reactions will not set ports or actions and don't require scheduling
                                // any output reactions. Default is false.
    size_t worker_affinity;     // The worker number of the thread that scheduled this reaction. Used
                                // as a suggestion to the scheduler.
    const char* name;                 // If logging is set to LOG or higher, then this will
                                // point to the full name of the reactor followed by
                                // the reaction number.
    reactor_mode_t* mode;       // The enclosing mode of this reaction (if exists).
                                // If enclosed in multiple, this will point to the innermost mode.
};

/** Typedef for event_t struct, used for storing activation records. */
typedef struct event_t event_t;

/** Event activation record to push onto the event queue. */
struct event_t {
    instant_t time;           // Time of release.
    trigger_t* trigger;       // Associated trigger, NULL if this is a dummy event.
    size_t pos;               // Position in the priority queue.
    lf_token_t* token;        // Pointer to the token wrapping the value.
    bool is_dummy;            // Flag to indicate whether this event is merely a placeholder or an actual event.
#ifdef FEDERATED
    tag_t intended_tag;       // The intended tag.
#endif
    event_t* next;            // Pointer to the next event lined up in superdense time.
};

/** Typdef for watchdog_t struct, used to call watchdog handler. */
typedef struct watchdog_t watchdog_t;

#ifdef LF_THREADED
/** Watchdog struct for handler. */
struct watchdog_t {
<<<<<<< HEAD
    struct self_base_t* base;                // The reactor that contains the watchdog.
    trigger_t* trigger;                      // The trigger associated with this watchdog.
    instant_t expiration;                   // The expiration instant for the watchdog. (Initialized to NEVER)
    interval_t min_expiration;              // The minimum expiration interval for the watchdog.
    lf_thread_t thread_id;                  // The thread that the watchdog is meant to run on.
    bool thread_active;                     // Boolean indicating whether or not thread is active.  
    watchdog_function_t watchdog_function;  // The function/handler for the watchdog.
=======
    struct self_base_t* base;               // The reactor that contains the watchdog.
    instant_t expiration;                   // The expiration instant for the watchdog. (Initialized to NEVER)
    interval_t min_expiration;              // The minimum expiration interval for the watchdog.
    lf_thread_t thread_id;                  // The thread that the watchdog is meant to run on.
    bool thread_active;                     // Boolean indicating whether or not thread is active.
    watchdog_function_t watchdog_function; // The function/handler for the watchdog.
>>>>>>> e24e3bca
};
#endif 


/**
 * Trigger struct representing an output, timer, action, or input.
 */
struct trigger_t {
    token_template_t tmplt;   // Type and token information (template is a C++ keyword).
    reaction_t** reactions;   // Array of pointers to reactions sensitive to this trigger.
    int number_of_reactions;  // Number of reactions sensitive to this trigger.
    bool is_timer;            // True if this is a timer (a special kind of action), false otherwise.
    interval_t offset;        // Minimum delay of an action. For a timer, this is also the maximum delay.
    interval_t period;        // Minimum interarrival time of an action. For a timer, this is also the maximal interarrival time.
    bool is_physical;         // Indicator that this denotes a physical action.
    event_t* last;            // Pointer to the last event that was scheduled for this action.
    lf_spacing_policy_t policy;          // Indicates which policy to use when an event is scheduled too early.
    port_status_t status;     // Determines the status of the port at the current logical time. Therefore, this
                              // value needs to be reset at the beginning of each logical time.
                              //
                              // This status is especially needed for the distributed execution because the receiver logic will need
                              // to know what it should do if it receives a message with 'intended tag = current tag' from another
                              // federate.
                              // - If status is 'unknown', it means that the federate has still no idea what the status of
                              //   this port is and thus has refrained from executing any reaction that has that port as its input.
                              //   This means that the receiver logic can directly inject the triggered reactions into the reaction
                              //   queue at the current logical time.
                              // - If the status is absent, it means that the federate has assumed that the port is 'absent'
                              //   for the current logical time. Therefore, receiving a message with 'intended tag = current tag'
                              //   is an error that should be handled, for example, as a violation of the STP offset in the decentralized
                              //   coordination.
                              // - Finally, if status is 'present', then this is an error since multiple
                              //   downstream messages have been produced for the same port for the same logical time.
    reactor_mode_t* mode;     // The enclosing mode of this reaction (if exists).
                              // If enclosed in multiple, this will point to the innermost mode.
#ifdef FEDERATED
    tag_t last_known_status_tag;        // Last known status of the port, either via a timed message, a port absent, or a
                                        // TAG from the RTI.
    bool is_a_control_reaction_waiting; // Indicates whether at least one control reaction is waiting for this trigger
                                        // if it belongs to a network input port. Must be false by default.
    tag_t intended_tag;                 // The amount of discrepency in logical time between the original intended
                                        // trigger time of this trigger and the actual trigger time. This currently
                                        // can only happen when logical connections are used using a decentralized coordination
                                        // mechanism (@see https://github.com/icyphy/lingua-franca/wiki/Logical-Connections).
    instant_t physical_time_of_arrival; // The physical time at which the message has been received on the network according to the local clock.
                                        // Note: The physical_time_of_arrival is only passed down one level of the hierarchy. Default: NEVER.
#endif
};

/**
 * An allocation record that is used by a destructor for a reactor
 * to free memory that has been dynamically allocated for the particular
 * instance of the reactor.  This will be an element of linked list.
 * If the indirect field is true, then the allocated pointer points to
 * pointer to allocated memory, rather than directly to the allocated memory.
 */
typedef struct allocation_record_t {
	void* allocated;
	struct allocation_record_t *next;
} allocation_record_t;

/**
 * The first element of every self struct defined in generated code
 * will be a pointer to an allocation record, which is either NULL
 * or the head of a NULL-terminated linked list of allocation records.
 * Casting the self struct to this type enables access to this list
 * by the function {@link _lf_free_reactor(self_base_t*)}. To allocate memory
 * for the reactor that will be freed by that function, allocate the
 * memory using {@link _lf_allocate(size_t,size_t,self_base_t*)}.
 */
typedef struct self_base_t {
	struct allocation_record_t *allocations;
	struct reaction_t *executing_reaction;   // The currently executing reaction of the reactor.
#ifdef LF_THREADED
    lf_mutex_t watchdog_mutex; // The mutex for this reactor to be acquired before reaction
                               // invocation. 
    bool has_watchdog;       // Boolean signifying initialization of watchdog_mutex
#endif
#ifdef MODAL_REACTORS
    reactor_mode_state_t _lf__mode_state;    // The current mode (for modal models).
#endif
} self_base_t;

/**
 * Action structs are customized types because their payloads are type
 * specific.  This struct represents their common features. Given any
 * pointer to an action struct, it can be cast to lf_action_base_t,
 * to token_template_t, or to token_type_t to access these common fields.
 * IMPORTANT: If this is changed, it must also be changed in
 * CActionGenerator.java generateAuxiliaryStruct().
 */
typedef struct lf_action_base_t {
	token_template_t tmplt;    // Type and token information (template is a C++ keyword).
	bool is_present;
	bool has_value;
	trigger_t* trigger;
} lf_action_base_t;

#endif<|MERGE_RESOLUTION|>--- conflicted
+++ resolved
@@ -223,7 +223,6 @@
 #ifdef LF_THREADED
 /** Watchdog struct for handler. */
 struct watchdog_t {
-<<<<<<< HEAD
     struct self_base_t* base;                // The reactor that contains the watchdog.
     trigger_t* trigger;                      // The trigger associated with this watchdog.
     instant_t expiration;                   // The expiration instant for the watchdog. (Initialized to NEVER)
@@ -231,14 +230,6 @@
     lf_thread_t thread_id;                  // The thread that the watchdog is meant to run on.
     bool thread_active;                     // Boolean indicating whether or not thread is active.  
     watchdog_function_t watchdog_function;  // The function/handler for the watchdog.
-=======
-    struct self_base_t* base;               // The reactor that contains the watchdog.
-    instant_t expiration;                   // The expiration instant for the watchdog. (Initialized to NEVER)
-    interval_t min_expiration;              // The minimum expiration interval for the watchdog.
-    lf_thread_t thread_id;                  // The thread that the watchdog is meant to run on.
-    bool thread_active;                     // Boolean indicating whether or not thread is active.
-    watchdog_function_t watchdog_function; // The function/handler for the watchdog.
->>>>>>> e24e3bca
 };
 #endif 
 
