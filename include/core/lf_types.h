--- conflicted
+++ resolved
@@ -356,14 +356,9 @@
  * memory using {@link _lf_allocate(size_t,size_t,self_base_t*)}.
  */
 typedef struct self_base_t {
-<<<<<<< HEAD
 	struct allocation_record_t *allocations;
 	struct reaction_t *executing_reaction;   // The currently executing reaction of the reactor.
     environment_t * environment;
-=======
-    struct allocation_record_t *allocations;
-    struct reaction_t *executing_reaction;   // The currently executing reaction of the reactor.
->>>>>>> 83b1cef7
 #ifdef LF_THREADED
     void* reactor_mutex; // If not null, this is expected to point to an lf_mutex_t.
                           // It is not declared as such to avoid a dependence on platform.h.
