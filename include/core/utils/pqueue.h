/**
 * @file pqueue.h
 * @author Marten Lohstroh
 * @author Edward A. Lee
 * @copyright (c) 2020-2023, The University of California at Berkeley.
 * License: <a href="https://github.com/lf-lang/reactor-c/blob/main/LICENSE.md">BSD 2-clause</a>
 * 
 * @brief Priority queue declarations for the event queue and reaction queue.
 */

#ifndef PQUEUE_H
#define PQUEUE_H

<<<<<<< HEAD
#include <stddef.h>
#include "tag.h"

/** priority data type */
typedef unsigned long long pqueue_pri_t;

/** callback functions to get/set/compare the priority of an element */
typedef pqueue_pri_t (*pqueue_get_pri_f)(void *a);
typedef void (*pqueue_set_pri_f)(void *a, pqueue_pri_t pri);
typedef int (*pqueue_cmp_pri_f)(pqueue_pri_t next, pqueue_pri_t curr);
typedef int (*pqueue_eq_elem_f)(void* next, void* curr);

/** callback functions to get/set the position of an element */
typedef size_t (*pqueue_get_pos_f)(void *a);
typedef void (*pqueue_set_pos_f)(void *a, size_t pos);

/** debug callback function to print a entry */
typedef void (*pqueue_print_entry_f)(void *a);

/** the priority queue handle */
typedef struct pqueue_t
{
    size_t size;                /**< number of elements in this queue plus 1 */
    size_t avail;               /**< slots available in this queue */
    size_t step;                /**< growth stepping setting */
    pqueue_cmp_pri_f cmppri;    /**< callback to compare priorities */
    pqueue_get_pri_f getpri;    /**< callback to get priority of a node */
    pqueue_get_pos_f getpos;    /**< callback to get position of a node */
    pqueue_set_pos_f setpos;    /**< callback to set position of a node */
    pqueue_eq_elem_f eqelem;    /**< callback to compare elements */
    pqueue_print_entry_f prt;   /**< callback to print elements */
    void **d;                   /**< The actual queue in binary heap form */
} pqueue_t;
typedef struct ndt_node 
{
    tag_t tag;
    size_t pos;
} ndt_node;

/**
 * initialize the queue
 *
 * @param n the initial estimate of the number of queue items for which memory
 *     should be preallocated
 * @param cmppri The callback function to run to compare two elements
 *     This callback should return 0 for 'lower' and non-zero
 *     for 'higher', or vice versa if reverse priority is desired
 * @param getpri the callback function to run to set a score to an element
 * @param getpos the callback function to get the current element's position
 * @param setpos the callback function to set the current element's position
 *
 * @return the handle or NULL for insufficent memory
 */
pqueue_t *
pqueue_init(size_t n,
            pqueue_cmp_pri_f cmppri,
            pqueue_get_pri_f getpri,
            pqueue_get_pos_f getpos,
            pqueue_set_pos_f setpos,
            pqueue_eq_elem_f eqelem,
            pqueue_print_entry_f prt);

=======
#include "pqueue_base.h"
>>>>>>> 6a17026f

/**
 * Return 1 if the first argument is greater than the second and zero otherwise.
 * @param thiz First argument.
 * @param that Second argument.
 */
int in_reverse_order(pqueue_pri_t thiz, pqueue_pri_t that);

/**
 * Return 0 regardless of argument order.
 * @param thiz First argument.
 * @param that Second argument.
 */
int in_no_particular_order(pqueue_pri_t thiz, pqueue_pri_t that);

/**
 * Return 1 if the two events have the same trigger.
 * @param event1 A pointer to an event_t.
 * @param event2 A pointer to an event_t.
 */
int event_matches(void* event1, void* event2);

/**
 * Return 1 if the two arguments are identical pointers.
 * @param a First argument.
 * @param b Second argument.
 */
int reaction_matches(void* a, void* b);

/**
 * Report a priority equal to the time of the given event.
 * This is used for sorting pointers to event_t structs in the event queue.
 * @param a A pointer to an event_t.
 */
pqueue_pri_t get_event_time(void *event);

/**
 * Report a priority equal to the index of the given reaction.
 * Used for sorting pointers to reaction_t structs in the
 * blocked and executing queues.
 * @param reaction A pointer to a reaction_t.
 */
pqueue_pri_t get_reaction_index(void *reaction_t);

/**
 * Return the given event's position in the queue.
 * @param event A pointer to an event_t.
 */
size_t get_event_position(void *event);

/**
 * Return the given reaction's position in the queue.
 * @param reaction A pointer to a reaction_t.
 */
size_t get_reaction_position(void *reaction);

/**
 * Set the given event's position in the queue.
 * @param event A pointer to an event_t
 * @param pos The position.
 */
void set_event_position(void *event, size_t pos);

/**
 * Set the given reaction's position in the queue.
 * @param event A pointer to a reaction_t.
 * @param pos The position.
 */
void set_reaction_position(void *reaction, size_t pos);

/**
 * Print some information about the given reaction.
 * This only prints something if logging is set to DEBUG.
 * @param reaction A pointer to a reaction_t.
 */
void print_reaction(void *reaction);

/**
 * Print some information about the given event.
 * This only prints something if logging is set to DEBUG.
 * @param event A pointer to an event_t.
 */
void print_event(void *event);

<<<<<<< HEAD
// ********** NDT Priority Queue Support Start

int tag_in_reverse_order(pqueue_pri_t thiz, pqueue_pri_t that);
int tag_matches(void* next, void* curr);
pqueue_pri_t get_ndtq_priority(void *a);
size_t get_ndtq_position(void *a);
void set_ndtq_position(void *a, size_t pos);
int ndt_node_matches(void* next, void* curr);
void print_tag(void *reaction);

#endif /* PQUEUE_H */
/** @} */
=======
#endif /* PQUEUE_H */
>>>>>>> 6a17026f
<|MERGE_RESOLUTION|>--- conflicted
+++ resolved
@@ -11,72 +11,7 @@
 #ifndef PQUEUE_H
 #define PQUEUE_H
 
-<<<<<<< HEAD
-#include <stddef.h>
-#include "tag.h"
-
-/** priority data type */
-typedef unsigned long long pqueue_pri_t;
-
-/** callback functions to get/set/compare the priority of an element */
-typedef pqueue_pri_t (*pqueue_get_pri_f)(void *a);
-typedef void (*pqueue_set_pri_f)(void *a, pqueue_pri_t pri);
-typedef int (*pqueue_cmp_pri_f)(pqueue_pri_t next, pqueue_pri_t curr);
-typedef int (*pqueue_eq_elem_f)(void* next, void* curr);
-
-/** callback functions to get/set the position of an element */
-typedef size_t (*pqueue_get_pos_f)(void *a);
-typedef void (*pqueue_set_pos_f)(void *a, size_t pos);
-
-/** debug callback function to print a entry */
-typedef void (*pqueue_print_entry_f)(void *a);
-
-/** the priority queue handle */
-typedef struct pqueue_t
-{
-    size_t size;                /**< number of elements in this queue plus 1 */
-    size_t avail;               /**< slots available in this queue */
-    size_t step;                /**< growth stepping setting */
-    pqueue_cmp_pri_f cmppri;    /**< callback to compare priorities */
-    pqueue_get_pri_f getpri;    /**< callback to get priority of a node */
-    pqueue_get_pos_f getpos;    /**< callback to get position of a node */
-    pqueue_set_pos_f setpos;    /**< callback to set position of a node */
-    pqueue_eq_elem_f eqelem;    /**< callback to compare elements */
-    pqueue_print_entry_f prt;   /**< callback to print elements */
-    void **d;                   /**< The actual queue in binary heap form */
-} pqueue_t;
-typedef struct ndt_node 
-{
-    tag_t tag;
-    size_t pos;
-} ndt_node;
-
-/**
- * initialize the queue
- *
- * @param n the initial estimate of the number of queue items for which memory
- *     should be preallocated
- * @param cmppri The callback function to run to compare two elements
- *     This callback should return 0 for 'lower' and non-zero
- *     for 'higher', or vice versa if reverse priority is desired
- * @param getpri the callback function to run to set a score to an element
- * @param getpos the callback function to get the current element's position
- * @param setpos the callback function to set the current element's position
- *
- * @return the handle or NULL for insufficent memory
- */
-pqueue_t *
-pqueue_init(size_t n,
-            pqueue_cmp_pri_f cmppri,
-            pqueue_get_pri_f getpri,
-            pqueue_get_pos_f getpos,
-            pqueue_set_pos_f setpos,
-            pqueue_eq_elem_f eqelem,
-            pqueue_print_entry_f prt);
-
-=======
 #include "pqueue_base.h"
->>>>>>> 6a17026f
 
 /**
  * Return 1 if the first argument is greater than the second and zero otherwise.
@@ -161,7 +96,6 @@
  */
 void print_event(void *event);
 
-<<<<<<< HEAD
 // ********** NDT Priority Queue Support Start
 
 int tag_in_reverse_order(pqueue_pri_t thiz, pqueue_pri_t that);
@@ -172,8 +106,4 @@
 int ndt_node_matches(void* next, void* curr);
 void print_tag(void *reaction);
 
-#endif /* PQUEUE_H */
-/** @} */
-=======
-#endif /* PQUEUE_H */
->>>>>>> 6a17026f
+#endif /* PQUEUE_H */