--- conflicted
+++ resolved
@@ -91,12 +91,8 @@
     reaction_t** reset_reactions;
     int reset_reactions_size;
     mode_environment_t* modes;
-<<<<<<< HEAD
-=======
     int watchdogs_size;
     watchdog_t **watchdogs;
-    trace_t* trace;
->>>>>>> 18fd6ee6
     int worker_thread_count;
 #if defined(LF_SINGLE_THREADED)
     pqueue_t *reaction_q;
