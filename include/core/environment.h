--- conflicted
+++ resolved
@@ -67,35 +67,6 @@
  * scheduling enclaves, then there will be one for each enclave.
  */
 typedef struct environment_t {
-<<<<<<< HEAD
-    bool initialized;
-    char *name;
-    int id;
-    tag_t current_tag;
-    tag_t stop_tag;
-    tag_t start_tag;
-    interval_t duration;
-    pqueue_t *event_q;
-    pqueue_t *recycle_q;
-    pqueue_t *next_q;
-    bool** is_present_fields;
-    int is_present_fields_size;
-    bool** is_present_fields_abbreviated;
-    int is_present_fields_abbreviated_size;
-    vector_t sparse_io_record_sizes;
-    trigger_handle_t _lf_handle;
-    trigger_t** timer_triggers;
-    int timer_triggers_size;
-    reaction_t** startup_reactions;
-    int startup_reactions_size;
-    reaction_t** shutdown_reactions;
-    int shutdown_reactions_size;
-    reaction_t** reset_reactions;
-    int reset_reactions_size;
-    mode_environment_t* modes;
-    trace_t* trace;
-    int worker_thread_count;
-=======
   bool initialized;
   bool execution_started; // Events at the start tag have been pulled from the event queue.
   char* name;
@@ -122,7 +93,6 @@
   int watchdogs_size;
   watchdog_t** watchdogs;
   int worker_thread_count;
->>>>>>> 8a9a23d0
 #if defined(LF_SINGLE_THREADED)
   pqueue_t* reaction_q;
 #else
