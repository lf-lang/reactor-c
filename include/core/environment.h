/**
 * @file
 * @author Erling R. Jellum (erling.r.jellum@ntnu.no)
 *
 * @section LICENSE
 * Copyright (c) 2023, The Norwegian University of Science and Technology.
 *
 * Redistribution and use in source and binary forms, with or without modification,
 * are permitted provided that the following conditions are met:
 *
 * 1. Redistributions of source code must retain the above copyright notice,
 *    this list of conditions and the following disclaimer.
 *
 * 2. Redistributions in binary form must reproduce the above copyright notice,
 *    this list of conditions and the following disclaimer in the documentation
 *    and/or other materials provided with the distribution.
 *
 * THIS SOFTWARE IS PROVIDED BY THE COPYRIGHT HOLDERS AND CONTRIBUTORS "AS IS" AND ANY
 * EXPRESS OR IMPLIED WARRANTIES, INCLUDING, BUT NOT LIMITED TO, THE IMPLIED WARRANTIES OF
 * MERCHANTABILITY AND FITNESS FOR A PARTICULAR PURPOSE ARE DISCLAIMED. IN NO EVENT SHALL
 * THE COPYRIGHT HOLDER OR CONTRIBUTORS BE LIABLE FOR ANY DIRECT, INDIRECT, INCIDENTAL,
 * SPECIAL, EXEMPLARY, OR CONSEQUENTIAL DAMAGES (INCLUDING, BUT NOT LIMITED TO,
 * PROCUREMENT OF SUBSTITUTE GOODS OR SERVICES; LOSS OF USE, DATA, OR PROFITS; OR BUSINESS
 * INTERRUPTION) HOWEVER CAUSED AND ON ANY THEORY OF LIABILITY, WHETHER IN CONTRACT,
 * STRICT LIABILITY, OR TORT (INCLUDING NEGLIGENCE OR OTHERWISE) ARISING IN ANY WAY OUT OF
 * THE USE OF THIS SOFTWARE, EVEN IF ADVISED OF THE POSSIBILITY OF SUCH DAMAGE.
 *
 * @section DESCRIPTION API for creating and destroying environments. An environment is the
 * "context" within which the reactors are executed. The environment contains data structures
 * which are shared among the reactors such as priority queues, the current logical tag, 
 * the worker scheduler, and a lot of meta data. Each reactor stores a pointer to its
 * environment on its self-struct. If a LF program has multiple scheduling enclaves,
 * then each enclave will have its own environment.
 * 
 */
#ifndef ENVIRONMENT_H
#define ENVIRONMENT_H

#include "lf_types.h"
#include "platform.h"
#include "trace.h"

// Forward declarations so that a pointers can appear in the environment struct.
typedef struct lf_scheduler_t lf_scheduler_t;
typedef struct mode_environment_t mode_environment_t;
typedef struct enclave_info_t enclave_info_t;

/**
 * @brief The global environment.
 * Some operations are not specific to a particular scheduling enclave and therefore
 * have no associated environment. When invoking a function such as lf_critical_section_enter,
 * which requires an environment argument, it may be possible to pass this GLOBAL_ENVIRONMENT.
 * For lf_critical_section_enter, for example, this may acquire a global mutex instead of
 * a mutex specific to a particular scheduling enclave. Most functions that take environment
 * arguments, however, cannot accept the GLOBAL_ENVIRONMENT argument, and passing it will
 * result in an assertion violation.
 */
#define GLOBAL_ENVIRONMENT NULL

/**
 * @brief Execution environment.
 * This struct contains information about the execution environment.
 * An execution environment maintains a notion of a "current tag"
 * and has its own event queue and scheduler.
 * Normally, there is only one execution environment, but if you use
 * scheduling enclaves, then there will be one for each enclave.
 */
typedef struct environment_t {
    bool initialized;
    char *name;
    int id;
    tag_t current_tag;
    tag_t stop_tag;
    pqueue_t *event_q;
    pqueue_t *recycle_q;
    pqueue_t *next_q;
    bool** is_present_fields;
    int is_present_fields_size;
    bool** is_present_fields_abbreviated;
    int is_present_fields_abbreviated_size;
    vector_t sparse_io_record_sizes;
    trigger_handle_t _lf_handle;
    trigger_t** timer_triggers;
    int timer_triggers_size;
    reaction_t** startup_reactions;
    int startup_reactions_size;
    reaction_t** shutdown_reactions;
    int shutdown_reactions_size;
    reaction_t** reset_reactions;
    int reset_reactions_size;
    mode_environment_t* modes;
    trace_t* trace;
<<<<<<< HEAD
    int worker_thread_count;
#ifdef LF_UNTHREADED
=======
#if defined(LF_SINGLE_THREADED)
>>>>>>> d26e2858
    pqueue_t *reaction_q;
#else
    int num_workers;
    lf_thread_t* thread_ids;
    lf_mutex_t mutex;
    lf_cond_t event_q_changed;
    lf_scheduler_t* scheduler;
    _lf_tag_advancement_barrier barrier;
    lf_cond_t global_tag_barrier_requestors_reached_zero;
<<<<<<< HEAD
#endif // LF_THREADED
#ifdef FEDERATED // TODO: Consider dropping the #ifdef
=======
#endif // LF_SINGLE_THREADED
#if defined(FEDERATED)
>>>>>>> d26e2858
    tag_t** _lf_intended_tag_fields;
    int _lf_intended_tag_fields_size;
#endif // FEDERATED
#ifdef LF_ENCLAVES // TODO: Consider dropping #ifdef
    enclave_info_t *enclave_info;
#endif
} environment_t;

<<<<<<< HEAD

#ifdef MODAL_REACTORS
=======
#if defined(MODAL_REACTORS)
>>>>>>> d26e2858
struct mode_environment_t {
    uint8_t triggered_reactions_request;
    reactor_mode_state_t** modal_reactor_states;
    int modal_reactor_states_size;
    mode_state_variable_reset_data_t* state_resets;
    int state_resets_size;
};
#endif

/**
 * @brief Initialize an environment struct with parameters given in the arguments.
 */
int environment_init(
    environment_t* env,
    const char * name,
    int id,
    int num_workers,
    int num_timers, 
    int num_startup_reactions, 
    int num_shutdown_reactions, 
    int num_reset_reactions,
    int num_is_present_fields,
    int num_modes,
    int num_state_resets,
    const char * trace_file_name
);

/**
 * @brief Free the dynamically allocated memory on the environment struct.
 * @param env The environment in which we are executing.
 */
void environment_free(environment_t* env);

/**
 * @brief Initialize the start and stop tags on the environment struct.
 */
void environment_init_tags(
    environment_t *env, instant_t start_time, interval_t duration
);

#endif<|MERGE_RESOLUTION|>--- conflicted
+++ resolved
@@ -90,12 +90,8 @@
     int reset_reactions_size;
     mode_environment_t* modes;
     trace_t* trace;
-<<<<<<< HEAD
     int worker_thread_count;
-#ifdef LF_UNTHREADED
-=======
 #if defined(LF_SINGLE_THREADED)
->>>>>>> d26e2858
     pqueue_t *reaction_q;
 #else
     int num_workers;
@@ -105,13 +101,8 @@
     lf_scheduler_t* scheduler;
     _lf_tag_advancement_barrier barrier;
     lf_cond_t global_tag_barrier_requestors_reached_zero;
-<<<<<<< HEAD
-#endif // LF_THREADED
-#ifdef FEDERATED // TODO: Consider dropping the #ifdef
-=======
 #endif // LF_SINGLE_THREADED
 #if defined(FEDERATED)
->>>>>>> d26e2858
     tag_t** _lf_intended_tag_fields;
     int _lf_intended_tag_fields_size;
 #endif // FEDERATED
@@ -120,12 +111,7 @@
 #endif
 } environment_t;
 
-<<<<<<< HEAD
-
-#ifdef MODAL_REACTORS
-=======
 #if defined(MODAL_REACTORS)
->>>>>>> d26e2858
 struct mode_environment_t {
     uint8_t triggered_reactions_request;
     reactor_mode_state_t** modal_reactor_states;
