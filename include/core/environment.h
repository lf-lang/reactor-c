--- conflicted
+++ resolved
@@ -106,18 +106,16 @@
     tag_t** _lf_intended_tag_fields;
     int _lf_intended_tag_fields_size;
 #endif // FEDERATED
-<<<<<<< HEAD
-#if SCHEDULER == STATIC
+#if SCHEDULER == SCHED_STATIC
     self_base_t** reactor_array;
     int reactor_array_size;
     bool** reaction_trigger_present_array;
     int reaction_trigger_present_array_size;
     reaction_t** reaction_array;
     int reaction_array_size;
-=======
+#endif
 #ifdef LF_ENCLAVES // TODO: Consider dropping #ifdef
     enclave_info_t *enclave_info;
->>>>>>> ce032528
 #endif
 } environment_t;
 
