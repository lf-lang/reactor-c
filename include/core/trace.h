--- conflicted
+++ resolved
@@ -76,7 +76,6 @@
     worker_wait_ends,
     scheduler_advancing_time_starts,
     scheduler_advancing_time_ends,
-<<<<<<< HEAD
     // Static scheduler instructions
     static_scheduler_ADDI_starts,
     static_scheduler_ADV_starts,
@@ -102,10 +101,7 @@
     static_scheduler_SAC_ends,
     static_scheduler_STP_ends,
     static_scheduler_WU_ends,
-    federated, // Everything below this is tracing federated interactions.
-=======
     federated, // Everything below this is for tracing federated interactions.
->>>>>>> 26eb3465
     // Sending messages
     send_ACK,
     send_FAILED,
