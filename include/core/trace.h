--- conflicted
+++ resolved
@@ -44,6 +44,11 @@
  * A sequence of traces, each of which begins with an int giving the length of the trace
  * followed by binary representations of the trace_record struct written using fwrite().
  */
+
+#ifdef RTI_TRACE
+#define LF_TRACE
+#endif
+
 #ifndef TRACE_H
 #define TRACE_H
 
@@ -126,10 +131,10 @@
 /**
  * String description of event types.
  */
-<<<<<<< HEAD
 static const char *trace_event_names[] = {
     "Reaction starts",
     "Reaction ends",
+    "Reaction deadline missed",
     "Schedule called",
     "User-defined event",
     "User-defined valued event",
@@ -185,20 +190,6 @@
     // rti_from_fed_RESIGN,
     // rti_from_fed_PORT_ABSENT,
     // rti_from_fed_unidentified
-
-=======
-static const char* trace_event_names[] = {
-        "Reaction starts",
-        "Reaction ends",
-        "Reaction deadline missed",
-        "Schedule called",
-        "User-defined event",
-        "User-defined valued event",
-        "Worker wait starts",
-        "Worker wait ends",
-        "Scheduler advancing time starts",
-        "Scheduler advancing time ends"
->>>>>>> a267815b
 };
 
 // FIXME: Target property should specify the capacity of the trace buffer.
@@ -358,7 +349,15 @@
  */
 void tracepoint_scheduler_advancing_time_ends();
 
-<<<<<<< HEAD
+
+/**
+ * Trace the occurence of a deadline miss.
+ * @param reaction Pointer to the reaction_t struct for the reaction.
+ * @param worker The thread number of the worker thread or 0 for unthreaded execution.
+ */
+void tracepoint_reaction_deadline_missed(reaction_t *reaction, int worker);
+
+
 ////////////////////////////////////////////////////////////
 //// For federated execution
 
@@ -404,16 +403,6 @@
 void tracepoint_RTI_from_federate(trace_event_t event_type, int fed_id, tag_t* tag);
 
 #endif // RTI_TRACE
-=======
-
-/**
- * Trace the occurence of a deadline miss.
- * @param reaction Pointer to the reaction_t struct for the reaction.
- * @param worker The thread number of the worker thread or 0 for unthreaded execution.
- */
-void tracepoint_reaction_deadline_missed(reaction_t *reaction, int worker);
-
->>>>>>> a267815b
 
 void stop_trace(void);
 
@@ -432,14 +421,11 @@
 #define tracepoint_worker_wait_ends(...)
 #define tracepoint_scheduler_advancing_time_starts(...);
 #define tracepoint_scheduler_advancing_time_ends(...);
-<<<<<<< HEAD
+#define tracepoint_reaction_deadline_missed(...);
 #define tracepoint_federate_to_RTI(...);
 #define tracepoint_federate_from_RTI(...);
 #define tracepoint_RTI_to_federate(...);
 #define tracepoint_RTI_from_federate(...) ;
-=======
-#define tracepoint_reaction_deadline_missed(...);
->>>>>>> a267815b
 
 #define start_trace(...)
 #define stop_trace(...)
