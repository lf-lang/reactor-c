--- conflicted
+++ resolved
@@ -31,15 +31,16 @@
   #     runtime-ref: ${{ github.ref }}
   #     compiler-ref: ${{ needs.fetch-lf.outputs.ref }}
 
-<<<<<<< HEAD
   lf-default-arduino:
     needs: fetch-lf
     uses: lf-lang/lingua-franca/.github/workflows/c-arduino-tests.yml@arduino-mbed-support
-=======
+    with:
+      runtime-ref: ${{ github.ref }}
+      compiler-ref: ${{ needs.fetch-lf.outputs.ref }}
+
   lf-default-zephyr:
     needs: fetch-lf
     uses: lf-lang/lingua-franca/.github/workflows/c-zephyr-tests.yml@master
->>>>>>> 23ff2f59
     with:
       runtime-ref: ${{ github.ref }}
       compiler-ref: ${{ needs.fetch-lf.outputs.ref }}
