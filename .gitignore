/.idea/
<<<<<<< HEAD
/docs/_build
/docs/api
=======
/.vscode/
>>>>>>> 80f5cb2f
<|MERGE_RESOLUTION|>--- conflicted
+++ resolved
@@ -1,7 +1,4 @@
 /.idea/
-<<<<<<< HEAD
 /docs/_build
 /docs/api
-=======
-/.vscode/
->>>>>>> 80f5cb2f
+/.vscode/