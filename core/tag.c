/**
 * @file
 * @author Edward A. Lee
 * @author Soroush Bateni
 * @author Hou Seng (Steven) Wong
 * @copyright (c) 2020-2023, The University of California at Berkeley
 * License in [BSD 2-clause](https://github.com/lf-lang/reactor-c/blob/main/LICENSE.md)
 * @brief Implementation of time and tag functions for Lingua Franca programs.
 */

#include <assert.h>
#include <stdbool.h>
#include <stdio.h>
#include <string.h>

#include "tag.h"
#include "util.h"
#include "platform.h"
#include "environment.h"
#include "reactor.h"
#include "util.h"
#include "lf_types.h"


/**
 * An enum for specifying the desired tag when calling "lf_time"
 */
typedef enum _lf_time_type {
    LF_LOGICAL,
    LF_PHYSICAL,
    LF_ELAPSED_LOGICAL,
    LF_ELAPSED_PHYSICAL,
    LF_START
} _lf_time_type;

//////////////// Global variables declared in tag.h:

// Global variables declared in tag.h:
instant_t start_time = NEVER;

//////////////// Global variables not declared in tag.h (must be declared extern if used elsewhere):

/**
 * Global physical clock offset.
 * Initially set according to the RTI's clock in federated
 * programs.
 */
interval_t _lf_time_physical_clock_offset = 0LL;

/**
 * A test offset that is applied to the clock.
 * The clock synchronization algorithm must correct for this offset.
 * This offset is especially useful to test clock synchronization on the
 * same machine.
 */
interval_t _lf_time_test_physical_clock_offset = 0LL;

/**
 * Stores the last reported absolute snapshot of the
 * physical clock.
 */
instant_t _lf_last_reported_physical_time_ns = 0LL;

/**
 * Records the most recent time reported by the physical clock
 * when accessed by lf_time_physical(). This will be an epoch time
 * (number of nanoseconds since Jan. 1, 1970), as reported when
 * you call _lf_clock_now(CLOCK_REALTIME, ...). This differs from
 * _lf_last_reported_physical_time_ns by _lf_time_physical_clock_offset
 * plus any calculated drift adjustement, which are adjustments made
 * by clock synchronization.
 */
instant_t _lf_last_reported_unadjusted_physical_time_ns = NEVER;

////////////////  Functions not declared in tag.h (local use only)

/**
 * Return the current physical time in nanoseconds since January 1, 1970,
 * adjusted by the global physical time offset.
 */
instant_t _lf_physical_time() {
    // Get the current clock value
    int result = _lf_clock_now(&_lf_last_reported_unadjusted_physical_time_ns);

    if (result != 0) {
        lf_print_error("Failed to read the physical clock.");
    }

    // Adjust the reported clock with the appropriate offsets
    instant_t adjusted_clock_ns = _lf_last_reported_unadjusted_physical_time_ns
            + _lf_time_physical_clock_offset;

    // Apply the test offset
    adjusted_clock_ns += _lf_time_test_physical_clock_offset;

    // Check if the clock has progressed since the last reported value
    // This ensures that the clock is monotonic
    if (adjusted_clock_ns > _lf_last_reported_physical_time_ns) {
        _lf_last_reported_physical_time_ns = adjusted_clock_ns;
    }

    LF_PRINT_DEBUG("Physical time: " PRINTF_TIME
    		". Elapsed: " PRINTF_TIME
			". Offset: " PRINTF_TIME,
            _lf_last_reported_physical_time_ns,
            _lf_last_reported_physical_time_ns - start_time,
            _lf_time_physical_clock_offset + _lf_time_test_physical_clock_offset);

    return _lf_last_reported_physical_time_ns;
}

////////////////  Functions declared in tag.h

tag_t lf_tag(void *env) {
    assert(env != GLOBAL_ENVIRONMENT);
    return ((environment_t *)env)->current_tag;
}

int lf_tag_compare(tag_t tag1, tag_t tag2) {
    if (tag1.time < tag2.time) {
        LF_PRINT_DEBUG(PRINTF_TIME " < " PRINTF_TIME, tag1.time, tag2.time);
        return -1;
    } else if (tag1.time > tag2.time) {
        return 1;
    } else if (tag1.microstep < tag2.microstep) {
        LF_PRINT_DEBUG(PRINTF_TIME " and microstep < " PRINTF_TIME, tag1.time, tag2.time);
        return -1;
    } else if (tag1.microstep > tag2.microstep) {
        return 1;
    } else {
        return 0;
    }
}

tag_t lf_delay_tag(tag_t tag, interval_t interval) {
<<<<<<< HEAD
    if (tag.time == NEVER || interval == NEVER) return tag;
    if (tag.time == FOREVER && tag.microstep == FOREVER_MICROSTEP) return tag;
=======
    if (tag.time == NEVER || interval < 0LL) return tag;
>>>>>>> 064e1ad3
    tag_t result = tag;
    if (interval == 0LL) {
        // Note that unsigned variables will wrap on overflow.
        // This is probably the only reasonable thing to do with overflowing
        // microsteps.
        result.microstep++;
    } else {
        // Note that overflow in C is undefined for signed variables.
        if (FOREVER - interval < result.time) {
            result.time = FOREVER;
        } else {
            result.time += interval;
        }
        result.microstep = 0;
    }
    return result;
}

tag_t lf_delay_strict(tag_t tag, interval_t interval) {
    tag_t result = lf_delay_tag(tag, interval);
    if (interval != 0 && interval != NEVER && interval != FOREVER && result.time != NEVER && result.time != FOREVER) {
        LF_PRINT_DEBUG("interval=%lld, result time=%lld", (long long) interval, (long long) result.time);
        result.time -= 1;
        result.microstep = UINT_MAX;
    }
    return result;
}

instant_t lf_time_logical(void *env) {
    assert(env != GLOBAL_ENVIRONMENT);
    return ((environment_t *) env)->current_tag.time;
}

/**
 * Return the elapsed logical time in nanoseconds since the start of execution.
 */
interval_t lf_time_logical_elapsed(void *env) {
    return lf_time_logical(env) - start_time;
}

instant_t lf_time_physical(void) {
    return _lf_physical_time();
}

instant_t lf_time_physical_elapsed(void) {
    return _lf_physical_time() - start_time;
}

instant_t lf_time_start(void) {
    return start_time;
}

void lf_set_physical_clock_offset(interval_t offset) {
    _lf_time_test_physical_clock_offset += offset;
}

size_t lf_readable_time(char* buffer, instant_t time) {
    char* original_buffer = buffer;
    bool lead = false; // Set to true when first clause has been printed.
    if (time > WEEKS(1)) {
        lead = true;
        size_t printed = lf_comma_separated_time(buffer, time / WEEKS(1));
        time = time % WEEKS(1);
        buffer += printed;
        snprintf(buffer, 7, " weeks");
        buffer += 6;
    }
    if (time > DAYS(1)) {
        if (lead == true) {
            snprintf(buffer, 3, ", ");
            buffer += 2;
        }
        lead = true;
        size_t printed = lf_comma_separated_time(buffer, time / DAYS(1));
        time = time % DAYS(1);
        buffer += printed;
        snprintf(buffer, 6, " days");
        buffer += 5;
    }
    if (time > HOURS(1)) {
        if (lead == true) {
            snprintf(buffer, 3, ", ");
            buffer += 2;
        }
        lead = true;
        size_t printed = lf_comma_separated_time(buffer, time / HOURS(1));
        time = time % HOURS(1);
        buffer += printed;
        snprintf(buffer, 7, " hours");
        buffer += 6;
    }
    if (time > MINUTES(1)) {
        if (lead == true) {
            snprintf(buffer, 3, ", ");
            buffer += 2;
        }
        lead = true;
        size_t printed = lf_comma_separated_time(buffer, time / MINUTES(1));
        time = time % MINUTES(1);
        buffer += printed;
        snprintf(buffer, 9, " minutes");
        buffer += 8;
    }
    if (time > SECONDS(1)) {
        if (lead == true) {
            snprintf(buffer, 3, ", ");
            buffer += 2;
        }
        lead = true;
        size_t printed = lf_comma_separated_time(buffer, time / SECONDS(1));
        time = time % SECONDS(1);
        buffer += printed;
        snprintf(buffer, 9, " seconds");
        buffer += 8;
    }
    if (time > (instant_t)0) {
        if (lead == true) {
            snprintf(buffer, 3, ", ");
            buffer += 2;
        }
        const char* units = "nanoseconds";
        if (time % MSEC(1) == (instant_t) 0) {
            units = "milliseconds";
            time = time % MSEC(1);
        } else if (time % USEC(1) == (instant_t) 0) {
            units = "microseconds";
            time = time % USEC(1);
        }
        size_t printed = lf_comma_separated_time(buffer, time);
        buffer += printed;
        snprintf(buffer, 14, " %s", units);
        buffer += strlen(units) + 1;
    } else {
        snprintf(buffer, 2, "0");
    }
    return (buffer - original_buffer);
}

size_t lf_comma_separated_time(char* buffer, instant_t time) {
    size_t result = 0; // The number of characters printed.
    // If the number is zero, print it and return.
    if (time == (instant_t)0) {
        snprintf(buffer, 2, "0");
        return 1;
    }
    // If the number is negative, print a minus sign.
    if (time < (instant_t)0) {
        snprintf(buffer, 2, "-");
        buffer++;
        result++;
    }
    int count = 0;
    // Assume the time value is no larger than 64 bits.
    instant_t clauses[7];
    while (time > (instant_t)0) {
        clauses[count++] = time;
        time = time/1000;
    }
    // Highest order clause should not be filled with zeros.
    instant_t to_print = clauses[--count] % 1000;
    snprintf(buffer, 5, "%lld", (long long)to_print);
    if (to_print >= 100LL) {
        buffer += 3;
        result += 3;
    } else if (to_print >= 10LL) {
        buffer += 2;
        result += 2;
    } else {
        buffer += 1;
        result += 1;
    }
    while (count-- > 0) {
        to_print = clauses[count] % 1000LL;
        snprintf(buffer, 8, ",%03lld", (long long)to_print);
        buffer += 4;
        result += 4;
    }
    return result;
}<|MERGE_RESOLUTION|>--- conflicted
+++ resolved
@@ -133,12 +133,8 @@
 }
 
 tag_t lf_delay_tag(tag_t tag, interval_t interval) {
-<<<<<<< HEAD
-    if (tag.time == NEVER || interval == NEVER) return tag;
+    if (tag.time == NEVER || interval < 0LL) return tag;
     if (tag.time == FOREVER && tag.microstep == FOREVER_MICROSTEP) return tag;
-=======
-    if (tag.time == NEVER || interval < 0LL) return tag;
->>>>>>> 064e1ad3
     tag_t result = tag;
     if (interval == 0LL) {
         // Note that unsigned variables will wrap on overflow.
