/**
 * @file
 * @author Edward A. Lee
 * @author Soroush Bateni
 * @author Hou Seng (Steven) Wong
 * @copyright (c) 2020-2023, The University of California at Berkeley
 * License in [BSD 2-clause](https://github.com/lf-lang/reactor-c/blob/main/LICENSE.md)
 * @brief Implementation of time and tag functions for Lingua Franca programs.
 */

#include <assert.h>
#include <stdbool.h>
#include <stdio.h>
#include <string.h>

#include "tag.h"
#include "util.h"
#include "low_level_platform.h"
#include "environment.h"
#include "reactor.h"
#include "util.h"
#include "lf_types.h"
#include "clock.h"

/**
 * An enum for specifying the desired tag when calling "lf_time"
 */
typedef enum _lf_time_type {
    LF_LOGICAL,
    LF_PHYSICAL,
    LF_ELAPSED_LOGICAL,
    LF_ELAPSED_PHYSICAL,
    LF_START
} _lf_time_type;

//////////////// Global variables declared in tag.h:

// Global variables declared in tag.h:
instant_t start_time = NEVER;

<<<<<<< HEAD
/**
 * Only useful for transient federates. It records the effective start tag, to 
 * be used at startup. Elapsed logical time calculations will use start_time. 
 */
tag_t effective_start_tag = {.time = 0LL, .microstep = 0};

//////////////// Global variables not declared in tag.h (must be declared extern if used elsewhere):


////////////////  Functions not declared in tag.h (local use only)


=======
>>>>>>> dbba1386
////////////////  Functions declared in tag.h

tag_t lf_tag(void *env) {
    assert(env != GLOBAL_ENVIRONMENT);
    return ((environment_t *)env)->current_tag;
}

tag_t lf_tag_add(tag_t a, tag_t b) {
    if (a.time == NEVER || b.time == NEVER) return NEVER_TAG;
    if (a.time == FOREVER || b.time == FOREVER) return FOREVER_TAG;
    if (b.time > 0) a.microstep = 0; // Ignore microstep of first arg if time of second is > 0.
    tag_t result = {.time = a.time + b.time, .microstep = a.microstep + b.microstep};
    if (result.microstep < a.microstep) return FOREVER_TAG;
    if (result.time < a.time && b.time > 0) return FOREVER_TAG;
    if (result.time > a.time && b.time < 0) return NEVER_TAG;
    return result;
}

int lf_tag_compare(tag_t tag1, tag_t tag2) {
    if (tag1.time < tag2.time) {
        return -1;
    } else if (tag1.time > tag2.time) {
        return 1;
    } else if (tag1.microstep < tag2.microstep) {
        return -1;
    } else if (tag1.microstep > tag2.microstep) {
        return 1;
    } else {
        return 0;
    }
}

tag_t lf_delay_tag(tag_t tag, interval_t interval) {
    if (tag.time == NEVER || interval < 0LL) return tag;
    // Note that overflow in C is undefined for signed variables.
    if (tag.time >= FOREVER - interval) return FOREVER_TAG; // Overflow.
    tag_t result = tag;
    if (interval == 0LL) {
        // Note that unsigned variables will wrap on overflow.
        // This is probably the only reasonable thing to do with overflowing
        // microsteps.
        result.microstep++;
    } else {
        result.time += interval;
        result.microstep = 0;
    }
    return result;
}

tag_t lf_delay_strict(tag_t tag, interval_t interval) {
    tag_t result = lf_delay_tag(tag, interval);
    if (interval != 0 && interval != NEVER && interval != FOREVER && result.time != NEVER && result.time != FOREVER) {
        result.time -= 1;
        result.microstep = UINT_MAX;
    }
    return result;
}

instant_t lf_time_logical(void *env) {
    assert(env != GLOBAL_ENVIRONMENT);
    return ((environment_t *) env)->current_tag.time;
}

interval_t lf_time_logical_elapsed(void *env) {
    return lf_time_logical(env) - start_time;
}

instant_t lf_time_physical(void) {
    instant_t now, last_read_local;
    // Get the current clock value
    LF_ASSERTN(lf_clock_gettime(&now), "Failed to read physical clock.");
    return now;

}

instant_t lf_time_physical_elapsed(void) {
    return lf_time_physical() - start_time;
}

instant_t lf_time_start(void) {
    return start_time;
}

size_t lf_readable_time(char* buffer, instant_t time) {
    char* original_buffer = buffer;
    bool lead = false; // Set to true when first clause has been printed.
    if (time > WEEKS(1)) {
        lead = true;
        size_t printed = lf_comma_separated_time(buffer, time / WEEKS(1));
        time = time % WEEKS(1);
        buffer += printed;
        snprintf(buffer, 7, " weeks");
        buffer += 6;
    }
    if (time > DAYS(1)) {
        if (lead == true) {
            snprintf(buffer, 3, ", ");
            buffer += 2;
        }
        lead = true;
        size_t printed = lf_comma_separated_time(buffer, time / DAYS(1));
        time = time % DAYS(1);
        buffer += printed;
        snprintf(buffer, 6, " days");
        buffer += 5;
    }
    if (time > HOURS(1)) {
        if (lead == true) {
            snprintf(buffer, 3, ", ");
            buffer += 2;
        }
        lead = true;
        size_t printed = lf_comma_separated_time(buffer, time / HOURS(1));
        time = time % HOURS(1);
        buffer += printed;
        snprintf(buffer, 7, " hours");
        buffer += 6;
    }
    if (time > MINUTES(1)) {
        if (lead == true) {
            snprintf(buffer, 3, ", ");
            buffer += 2;
        }
        lead = true;
        size_t printed = lf_comma_separated_time(buffer, time / MINUTES(1));
        time = time % MINUTES(1);
        buffer += printed;
        snprintf(buffer, 9, " minutes");
        buffer += 8;
    }
    if (time > SECONDS(1)) {
        if (lead == true) {
            snprintf(buffer, 3, ", ");
            buffer += 2;
        }
        lead = true;
        size_t printed = lf_comma_separated_time(buffer, time / SECONDS(1));
        time = time % SECONDS(1);
        buffer += printed;
        snprintf(buffer, 9, " seconds");
        buffer += 8;
    }
    if (time > (instant_t)0) {
        if (lead == true) {
            snprintf(buffer, 3, ", ");
            buffer += 2;
        }
        const char* units = "nanoseconds";
        if (time % MSEC(1) == (instant_t) 0) {
            units = "milliseconds";
            time = time / MSEC(1);
        } else if (time % USEC(1) == (instant_t) 0) {
            units = "microseconds";
            time = time / USEC(1);
        }
        size_t printed = lf_comma_separated_time(buffer, time);
        buffer += printed;
        snprintf(buffer, 14, " %s", units);
        buffer += strlen(units) + 1;
    } else {
        snprintf(buffer, 2, "0");
    }
    return (buffer - original_buffer);
}

size_t lf_comma_separated_time(char* buffer, instant_t time) {
    size_t result = 0; // The number of characters printed.
    // If the number is zero, print it and return.
    if (time == (instant_t)0) {
        snprintf(buffer, 2, "0");
        return 1;
    }
    // If the number is negative, print a minus sign.
    if (time < (instant_t)0) {
        snprintf(buffer, 2, "-");
        buffer++;
        result++;
    }
    int count = 0;
    // Assume the time value is no larger than 64 bits.
    instant_t clauses[7];
    while (time > (instant_t)0) {
        clauses[count++] = time;
        time = time/1000;
    }
    // Highest order clause should not be filled with zeros.
    instant_t to_print = clauses[--count] % 1000;
    snprintf(buffer, 5, "%lld", (long long)to_print);
    if (to_print >= 100LL) {
        buffer += 3;
        result += 3;
    } else if (to_print >= 10LL) {
        buffer += 2;
        result += 2;
    } else {
        buffer += 1;
        result += 1;
    }
    while (count-- > 0) {
        to_print = clauses[count] % 1000LL;
        snprintf(buffer, 8, ",%03lld", (long long)to_print);
        buffer += 4;
        result += 4;
    }
    return result;
}<|MERGE_RESOLUTION|>--- conflicted
+++ resolved
@@ -38,21 +38,12 @@
 // Global variables declared in tag.h:
 instant_t start_time = NEVER;
 
-<<<<<<< HEAD
 /**
  * Only useful for transient federates. It records the effective start tag, to 
  * be used at startup. Elapsed logical time calculations will use start_time. 
  */
 tag_t effective_start_tag = {.time = 0LL, .microstep = 0};
 
-//////////////// Global variables not declared in tag.h (must be declared extern if used elsewhere):
-
-
-////////////////  Functions not declared in tag.h (local use only)
-
-
-=======
->>>>>>> dbba1386
 ////////////////  Functions declared in tag.h
 
 tag_t lf_tag(void *env) {
