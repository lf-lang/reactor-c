--- conflicted
+++ resolved
@@ -51,20 +51,9 @@
 }
 
 #if !defined(LF_SINGLE_THREADED)
-<<<<<<< HEAD
-int lf_clock_cond_timedwait(lf_cond_t *cond, instant_t wakeup_time) {
-    #if defined (_LF_CLOCK_SYNC_ON)
-    // Remove any clock sync offset and call the Platform API.
-    clock_sync_remove_offset(&wakeup_time);
-    #endif
-    // return _lf_cond_timedwait(cond, wakeup_time);
-    while (lf_time_physical() < wakeup_time);
-    return true;
-=======
 int lf_clock_cond_timedwait(lf_cond_t* cond, instant_t wakeup_time) {
   // Remove any clock sync offset and call the Platform API.
   clock_sync_subtract_offset(&wakeup_time);
   return _lf_cond_timedwait(cond, wakeup_time);
->>>>>>> f958a23a
 }
 #endif // !defined(LF_SINGLE_THREADED)