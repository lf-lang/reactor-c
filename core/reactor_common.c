/* Runtime infrastructure for the C target of Lingua Franca. */

/*************
Copyright (c) 2019, The University of California at Berkeley.

Redistribution and use in source and binary forms, with or without modification,
are permitted provided that the following conditions are met:

1. Redistributions of source code must retain the above copyright notice,
   this list of conditions and the following disclaimer.

2. Redistributions in binary form must reproduce the above copyright notice,
   this list of conditions and the following disclaimer in the documentation
   and/or other materials provided with the distribution.

THIS SOFTWARE IS PROVIDED BY THE COPYRIGHT HOLDERS AND CONTRIBUTORS "AS IS" AND ANY
EXPRESS OR IMPLIED WARRANTIES, INCLUDING, BUT NOT LIMITED TO, THE IMPLIED WARRANTIES OF
MERCHANTABILITY AND FITNESS FOR A PARTICULAR PURPOSE ARE DISCLAIMED. IN NO EVENT SHALL
THE COPYRIGHT HOLDER OR CONTRIBUTORS BE LIABLE FOR ANY DIRECT, INDIRECT, INCIDENTAL,
SPECIAL, EXEMPLARY, OR CONSEQUENTIAL DAMAGES (INCLUDING, BUT NOT LIMITED TO,
PROCUREMENT OF SUBSTITUTE GOODS OR SERVICES; LOSS OF USE, DATA, OR PROFITS; OR BUSINESS
INTERRUPTION) HOWEVER CAUSED AND ON ANY THEORY OF LIABILITY, WHETHER IN CONTRACT,
STRICT LIABILITY, OR TORT (INCLUDING NEGLIGENCE OR OTHERWISE) ARISING IN ANY WAY OUT OF
THE USE OF THIS SOFTWARE, EVEN IF ADVISED OF THE POSSIBILITY OF SUCH DAMAGE.
***************/

/**
 * Runtime infrastructure for the C target of Lingua Franca.
 * This file contains resources that are shared by the threaded and
 * non-threaded versions of the C runtime.
 *
 *  @author{Edward A. Lee <eal@berkeley.edu>}
 *  @author{Marten Lohstroh <marten@berkeley.edu>}
 *  @author{Mehrdad Niknami <mniknami@berkeley.edu>}
 *  @author{Soroush Bateni <soroush@utdallas.edu}
 *  @author{Alexander Schulz-Rosengarten <als@informatik.uni-kiel.de>}
 */
#include <assert.h>
#include <stdio.h>
#include <string.h>

#include "platform.h"
#include "lf_types.h"
#ifdef MODAL_REACTORS
#include "modes.h"
#endif
#include "port.h"
#include "pqueue.h"
#include "reactor.h"
#include "reactor_common.h"
#include "tag.h"
#include "trace.h"
#include "util.h"
#include "vector.h"
#include "hashset/hashset.h"
#include "hashset/hashset_itr.h"

////////////////////////////////////////////////////////////
//// Global variables :(


/**
 * Indicator of whether to wait for physical time to match logical time.
 * By default, execution will wait. The command-line argument -fast will
 * eliminate the wait and allow logical time to exceed physical time.
 */
bool fast = false;

/**
 * The number of worker threads for threaded execution.
 * By default, execution is not threaded and this variable will have value 0.
 *
 * If the execution is threaded, a value of 0 indicates that the runtime should
 * decide on the number of workers (which will be decided based on the number of
 * available cores on the host machine).
 */
unsigned int _lf_number_of_workers = 0u;

/**
 * The logical time to elapse during execution, or -1 if no timeout time has
 * been given. When the logical equal to start_time + duration has been
 * reached, execution will terminate.
 */
instant_t duration = -1LL;

/**
 * Indicates whether or not the execution
 * has started.
 */
bool _lf_execution_started = false;

/**
 * The tag at which the Lingua Franca program should stop.
 * It will be initially set to timeout if it is set. However,
 * starvation or calling lf_request_stop() can also alter the stop_tag by moving it
 * earlier.
 *
 * FIXME: This variable might need to be volatile
 */
tag_t stop_tag = FOREVER_TAG_INITIALIZER;

/** Indicator of whether the keepalive command-line option was given. */
bool keepalive_specified = false;

// Define the array of pointers to the _is_present fields of all the
// self structs that need to be reinitialized at the start of each time step.
// NOTE: This may have to be resized for a mutation.
bool** _lf_is_present_fields = NULL;
int _lf_is_present_fields_size = 0;

// Define an array of pointers to the _is_present fields
// that have been set to true during the execution of a tag
// so that at the conclusion of the tag, these fields can be reset to
// false. Usually, this list will have fewer records than will
// _lf_is_present_fields, allowing for some time to be saved.
// However, it is possible for it to have more records if some ports
// are set multiple times at the same tag. In such cases, we fall back
// to resetting all is_present fields at the start of the next time
// step.
bool** _lf_is_present_fields_abbreviated = NULL;
int _lf_is_present_fields_abbreviated_size = 0;

// Define the array of pointers to the intended_tag fields of all
// ports and actions that need to be reinitialized at the start
// of each time step.
tag_t** _lf_intended_tag_fields = NULL;
int _lf_intended_tag_fields_size = 0;

/**
 * Global STP offset uniformly applied to advancement of each
 * time step in federated execution. This can be retrieved in
 * user code by calling lf_get_stp_offset() and adjusted by
 * calling lf_set_stp_offset(interval_t offset).
 */
interval_t _lf_fed_STA_offset = 0LL;

/**
 * A vector of pointers to the size fields of instances of
 * lf_sparse_io_record_t so that these can be set to 0 between iterations.
 * The start field of this struct will be NULL initially, so calling
 * vector_new(_lf_sparse_io_record_sizes) will be necessary to use this.
 */
// FIXME: The original call to vector_new appears to never have been implemented.
// Fortunately if it is initialized to all zeros, we avoid undefined behavior.
// This is a bit of a hack.
vector_t _lf_sparse_io_record_sizes = {
    NULL, NULL, NULL, 0, 0
};

/**
 * Allocate memory using calloc (so the allocated memory is zeroed out)
 * and record the allocated memory on the specified self struct so that
 * it will be freed when calling {@link free_reactor(self_base_t)}.
 * @param count The number of items of size 'size' to accomodate.
 * @param size The size of each item.
 * @param head Pointer to the head of a list on which to record
 *  the allocation, or NULL to not record it.
 * @return A pointer to the allocated memory.
 */
void* _lf_allocate(
        size_t count, size_t size, struct allocation_record_t** head) {
    void *mem = calloc(count, size);
    if (mem == NULL) lf_print_error_and_exit("Out of memory!");
    if (head != NULL) {
        struct allocation_record_t* record
                = (allocation_record_t*)calloc(1, sizeof(allocation_record_t));
        if (record == NULL) lf_print_error_and_exit("Out of memory!");
        record->allocated = mem;
        allocation_record_t* tmp = *head; // Previous head of the list or NULL.
        *head = record;                   // New head of the list.
        record->next = tmp;
    }
    return mem;
}

/**
 * Head of a list of pointers to dynamically generated reactor
 * self structs to be freed in terminate().
 */
struct allocation_record_t* _lf_reactors_to_free = NULL;

/**
 * Allocate memory for a new runtime instance of a reactor.
 * This records the reactor on the list of reactors to be freed at
 * termination of the program. If you plan to free the reactor before
 * termination of the program, use calloc instead (which this uses).
 * @param size The size of the self struct, obtained with sizeof().
 */
void* _lf_new_reactor(size_t size) {
    return _lf_allocate(1, size, &_lf_reactors_to_free);
}

/**
 * Free memory on the specified allocation record, e.g. allocated by
 * {@link _lf_allocate(size_t, size_t, allocation_record_t**)}.
 * Mark the list empty by setting `*head` to NULL.
 * @param head Pointer to the head of a list on which to record
 *  the allocation, or NULL to not record it.
 */
void _lf_free(struct allocation_record_t** head) {
    if (head == NULL) return;
    struct allocation_record_t* record = *head;
    while (record != NULL) {
        LF_PRINT_DEBUG("Freeing memory at %p", record->allocated);
        free(record->allocated);
        struct allocation_record_t* tmp = record->next;
    	LF_PRINT_DEBUG("Freeing allocation record at %p", record);
        free(record);
        record = tmp;
    }
    *head = NULL;
}

/**
 * Free memory recorded on the allocations list of the specified reactor
 * and then free the specified self struct.
 * @param self The self struct of the reactor.
 */
void _lf_free_reactor(struct self_base_t *self) {
    _lf_free(&self->allocations);
    free(self);
}

/**
 * Free all the reactors that are allocated with
 * {@link #_lf_new_reactor(size_t)}.
 */
void _lf_free_all_reactors(void) {
    struct allocation_record_t* head = _lf_reactors_to_free;
    while (head != NULL) {
        _lf_free_reactor((self_base_t*)head->allocated);
        struct allocation_record_t* tmp = head->next;
        free(head);
        head = tmp;
    }
    _lf_reactors_to_free = NULL;
}

/**
 * Set the stop tag.
 *
 * This function will always choose the minimum
 * of the provided tag and stop_tag
 *
 * @note In threaded programs, the mutex must be locked before
 *  calling this function.
 */
void _lf_set_stop_tag(tag_t tag) {
    if (lf_tag_compare(tag, stop_tag) < 0) {
        stop_tag = tag;
    }
}

/////////////////////////////
// The following functions are in scope for all reactors:

/**
 * Return the global STP offset on advancement of logical
 * time for federated execution.
 */
interval_t lf_get_stp_offset() {
    return _lf_fed_STA_offset;
}

/**
 * Set the global STP offset on advancement of logical
 * time for federated execution.
 *
 * @param offset A positive time value to be applied
 *  as the STP offset.
 */
void lf_set_stp_offset(interval_t offset) {
    if (offset > 0LL) {
        _lf_fed_STA_offset = offset;
    }
}

/////////////////////////////
// The following is not in scope for reactors:

/** Priority queues. */
pqueue_t* event_q;     // For sorting by time.

static pqueue_t* recycle_q;   // For recycling malloc'd events.
static pqueue_t* next_q;      // For temporarily storing the next event lined
                       // up in superdense time.

static trigger_handle_t _lf_handle = 1;

/**
 * Trigger 'reaction'.
 *
 * @param reaction The reaction.
 * @param worker_number The ID of the worker that is making this call. 0 should be
 *  used if there is only one worker (e.g., when the program is using the
 *  unthreaded C runtime). -1 is used for an anonymous call in a context where a
 *  worker number does not make sense (e.g., the caller is not a worker thread).
 */
void _lf_trigger_reaction(reaction_t* reaction, int worker_number);

/**
 * Use tables to reset is_present fields to false,
 * set intended_tag fields in federated execution
 * to the current_tag, and decrement reference
 * counts between time steps and at the end of execution.
 */
void _lf_start_time_step() {
    LF_PRINT_LOG("--------- Start time step at tag " PRINTF_TAG ".", current_tag.time - start_time, current_tag.microstep);
    // Handle dynamically created tokens for mutable inputs.
    _lf_free_token_copies();

    bool** is_present_fields = _lf_is_present_fields_abbreviated;
    int size = _lf_is_present_fields_abbreviated_size;
    if (_lf_is_present_fields_abbreviated_size > _lf_is_present_fields_size) {
        size = _lf_is_present_fields_size;
        is_present_fields = _lf_is_present_fields;
    }
    for(int i = 0; i < size; i++) {
        *is_present_fields[i] = false;
    }
    // Reset sparse IO record sizes to 0, if any.
    if (_lf_sparse_io_record_sizes.start != NULL) {
        for (size_t i = 0; i < vector_size(&_lf_sparse_io_record_sizes); i++) {
            // NOTE: vector_at does not return the element at
            // the index, but rather returns a pointer to that element, which is
            // itself a pointer.
            int** sizep = (int**)vector_at(&_lf_sparse_io_record_sizes, i);
            if (sizep != NULL && *sizep != NULL) {
                **sizep = 0;
            }
        }
    }

#ifdef FEDERATED_DECENTRALIZED
    for (int i = 0; i < _lf_is_present_fields_size; i++) {
        // FIXME: For now, an intended tag of (NEVER, 0)
        // indicates that it has never been set.
        *_lf_intended_tag_fields[i] = (tag_t) {NEVER, 0};
    }
#endif
#ifdef FEDERATED
    // Reset absent fields on network ports because
    // their status is unknown
    reset_status_fields_on_input_port_triggers();
#endif
    _lf_is_present_fields_abbreviated_size = 0;
}

/**
 * A helper function that returns true if the provided tag is after stop tag.
 *
 * @param tag The tag to check against stop tag
 */
bool _lf_is_tag_after_stop_tag(tag_t tag) {
    return (lf_tag_compare(tag, stop_tag) > 0);
}

/**
 * Pop all events from event_q with timestamp equal to current_tag.time, extract all
 * the reactions triggered by these events, and stick them into the reaction
 * queue.
 */
void _lf_pop_events() {
#ifdef MODAL_REACTORS
    _lf_handle_mode_triggered_reactions();
#endif

    event_t* event = (event_t*)pqueue_peek(event_q);
    while(event != NULL && event->time == current_tag.time) {
        event = (event_t*)pqueue_pop(event_q);

        if (event->is_dummy) {
            LF_PRINT_DEBUG("Popped dummy event from the event queue.");
            if (event->next != NULL) {
                LF_PRINT_DEBUG("Putting event from the event queue for the next microstep.");
                pqueue_insert(next_q, event->next);
            }
            _lf_recycle_event(event);
            // Peek at the next event in the event queue.
            event = (event_t*)pqueue_peek(event_q);
            continue;
        }

#ifdef MODAL_REACTORS
        // If this event is associated with an incative it should haven been suspended and no longer on the event queue.
        // FIXME This should not be possible
        if (!_lf_mode_is_active(event->trigger->mode)) {
            lf_print_warning("Assumption violated. There is an event on the event queue that is associated to an inactive mode.");
        }
#endif

        lf_token_t *token = event->token;

        // Put the corresponding reactions onto the reaction queue.
        for (int i = 0; i < event->trigger->number_of_reactions; i++) {
            reaction_t *reaction = event->trigger->reactions[i];
            // Do not enqueue this reaction twice.
            if (reaction->status == inactive) {
#ifdef FEDERATED_DECENTRALIZED
                // In federated execution, an intended tag that is not (NEVER, 0)
                // indicates that this particular event is triggered by a network message.
                // The intended tag is set in handle_timed_message in federate.c whenever
                // a timed message arrives from another federate.
                if (event->intended_tag.time != NEVER) {
                    // If the intended tag of the event is actually set,
                    // transfer the intended tag to the trigger so that
                    // the reaction can access the value.
                    event->trigger->intended_tag = event->intended_tag;
                    // And check if it is in the past compared to the current tag.
                    if (lf_tag_compare(event->intended_tag,
                                    current_tag) < 0) {
                        // Mark the triggered reaction with a STP violation
                        reaction->is_STP_violated = true;
                        LF_PRINT_LOG("Trigger %p has violated the reaction's STP offset. Intended tag: " PRINTF_TAG ". Current tag: " PRINTF_TAG,
                                    event->trigger,
                                    event->intended_tag.time - start_time, event->intended_tag.microstep,
                                    current_tag.time - start_time, current_tag.microstep);
                    }
                }
#endif

#ifdef MODAL_REACTORS
                // Check if reaction is disabled by mode inactivity
                if (!_lf_mode_is_active(reaction->mode)) {
                    LF_PRINT_DEBUG("Suppressing reaction %s due inactive mode.", reaction->name);
                    continue; // Suppress reaction by preventing entering reaction queue
                }
#endif
                LF_PRINT_DEBUG("Triggering reaction %s.", reaction->name);
                _lf_trigger_reaction(reaction, -1);
            } else {
                LF_PRINT_DEBUG("Reaction is already triggered: %s", reaction->name);
            }
        }

        // Mark the trigger present.
        event->trigger->status = present;

        // If the trigger is a periodic timer, create a new event for its next execution.
        if (event->trigger->is_timer && event->trigger->period > 0LL) {
            // Reschedule the trigger.
            _lf_schedule(event->trigger, event->trigger->period, NULL);
        }

        // Copy the token pointer into the trigger struct so that the
        // reactions can access it. This overwrites the previous template token,
        // for which we decrement the reference count.
        _lf_replace_template_token((token_template_t*)event->trigger, token);

        // Decrement the reference count because the event queue no longer needs this token.
        // This has to be done after the above call to _lf_replace_template_token because
        // that call will increment the reference count and we need to not let the token be
        // freed prematurely.
        _lf_done_using(token);

        // Mark the trigger present.
        event->trigger->status = present;

        // If this event points to a next event, insert it into the next queue.
        if (event->next != NULL) {
            // Insert the next event into the next queue.
            pqueue_insert(next_q, event->next);
        }

        _lf_recycle_event(event);

        // Peek at the next event in the event queue.
        event = (event_t*)pqueue_peek(event_q);
    };

#ifdef FEDERATED
    // Insert network dependent reactions for network input and output ports into
    // the reaction queue
    enqueue_network_control_reactions();
#endif // FEDERATED

    LF_PRINT_DEBUG("There are %zu events deferred to the next microstep.", pqueue_size(next_q));

    // After populating the reaction queue, see if there are things on the
    // next queue to put back into the event queue.
    while(pqueue_peek(next_q) != NULL) {
        pqueue_insert(event_q, pqueue_pop(next_q));
    }
}

/**
 * Get a new event. If there is a recycled event available, use that.
 * If not, allocate a new one. In either case, all fields will be zero'ed out.
 */
static event_t* _lf_get_new_event() {
    // Recycle event_t structs, if possible.
    event_t* e = (event_t*)pqueue_pop(recycle_q);
    if (e == NULL) {
        e = (event_t*)calloc(1, sizeof(struct event_t));
        if (e == NULL) lf_print_error_and_exit("Out of memory!");
#ifdef FEDERATED_DECENTRALIZED
        e->intended_tag = (tag_t) { .time = NEVER, .microstep = 0u};
#endif
    }
    return e;
}

/**
 * Initialize the given timer.
 * If this timer has a zero offset, enqueue the reactions it triggers.
 * If this timer is to trigger reactions at a _future_ tag as well,
 * schedule it accordingly.
 */
void _lf_initialize_timer(trigger_t* timer) {
    interval_t delay = 0;

#ifdef MODAL_REACTORS
    // Suspend all timer events that start in inactive mode
    if (!_lf_mode_is_active(timer->mode)) {
        // FIXME: The following check might not be working as
        // intended
        // && (timer->offset != 0 || timer->period != 0)) {
        event_t* e = _lf_get_new_event();
        e->trigger = timer;
        e->time = lf_time_logical() + timer->offset;
        _lf_add_suspended_event(e);
        return;
    }
#endif
    if (timer->offset == 0) {
        for (int i = 0; i < timer->number_of_reactions; i++) {
            _lf_trigger_reaction(timer->reactions[i], -1);
            tracepoint_schedule(timer, 0LL); // Trace even though schedule is not called.
        }
        if (timer->period == 0) {
            return;
        } else {
            // Schedule at t + period.
            delay = timer->period;
        }
    } else {
        // Schedule at t + offset.
        delay = timer->offset;
    }

    // Get an event_t struct to put on the event queue.
    // Recycle event_t structs, if possible.
    event_t* e = _lf_get_new_event();
    e->trigger = timer;
    e->time = lf_time_logical() + delay;
    // NOTE: No lock is being held. Assuming this only happens at startup.
    pqueue_insert(event_q, e);
    tracepoint_schedule(timer, delay); // Trace even though schedule is not called.
}

/**
 * Recycle the given event.
 * Zero it out and pushed it onto the recycle queue.
 */
void _lf_recycle_event(event_t* e) {
    e->time = 0LL;
    e->trigger = NULL;
    e->pos = 0;
    e->token = NULL;
    e->is_dummy = false;
#ifdef FEDERATED_DECENTRALIZED
    e->intended_tag = (tag_t) { .time = NEVER, .microstep = 0u};
#endif
    e->next = NULL;
    pqueue_insert(recycle_q, e);
}

/**
 * Create dummy events to be used as spacers in the event queue.
 * @param trigger The eventual event to be triggered.
 * @param time The logical time of that event.
 * @param next The event to place after the dummy events.
 * @param offset The number of dummy events to insert.
 * @return A pointer to the first dummy event.
 */
event_t* _lf_create_dummy_events(trigger_t* trigger, instant_t time, event_t* next, microstep_t offset) {
    event_t* first_dummy = _lf_get_new_event();
    event_t* dummy = first_dummy;
    dummy->time = time;
    dummy->is_dummy = true;
    dummy->trigger = trigger;
    while (offset > 0) {
        if (offset == 1) {
            dummy->next = next;
            break;
        }
        dummy->next = _lf_get_new_event();
        dummy = dummy->next;
        dummy->time = time;
        dummy->is_dummy = true;
        dummy->trigger = trigger;
        offset--;
    }
    return first_dummy;
}

/**
 * Replace the token on the specified event with the specified
 * token and free the old token.
 * @param event The event.
 * @param token The token.
 */
static void _lf_replace_token(event_t* event, lf_token_t* token) {
    if (event->token != token) {
        // Free the existing token, if any
        _lf_done_using(event->token);
    }
    // Replace the token with ours.
    event->token = token;
}

/**
 * Schedule events at a specific tag (time, microstep), provided
 * that the tag is in the future relative to the current tag.
 * The input time values are absolute.
 *
 * If there is an event found at the requested tag, the payload
 * is replaced and 0 is returned.
 *
 * Note that this function is an internal API that must
 * be called with tags that are in order for a given
 * trigger. This means that the following order is illegal:
 * _lf_schedule_at_tag(trigger1, bigger_tag, ...);
 * _lf_schedule_at_tag(trigger1, smaller_tag, ...);
 * where bigger_tag > smaller_tag. This function is primarily
 * used for network communication (which is assumed to be
 * in order).
 *
 * This function assumes the caller holds the mutex lock.
 *
 * @param trigger The trigger to be invoked at a later logical time.
 * @param tag Logical tag of the event
 * @param token The token wrapping the payload or NULL for no payload.
 *
 * @return 1 for success, 0 if no new event was scheduled (instead, the payload was updated),
 *  or -1 for error (the tag is equal to or less than the current tag).
 */
int _lf_schedule_at_tag(trigger_t* trigger, tag_t tag, lf_token_t* token) {

    tag_t current_logical_tag = lf_tag();

    LF_PRINT_DEBUG("_lf_schedule_at_tag() called with tag " PRINTF_TAG " at tag " PRINTF_TAG ".",
                  tag.time - start_time, tag.microstep,
                  current_logical_tag.time - start_time, current_logical_tag.microstep);
    if (lf_tag_compare(tag, current_logical_tag) <= 0) {
        lf_print_warning("_lf_schedule_at_tag(): requested to schedule an event in the past.");
        return -1;
    }

    // Increment the reference count of the token.
    if (token != NULL) {
        token->ref_count++;
        LF_PRINT_DEBUG("_lf_schedule_at_tag: Incremented ref_count of %p to %zu.",
                token, token->ref_count);
    }

    // Do not schedule events if the tag is after the stop tag
    if (_lf_is_tag_after_stop_tag(tag)) {
        lf_print_warning("_lf_schedule_at_tag: event time is past the timeout. Discarding event.");
        _lf_done_using(token);
        return -1;
    }

    event_t* e = _lf_get_new_event();
    // Set the event time
    e->time = tag.time;

    tracepoint_schedule(trigger, tag.time - current_logical_tag.time);

    // Make sure the event points to this trigger so when it is
    // dequeued, it will trigger this trigger.
    e->trigger = trigger;

    // Set the payload.
    e->token = token;

#ifdef FEDERATED_DECENTRALIZED
    // Set the intended tag
    e->intended_tag = trigger->intended_tag;
#endif

    event_t* found = (event_t *)pqueue_find_equal_same_priority(event_q, e);
    if (found != NULL) {
        if (tag.microstep == 0u) {
                // The microstep is 0, which means that the event is being scheduled
                // at a future time and at the beginning of the skip list of events
                // at that time.
                // In case the event is a dummy event
                // convert it to a real event.
                found->is_dummy = false;
                switch (trigger->policy) {
                    case drop:
                        if (found->token != token) {
                            _lf_done_using(token);
                        }
                        _lf_recycle_event(e);
                        return(0);
                        break;
                    case replace:
                        // Replace the payload of the event at the head with our
                        // current payload.
                        _lf_replace_token(found, token);
                        _lf_recycle_event(e);
                        return 0;
                        break;
                    default:
                        // Adding a microstep to the original
                        // intended tag.
                        if (_lf_is_tag_after_stop_tag((tag_t) {.time=found->time,.microstep=1})) {
                            // Scheduling e will incur a microstep after the stop tag,
                            // which is illegal.
                            _lf_recycle_event(e);
                            return 0;
                        }
                        if (found->next != NULL) {
                            lf_print_error("_lf_schedule_at_tag: in-order contract violated.");
                            return -1;
                        }
                        found->next = e;
                }
        } else {
            // We are requesting a microstep greater than 0
            // where there is already an event for this trigger on the event queue.
            // That event may itself be a dummy event for a real event that is
            // also at a microstep greater than 0.
            // We have to insert our event into the chain or append it
            // to the end of the chain, depending on which microstep is lesser.
            microstep_t microstep_of_found = 0;
            if (tag.time == current_logical_tag.time) {
                // This is a situation where the head of the queue
                // is an event with microstep == current_microstep + 1
                // which should be reflected in our steps calculation.
                microstep_of_found += current_logical_tag.microstep + 1; // Indicating that
                                                            // the found event
                                                            // is at this microstep.
            }
            // Follow the chain of events until the right point
            // to insert the new event.
            while (microstep_of_found < tag.microstep - 1) {
                if (found->next == NULL) {
                    // The chain stops short of where we want to be.
                    // If it exactly one microstep short of where we want to be,
                    // then we don't need a dummy. Otherwise, we do.
                    microstep_t undershot_by = (tag.microstep - 1) - microstep_of_found;
                    if (undershot_by > 0) {
                        found->next = _lf_create_dummy_events(trigger, tag.time, e, undershot_by);
                    } else {
                        found->next = e;
                    }
                    return 1;
                }
                found = found->next;
                microstep_of_found++;
            }
            // At this point, microstep_of_found == tag.microstep - 1.
            if (found->next == NULL) {
                found->next = e;
            } else {
                switch (trigger->policy) {
                    case drop:
                        if (found->next->token != token) {
                            _lf_done_using(token);
                        }
                        _lf_recycle_event(e);
                        return 0;
                        break;
                    case replace:
                        // Replace the payload of the event at the head with our
                        // current payload.
                        _lf_replace_token(found->next, token);
                        _lf_recycle_event(e);
                        return 0;
                        break;
                    default:
                        // Adding a microstep to the original
                        // intended tag.
                        if (_lf_is_tag_after_stop_tag((tag_t){.time=found->time,.microstep=microstep_of_found+1})) {
                            // Scheduling e will incur a microstep at timeout,
                            // which is illegal.
                            _lf_recycle_event(e);
                            return 0;
                        }
                        if (found->next->next != NULL) {
                            lf_print_error("_lf_schedule_at_tag: in-order contract violated.");
                            return -1;
                        }
                        found->next->next = e;
                }
            }
        }
    } else {
        // No existing event queued.
        microstep_t relative_microstep = tag.microstep;
        if (tag.time == current_logical_tag.time) {
            relative_microstep -= current_logical_tag.microstep;
        }
        if (((tag.time == current_logical_tag.time) && (relative_microstep == 1)) ||
                tag.microstep == 0) {
            // Do not need a dummy event if we are scheduling at 1 microstep
            // in the future at current time or at microstep 0 in a future time.
            pqueue_insert(event_q, e);
        } else {
            // Create a dummy event. Insert it into the queue, and let its next
            // pointer point to the actual event.
            pqueue_insert(event_q, _lf_create_dummy_events(trigger, tag.time, e, relative_microstep));
        }
    }
    return 1;
}

/**
 * Schedule the specified trigger at current_tag.time plus the offset of the
 * specified trigger plus the delay. See schedule_token() in reactor.h for details.
 * This is the internal implementation shared by both the threaded
 * and non-threaded versions.
 *
 * The value is required to be either
 * NULL or a pointer to a token wrapping the payload. The token carries
 * a reference count, and when the reference count decrements to 0,
 * the will be freed. Hence, it is essential that the payload be in
 * memory allocated using malloc.
 *
 * There are three conditions under which this function will not
 * actually put an event on the event queue and decrement the reference count
 * of the token (if there is one), which could result in the payload being
 * freed. In all three cases, this function returns 0. Otherwise,
 * it returns a handle to the scheduled trigger, which is an integer
 * greater than 0.
 *
 * The first condition is that a stop has been requested and the trigger
 * offset plus the extra delay is greater than zero.
 * The second condition is that the trigger offset plus the extra delay
 * is greater that the requested stop time (timeout).
 * The third condition is that the trigger argument is null.
 *
 * @param trigger The trigger to be invoked at a later logical time.
 * @param extra_delay The logical time delay, which gets added to the
 *  trigger's minimum delay, if it has one. If this number is negative,
 *  then zero is used instead.
 * @param token The token wrapping the payload or NULL for no payload.
 * @return A handle to the event, or 0 if no new event was scheduled, or -1 for error.
 */
trigger_handle_t _lf_schedule(trigger_t* trigger, interval_t extra_delay, lf_token_t* token) {
    if (_lf_is_tag_after_stop_tag(current_tag)) {
        // If schedule is called after stop_tag
        // This is a critical condition.
        _lf_done_using(token);
        lf_print_warning("lf_schedule() called after stop tag.");
        return 0;
    }

    if (extra_delay < 0LL) {
        lf_print_warning("schedule called with a negative extra_delay " PRINTF_TIME ". Replacing with zero.", extra_delay);
        extra_delay = 0LL;
    }

    LF_PRINT_DEBUG("_lf_schedule: scheduling trigger %p with delay " PRINTF_TIME " and token %p.",
            trigger, extra_delay, token);

    // Increment the reference count of the token.
    if (token != NULL) {
        token->ref_count++;
        LF_PRINT_DEBUG("_lf_schedule: Incremented ref_count of %p to %zu.",
                token, token->ref_count);
    }

    // The trigger argument could be null, meaning that nothing is triggered.
    // Doing this after incrementing the reference count ensures that the
    // payload will be freed, if there is one.
    if (trigger == NULL) {
        _lf_done_using(token);
        return 0;
    }

    // Compute the tag (the logical timestamp for the future event).
    // We first do this assuming it is logical action and then, if it is a
    // physical action, modify it if physical time exceeds the result.
    interval_t delay = extra_delay;
    // Add the offset if this is not a timer because, in that case,
    // it is the minimum delay.
    if (!trigger->is_timer) {
        delay += trigger->offset;
    }
    interval_t intended_time = current_tag.time + delay;
    LF_PRINT_DEBUG("_lf_schedule: current_tag.time = " PRINTF_TIME ". Total logical delay = " PRINTF_TIME "",
            current_tag.time, delay);
    interval_t min_spacing = trigger->period;

    event_t* e = _lf_get_new_event();

    // Initialize the next pointer.
    e->next = NULL;

    // Set the payload.
    e->token = token;

    // Make sure the event points to this trigger so when it is
    // dequeued, it will trigger this trigger.
    e->trigger = trigger;

    // If the trigger is physical, then we need to check whether
    // physical time is larger than the intended time and, if so,
    // modify the intended time.
    if (trigger->is_physical) {
        // Get the current physical time and assign it as the intended time.
        intended_time = lf_time_physical() + delay;
    } else {
        // FIXME: We need to verify that we are executing within a reaction?
        // See reactor_threaded.
        // If a logical action is scheduled asynchronously (which should never be
        // done) the computed tag can be smaller than the current tag, in which case
        // it needs to be adjusted.
        // FIXME: This can go away once:
        // - we have eliminated the possibility to have a negative additional delay; and
        // - we detect the asynchronous use of logical actions
        #ifndef NDEBUG
        if (intended_time < current_tag.time) {
            lf_print_warning("Attempting to schedule an event earlier than current time by " PRINTF_TIME " nsec! "
                    "Revising to the current time " PRINTF_TIME ".",
                    current_tag.time - intended_time, current_tag.time);
            intended_time = current_tag.time;
        }
        #endif
    }

#ifdef FEDERATED_DECENTRALIZED
    // Event inherits the original intended_tag of the trigger
    // set by the network stack (or the default, which is (NEVER,0))
    e->intended_tag = trigger->intended_tag;
#endif

    event_t* existing = (event_t*)(trigger->last);
    // Check for conflicts (a queued event with the same trigger and time).
    if (trigger->period < 0) {
        // No minimum spacing defined.
        tag_t intended_tag = (tag_t) {.time = intended_time, .microstep = 0u};
        e->time = intended_tag.time;
        event_t* found = (event_t *)pqueue_find_equal_same_priority(event_q, e);
        // Check for conflicts. Let events pile up in super dense time.
        if (found != NULL) {
            intended_tag.microstep++;
            // Skip to the last node in the linked list.
            while(found->next != NULL) {
                found = found->next;
                intended_tag.microstep++;
            }
            if (_lf_is_tag_after_stop_tag(intended_tag)) {
                LF_PRINT_DEBUG("Attempt to schedule an event after stop_tag was rejected.");
                // Scheduling an event will incur a microstep
                // after the stop tag.
                _lf_recycle_event(e);
                return 0;
            }
            // Hook the event into the list.
            found->next = e;
            return(0); // FIXME: return value
        }
        // If there are not conflicts, schedule as usual. If intended time is
        // equal to the current logical time, the event will effectively be
        // scheduled at the next microstep.
    } else if (!trigger->is_timer && existing != NULL) {
        // There exists a previously scheduled event. It determines the
        // earliest time at which the new event can be scheduled.
        // Check to see whether the event is too early.
        instant_t earliest_time = existing->time + min_spacing;
        LF_PRINT_DEBUG("There is a previously scheduled event; earliest possible time "
                "with min spacing: " PRINTF_TIME,
                earliest_time);
        // If the event is early, see which policy applies.
        if (earliest_time >= intended_time) {
            LF_PRINT_DEBUG("Event is early.");
            switch(trigger->policy) {
                case drop:
                    LF_PRINT_DEBUG("Policy is drop. Dropping the event.");
                    if (min_spacing > 0 ||
                            pqueue_find_equal_same_priority(event_q, existing) != NULL) {
                        // Recycle the new event and the token.
                        if (existing->token != token) {
                            _lf_done_using(token);
                        }
                        _lf_recycle_event(e);
                        return(0);
                    }
                case replace:
                    LF_PRINT_DEBUG("Policy is replace. Replacing the previous event.");
                    // If the existing event has not been handled yet, update
                    // it. WARNING: If provide a mechanism for unscheduling, we
                    // can no longer rely on the tag of the existing event to
                    // determine whether or not it has been recycled (the
                    // existing->time < current_tag.time case below).
                    // NOTE: Because microsteps are not explicit, if the tag of
                    // the preceding event is equal to the current time, then
                    // we search the event queue to figure out whether it has
                    // been handled yet.
                    if (existing->time > current_tag.time ||
                            (existing->time == current_tag.time &&
                            pqueue_find_equal_same_priority(event_q, existing) != NULL)) {
                        // Recycle the existing token and the new event
                        // and update the token of the existing event.
                        _lf_replace_token(existing, token);
                        _lf_recycle_event(e);
                        return(0);
                    }
                    // If the preceding event _has_ been handled, then adjust
                    // the tag to defer the event.
                    intended_time = earliest_time;
                    break;
                default:
                    if (existing->time == current_tag.time &&
                            pqueue_find_equal_same_priority(event_q, existing) != NULL) {
                        if (_lf_is_tag_after_stop_tag((tag_t){.time=existing->time,.microstep=lf_tag().microstep+1})) {
                            // Scheduling e will incur a microstep at timeout,
                            // which is illegal.
                            _lf_recycle_event(e);
                            return 0;
                        }
                        // If the last event hasn't been handled yet, insert
                        // the new event right behind.
                        existing->next = e;
                        return 0; // FIXME: return a value
                    } else {
                         // Adjust the tag.
                        intended_time = earliest_time;
                    }
                    break;
            }
        }
    }

    // Check if the intended time is in the future
    // This is a sanity check for the logic above
    // FIXME: This is a development assertion and might
    // not be necessary for end-user LF programs
    #ifndef NDEBUG
    if (intended_time < current_tag.time) {
        lf_print_error("Attempting to schedule an event earlier than current time by " PRINTF_TIME " nsec! "
                "Revising to the current time " PRINTF_TIME ".",
                current_tag.time - intended_time, current_tag.time);
        intended_time = current_tag.time;
    }
    #endif

    // Set the tag of the event.
    e->time = intended_time;

    // Do not schedule events if if the event time is past the stop time
    // (current microsteps are checked earlier).
    LF_PRINT_DEBUG("Comparing event with elapsed time " PRINTF_TIME " against stop time " PRINTF_TIME ".", e->time - start_time, stop_tag.time - start_time);
    if (e->time > stop_tag.time) {
        LF_PRINT_DEBUG("_lf_schedule: event time is past the timeout. Discarding event.");
        _lf_done_using(token);
        _lf_recycle_event(e);
        return(0);
    }

    // Store a pointer to the current event in order to check the min spacing
    // between this and the following event. Only necessary for actions
    // that actually specify a min spacing.
    trigger->last = (event_t*)e;

    // Queue the event.
    // NOTE: There is no need for an explicit microstep because
    // when this is called, all events at the current tag
    // (time and microstep) have been pulled from the queue,
    // and any new events added at this tag will go into the reaction_q
    // rather than the event_q, so anything put in the event_q with this
    // same time will automatically be executed at the next microstep.
    LF_PRINT_LOG("Inserting event in the event queue with elapsed time " PRINTF_TIME ".",
            e->time - start_time);
    pqueue_insert(event_q, e);

    tracepoint_schedule(trigger, e->time - current_tag.time);

    // FIXME: make a record of handle and implement unschedule.
    // NOTE: Rather than wrapping around to get a negative number,
    // we reset the handle on the assumption that much earlier
    // handles are irrelevant.
    int return_value = _lf_handle++;
    if (_lf_handle < 0) {
        _lf_handle = 1;
    }
    return return_value;
}

/**
 * Insert reactions triggered by trigger to the reaction queue...
 *
 * @param trigger The trigger
 * @param token The token wrapping the payload or NULL for no payload.
 * @return 1 if successful, or 0 if no new reaction was scheduled because the function
 *  was called incorrectly.
 */
trigger_handle_t _lf_insert_reactions_for_trigger(trigger_t* trigger, lf_token_t* token) {
    // The trigger argument could be null, meaning that nothing is triggered.
    // Doing this after incrementing the reference count ensures that the
    // payload will be freed, if there is one.
    if (trigger == NULL) {
        lf_print_warning("_lf_schedule_init_reactions() called with a NULL trigger");
        _lf_done_using(token);
        return 0;
    }

    // Check to see if the trigger is not a timer
    // and not a physical action
    if (trigger->is_timer || trigger->is_physical) {
        lf_print_warning("_lf_schedule_init_reactions() called on a timer or physical action.");
        return 0;
    }

#ifdef MODAL_REACTORS
    // If this trigger is associated with an inactive mode, it should not trigger any reaction.
    if (!_lf_mode_is_active(trigger->mode)) {
        LF_PRINT_DEBUG("Suppressing reactions of trigger due inactivity of mode %s.", trigger->mode->name);
        return 1;
    }
#endif

    // Check if the trigger has violated the STP offset
    bool is_STP_violated = false;
#ifdef FEDERATED
    if (lf_tag_compare(trigger->intended_tag, lf_tag()) < 0) {
        is_STP_violated = true;
    }
#ifdef FEDERATED_CENTRALIZED
    // Check for STP violation in the centralized coordination, which is a
    // critical error.
    if (is_STP_violated) {
        lf_print_error_and_exit("Attempted to insert reactions for a trigger that had an intended tag that was in the past. "
                             "This should not happen under centralized coordination. Intended tag: " PRINTF_TAG ". Current tag: " PRINTF_TAG ").",
                             trigger->intended_tag.time - lf_time_start(),
                             trigger->intended_tag.microstep,
                             lf_time_logical_elapsed(),
                             lf_tag().microstep);
    }
#endif
#endif

    // Copy the token pointer into the trigger struct so that the
    // reactions can access it. This overwrites the previous template token,
    // for which we decrement the reference count.
    _lf_replace_template_token((token_template_t*)trigger, token);

    // Mark the trigger present.
    trigger->status = present;

    // Push the corresponding reactions for this trigger
    // onto the reaction queue.
    for (int i = 0; i < trigger->number_of_reactions; i++) {
        reaction_t* reaction = trigger->reactions[i];

#ifdef MODAL_REACTORS
        // Check if reaction is disabled by mode inactivity
        if (!_lf_mode_is_active(reaction->mode)) {
            LF_PRINT_DEBUG("Suppressing reaction %s due inactivity of mode %s.", reaction->name, reaction->mode->name);
            continue; // Suppress reaction by preventing entering reaction queue
        }
#endif

        // Do not enqueue this reaction twice.
        if (reaction->status == inactive) {
            reaction->is_STP_violated = is_STP_violated;
            _lf_trigger_reaction(reaction, -1);
            LF_PRINT_LOG("Enqueued reaction %s at time " PRINTF_TIME ".", reaction->name, lf_time_logical());
        }
    }

    return 1;
}

/**
 * Schedule the specified trigger at current_tag.time plus the offset of the
 * specified trigger plus the delay.
 * See reactor.h for documentation.
 */
trigger_handle_t _lf_schedule_token(lf_action_base_t* action, interval_t extra_delay, lf_token_t* token) {
    if (lf_critical_section_enter() != 0) {
        lf_print_error_and_exit("Could not enter critical section");
    }
    int return_value = _lf_schedule(action->trigger, extra_delay, token);
    // Notify the main thread in case it is waiting for physical time to elapse.
    lf_notify_of_event();
    if(lf_critical_section_exit() != 0) {
        lf_print_error_and_exit("Could not leave critical section");
    }
    return return_value;
}

/**
 * Schedule an action to occur with the specified value and time offset
 * with a copy of the specified value.
 * See reactor.h for documentation.
 */
trigger_handle_t _lf_schedule_copy(lf_action_base_t* action, interval_t offset, void* value, size_t length) {
    if (value == NULL) {
        return _lf_schedule_token(action, offset, NULL);
    }
    token_template_t* template = (token_template_t*)action;
    if (action == NULL || template->type.element_size <= 0) {
        lf_print_error("schedule: Invalid element size.");
        return -1;
    }
    if (lf_critical_section_enter() != 0) {
        lf_print_error_and_exit("Could not enter critical section");
    }
    // Initialize token with an array size of length and a reference count of 0.
    lf_token_t* token = _lf_initialize_token(template, length);
    // Copy the value into the newly allocated memory.
    memcpy(token->value, value, template->type.element_size * length);
    // The schedule function will increment the reference count.
    trigger_handle_t result = _lf_schedule(action->trigger, offset, token);
    // Notify the main thread in case it is waiting for physical time to elapse.
    lf_notify_of_event();
    if(lf_critical_section_exit() != 0) {
        lf_print_error_and_exit("Could not leave critical section");
    }
    return result;
}

/**
 * Variant of schedule_token that creates a token to carry the specified value.
 * See reactor.h for documentation.
 */
trigger_handle_t _lf_schedule_value(lf_action_base_t* action, interval_t extra_delay, void* value, size_t length) {
    token_template_t* template = (token_template_t*)action;

    if (lf_critical_section_enter() != 0) {
        lf_print_error_and_exit("Could not enter critical section");
    }
    lf_token_t* token = _lf_initialize_token_with_value(template, value, length);
    int return_value = _lf_schedule(action->trigger, extra_delay, token);
    // Notify the main thread in case it is waiting for physical time to elapse.
    lf_notify_of_event();
    if(lf_critical_section_exit() != 0) {
        lf_print_error_and_exit("Could not leave critical section");
    }
    return return_value;
}

/**
 * Advance from the current tag to the next. If the given next_time is equal to
 * the current time, then increase the microstep. Otherwise, update the current
 * time and set the microstep to zero.
 *
 * @param next_time The time step to advance to.
 */
void _lf_advance_logical_time(instant_t next_time) {
    // FIXME: The following checks that _lf_advance_logical_time()
    // is being called correctly. Namely, check if logical time
    // is being pushed past the head of the event queue. This should
    // never happen if _lf_advance_logical_time() is called correctly.
    // This is commented out because it will add considerable overhead
    // to the ordinary execution of LF programs. Instead, there might
    // be a need for a target property that enables these kinds of logic
    // assertions for development purposes only.
    #ifndef NDEBUG
    event_t* next_event = (event_t*)pqueue_peek(event_q);
    if (next_event != NULL) {
        if (next_time > next_event->time) {
            lf_print_error_and_exit("_lf_advance_logical_time(): Attempted to move time to " PRINTF_TIME ", which is "
                    "past the head of the event queue, " PRINTF_TIME ".",
                    next_time - start_time, next_event->time - start_time);
        }
    }
    #endif
    if (current_tag.time < next_time) {
        current_tag.time = next_time;
        current_tag.microstep = 0;
    } else if (current_tag.time == next_time) {
        current_tag.microstep++;
    } else {
        lf_print_error_and_exit("_lf_advance_logical_time(): Attempted to move tag back in time.");
    }
    LF_PRINT_LOG("Advanced (elapsed) tag to " PRINTF_TAG " at physical time " PRINTF_TIME,
        next_time - start_time, current_tag.microstep, lf_time_physical_elapsed());
}

/**
 * Variant of schedule_value when the value is an integer.
 * See reactor.h for documentation.
 * @param action Pointer to an action on the self struct.
 */
trigger_handle_t _lf_schedule_int(lf_action_base_t* action, interval_t extra_delay, int value) {
    token_template_t* template = (token_template_t*)action;

    // NOTE: This doesn't acquire the mutex lock in the multithreaded version
    // until schedule_value is called. This should be OK because the element_size
    // does not change dynamically.
    if (template->type.element_size != sizeof(int)) {
        lf_print_error("Action type is not an integer. element_size is %zu", template->type.element_size);
        return -1;
    }
    int* container = (int*)malloc(sizeof(int));
    *container = value;
    return _lf_schedule_value(action, extra_delay, container, 1);
}

/**
 * Check the deadline of the currently executing reaction against the
 * current physical time. If the deadline has passed, invoke the deadline
 * handler (if invoke_deadline_handler parameter is set true) and return true.
 * Otherwise, return false.
 *
 * @param self The self struct of the reactor.
 * @param invoke_deadline_handler When this is set true, also invoke deadline
 *  handler if the deadline has passed.
 * @return True if the specified deadline has passed and false otherwise.
 */
bool _lf_check_deadline(self_base_t* self, bool invoke_deadline_handler) {
    reaction_t* reaction = self->executing_reaction;
    if (lf_time_physical() > lf_time_logical() + reaction->deadline) {
        if (invoke_deadline_handler) {
            reaction->deadline_violation_handler(self);
        }
        return true;
    }
    return false;
}

#ifdef LF_THREADED

void* run_watchdog(void* arg) {
    watchdog_t* watchdog = (watchdog_t*)arg;
<<<<<<< HEAD
    self_base_t* base = watchdog->base;
    lf_mutex_lock(&(base->watchdog_mutex));
    lf_print("physical in run watchdog: " PRINTF_TIME, lf_time_physical());
    lf_print("expiration in run watchdog: " PRINTF_TIME, watchdog->expiration);
=======
    watchdog->thread_active = true;
    self_base_t* base = watchdog->base;
    lf_mutex_lock(&(base->watchdog_mutex));

>>>>>>> e24e3bca
    while (lf_time_physical() < watchdog->expiration) {
        interval_t T = watchdog->expiration - lf_time_physical();
        lf_mutex_unlock(&(base->watchdog_mutex));
        lf_sleep(T);
        lf_mutex_lock(&(base->watchdog_mutex));
    }
<<<<<<< HEAD
    if (watchdog->expiration != NEVER) {
        watchdog_function_t watchdog_func = watchdog->watchdog_function;
        (*watchdog_func)(base);
    }
    watchdog->thread_active = false;
=======
    watchdog_function_t watchdog_func = watchdog->watchdog_function;
    (*watchdog_func)(base);
>>>>>>> e24e3bca
    lf_mutex_unlock(&(base->watchdog_mutex));
    watchdog->thread_active = false;
    return NULL;
}

void _lf_watchdog_start(watchdog_t* watchdog, interval_t additional_timeout) {
    // Assumes reaction mutex is already held.

    self_base_t* base = watchdog->base;

    watchdog->expiration = lf_time_logical() + watchdog->min_expiration + additional_timeout;

    if (!watchdog->thread_active) {
        lf_thread_create(&(watchdog->thread_id), run_watchdog, watchdog);
<<<<<<< HEAD
        watchdog->thread_active = true;
=======
        lf_mutex_unlock(&(base->watchdog_mutex));
>>>>>>> e24e3bca
    } 
}

//FIXME: modif4watchdogs
void _lf_watchdog_stop(watchdog_t* watchdog) {
    watchdog->expiration = NEVER;
}
#endif

/**
 * Invoke the given reaction
 *
 * @param reaction The reaction that has just executed.
 * @param worker The thread number of the worker thread or 0 for unthreaded execution (for tracing).
 */
void _lf_invoke_reaction(reaction_t* reaction, int worker) {

#ifdef LF_THREADED
    if (((self_base_t*) reaction->self)->has_watchdog == true) {
        lf_mutex_lock(&(((self_base_t*) reaction->self)->watchdog_mutex));
    }
#endif

    tracepoint_reaction_starts(reaction, worker);
    ((self_base_t*) reaction->self)->executing_reaction = reaction;
    reaction->function(reaction->self);
    ((self_base_t*) reaction->self)->executing_reaction = NULL;
    tracepoint_reaction_ends(reaction, worker);


#ifdef LF_THREADED
    if (((self_base_t*) reaction->self)->has_watchdog == true) {
        lf_mutex_unlock(&(((self_base_t*) reaction->self)->watchdog_mutex));
    }
#endif
}

/**
 * For the specified reaction, if it has produced outputs, insert the
 * resulting triggered reactions into the reaction queue.
 * This procedure assumes the mutex lock is NOT held and grabs
 * the lock only when it actually inserts something onto the reaction queue.
 * @param reaction The reaction that has just executed.
 * @param worker The thread number of the worker thread or 0 for unthreaded execution (for tracing).
 */
void schedule_output_reactions(reaction_t* reaction, int worker) {
    if (reaction->is_a_control_reaction) {
        // Control reactions will not produce an output but can have
        // effects in order to have certain precedence requirements.
        // No need to execute this function if the reaction is a control
        // reaction.
        return;
    }
    // If the reaction produced outputs, put the resulting triggered
    // reactions into the reaction queue. As an optimization, if exactly one
    // downstream reaction is enabled by this reaction, then it may be
    // executed immediately in this same thread
    // without going through the reaction queue.
    reaction_t* downstream_to_execute_now = NULL;
    int num_downstream_reactions = 0;
#ifdef FEDERATED_DECENTRALIZED // Only pass down STP violation for federated programs that use decentralized coordination.
    // Extract the inherited STP violation
    bool inherited_STP_violation = reaction->is_STP_violated;
    LF_PRINT_LOG("Reaction %s has STP violation status: %d.", reaction->name, reaction->is_STP_violated);
#endif
    LF_PRINT_DEBUG("There are %zu outputs from reaction %s.", reaction->num_outputs, reaction->name);
    for (size_t i=0; i < reaction->num_outputs; i++) {
        if (reaction->output_produced[i] != NULL && *(reaction->output_produced[i])) {
            LF_PRINT_DEBUG("Output %zu has been produced.", i);
            trigger_t** triggerArray = (reaction->triggers)[i];
            LF_PRINT_DEBUG("There are %d trigger arrays associated with output %zu.",
                    reaction->triggered_sizes[i], i);
            for (int j=0; j < reaction->triggered_sizes[i]; j++) {
                trigger_t* trigger = triggerArray[j];
                if (trigger != NULL) {
                    LF_PRINT_DEBUG("Trigger %p lists %d reactions.", trigger, trigger->number_of_reactions);
                    for (int k=0; k < trigger->number_of_reactions; k++) {
                        reaction_t* downstream_reaction = trigger->reactions[k];
#ifdef FEDERATED_DECENTRALIZED // Only pass down tardiness for federated LF programs
                        // Set the is_STP_violated for the downstream reaction
                        if (downstream_reaction != NULL) {
                            downstream_reaction->is_STP_violated = inherited_STP_violation;
                            LF_PRINT_DEBUG("Passing is_STP_violated of %d to the downstream reaction: %s",
                                    downstream_reaction->is_STP_violated, downstream_reaction->name);
                        }
#endif
                        if (downstream_reaction != NULL && downstream_reaction != downstream_to_execute_now) {
                            num_downstream_reactions++;
                            // If there is exactly one downstream reaction that is enabled by this
                            // reaction, then we can execute that reaction immediately without
                            // going through the reaction queue. In multithreaded execution, this
                            // avoids acquiring a mutex lock.
                            // FIXME: Check the earliest deadline on the reaction queue.
                            // This optimization could violate EDF scheduling otherwise.
                            if (num_downstream_reactions == 1 && downstream_reaction->last_enabling_reaction == reaction) {
                                // So far, this downstream reaction is a candidate to execute now.
                                downstream_to_execute_now = downstream_reaction;
                            } else {
                                // If there is a previous candidate reaction to execute now,
                                // it is no longer a candidate.
                                if (downstream_to_execute_now != NULL) {
                                    // More than one downstream reaction is enabled.
                                    // In this case, if we were to execute the downstream reaction
                                    // immediately without changing any queues, then the second
                                    // downstream reaction would be blocked because this reaction
                                    // remains on the executing queue. Hence, the optimization
                                    // is not valid. Put the candidate reaction on the queue.
                                    _lf_trigger_reaction(downstream_to_execute_now, worker);
                                    downstream_to_execute_now = NULL;
                                }
                                // Queue the reaction.
                                _lf_trigger_reaction(downstream_reaction, worker);
                            }
                        }
                    }
                }
            }
        }
    }
    if (downstream_to_execute_now != NULL) {
        LF_PRINT_LOG("Worker %d: Optimizing and executing downstream reaction now: %s", worker, downstream_to_execute_now->name);
        bool violation = false;
#ifdef FEDERATED_DECENTRALIZED // Only use the STP handler for federated programs that use decentralized coordination
        // If the is_STP_violated for the reaction is true,
        // an input trigger to this reaction has been triggered at a later
        // logical time than originally anticipated. In this case, a special
        // STP handler will be invoked.
        // FIXME: Note that the STP handler will be invoked
        // at most once per logical time value. If the STP handler triggers the
        // same reaction at the current time value, even if at a future superdense time,
        // then the reaction will be invoked and the STP handler will not be invoked again.
        // However, input ports to a federate reactor are network port types so this possibly should
        // be disallowed.
        // @note The STP handler and the deadline handler are not mutually exclusive.
        //  In other words, both can be invoked for a reaction if it is triggered late
        //  in logical time (STP offset is violated) and also misses the constraint on
        //  physical time (deadline).
        // @note In absence of a STP handler, the is_STP_violated will be passed down the reaction
        //  chain until it is dealt with in a downstream STP handler.
        if (downstream_to_execute_now->is_STP_violated == true) {
            // Tardiness has occurred
            LF_PRINT_LOG("Event has STP violation.");
            reaction_function_t handler = downstream_to_execute_now->STP_handler;
            // Invoke the STP handler if there is one.
            if (handler != NULL) {
                // There is a violation and it is being handled here
                // If there is no STP handler, pass the is_STP_violated
                // to downstream reactions.
                violation = true;
                LF_PRINT_LOG("Invoke tardiness handler.");
                (*handler)(downstream_to_execute_now->self);

                // If the reaction produced outputs, put the resulting
                // triggered reactions into the queue or execute them directly if possible.
                schedule_output_reactions(downstream_to_execute_now, worker);

                // Reset the tardiness because it has been dealt with in the
                // STP handler
                downstream_to_execute_now->is_STP_violated = false;
                LF_PRINT_DEBUG("Reset reaction's is_STP_violated field to false: %s",
                        downstream_to_execute_now->name);
            }
        }
#endif
        if (downstream_to_execute_now->deadline >= 0LL) {
            // Get the current physical time.
            instant_t physical_time = lf_time_physical();
            // Check for deadline violation.
            if (downstream_to_execute_now->deadline == 0 || physical_time > current_tag.time + downstream_to_execute_now->deadline) {
                // Deadline violation has occurred.
                tracepoint_reaction_deadline_missed(downstream_to_execute_now, worker);
                violation = true;
                // Invoke the local handler, if there is one.
                reaction_function_t handler = downstream_to_execute_now->deadline_violation_handler;
                if (handler != NULL) {
                    // Assume the mutex is still not held.
                    (*handler)(downstream_to_execute_now->self);

                    // If the reaction produced outputs, put the resulting
                    // triggered reactions into the queue or execute them directly if possible.
                    schedule_output_reactions(downstream_to_execute_now, worker);
                }
            }
        }
        if (!violation) {
            // Invoke the downstream_reaction function.
            _lf_invoke_reaction(downstream_to_execute_now, worker);

            // If the downstream_reaction produced outputs, put the resulting triggered
            // reactions into the queue (or execute them directly, if possible).
            schedule_output_reactions(downstream_to_execute_now, worker);
        }

        // Reset the is_STP_violated because it has been passed
        // down the chain
        downstream_to_execute_now->is_STP_violated = false;
        LF_PRINT_DEBUG("Finally, reset reaction's is_STP_violated field to false: %s",
                downstream_to_execute_now->name);
    }
}

/**
 * Print a usage message.
 * TODO: This is not necessary for NO_TTY
 */
void usage(int argc, const char* argv[]) {
    printf("\nCommand-line arguments: \n\n");
    printf("  -f, --fast [true | false]\n");
    printf("   Whether to wait for physical time to match logical time.\n\n");
    printf("  -o, --timeout <duration> <units>\n");
    printf("   Stop after the specified amount of logical time, where units are one of\n");
    printf("   nsec, usec, msec, sec, minute, hour, day, week, or the plurals of those.\n\n");
    printf("  -k, --keepalive\n");
    printf("   Whether continue execution even when there are no events to process.\n\n");
    printf("  -w, --workers <n>\n");
    printf("   Executed in <n> threads if possible (optional feature).\n\n");
    printf("  -i, --id <n>\n");
    printf("   The ID of the federation that this reactor will join.\n\n");
    #ifdef FEDERATED
    printf("  -r, --rti <n>\n");
    printf("   The address of the RTI, which can be in the form of user@host:port or ip:port.\n\n");
    #endif

    printf("Command given:\n");
    for (int i = 0; i < argc; i++) {
        printf("%s ", argv[i]);
    }
    printf("\n\n");
}

// Some options given in the target directive are provided here as
// default command-line options.
int default_argc = 0;
const char** default_argv = NULL;


/**
 * Process the command-line arguments. If the command line arguments are not
 * understood, then print a usage message and return 0. Otherwise, return 1.
 * @return 1 if the arguments processed successfully, 0 otherwise.
 * TODO: Not necessary for NO_TTY
 */
int process_args(int argc, const char* argv[]) {
    int i = 1;
    while (i < argc) {
        const char* arg = argv[i++];
        if (strcmp(arg, "-f") == 0 || strcmp(arg, "--fast") == 0) {
            if (argc < i + 1) {
                lf_print_error("--fast needs a boolean.");
                usage(argc, argv);
                return 0;
            }
            const char* fast_spec = argv[i++];
            if (strcmp(fast_spec, "true") == 0) {
                fast = true;
            } else if (strcmp(fast_spec, "false") == 0) {
                fast = false;
            } else {
                lf_print_error("Invalid value for --fast: %s", fast_spec);
            }
        } else if (strcmp(arg, "-o") == 0
                || strcmp(arg, "--timeout") == 0
                || strcmp(arg, "-timeout") == 0) {
            // Tolerate -timeout for legacy uses.
            if (argc < i + 2) {
                lf_print_error("--timeout needs time and units.");
                usage(argc, argv);
                return 0;
            }
            const char* time_spec = argv[i++];
            const char* units = argv[i++];


            #if defined(PLATFORM_ARDUINO)
            duration = atol(time_spec);
            #else
            duration = atoll(time_spec);
            #endif
            
            // A parse error returns 0LL, so check to see whether that is what is meant.
            if (duration == 0LL && strncmp(time_spec, "0", 1) != 0) {
                // Parse error.
                lf_print_error("Invalid time value: %s", time_spec);
                usage(argc, argv);
                return 0;
            }
            if (strncmp(units, "sec", 3) == 0) {
                duration = SEC(duration);
            } else if (strncmp(units, "msec", 4) == 0) {
                duration = MSEC(duration);
            } else if (strncmp(units, "usec", 4) == 0) {
                duration = USEC(duration);
            } else if (strncmp(units, "nsec", 4) == 0) {
                duration = NSEC(duration);
            } else if (strncmp(units, "min", 3) == 0) {
                duration = MINUTE(duration);
            } else if (strncmp(units, "hour", 4) == 0) {
                duration = HOUR(duration);
            } else if (strncmp(units, "day", 3) == 0) {
                duration = DAY(duration);
            } else if (strncmp(units, "week", 4) == 0) {
                duration = WEEK(duration);
            } else {
                // Invalid units.
                lf_print_error("Invalid time units: %s", units);
                usage(argc, argv);
                return 0;
            }
        } else if (strcmp(arg, "-k") == 0 || strcmp(arg, "--keepalive") == 0) {
            if (argc < i + 1) {
                lf_print_error("--keepalive needs a boolean.");
                usage(argc, argv);
                return 0;
            }
            const char* keep_spec = argv[i++];
            if (strcmp(keep_spec, "true") == 0) {
                keepalive_specified = true;
            } else if (strcmp(keep_spec, "false") == 0) {
                keepalive_specified = false;
            } else {
                lf_print_error("Invalid value for --keepalive: %s", keep_spec);
            }
        } else if (strcmp(arg, "-w") == 0 || strcmp(arg, "--workers") == 0) {
            if (argc < i + 1) {
                lf_print_error("--workers needs an integer argument.s");
                usage(argc, argv);
                return 0;
            }
            const char* threads_spec = argv[i++];
            int num_workers = atoi(threads_spec);
            if (num_workers <= 0) {
                lf_print_error("Invalid value for --workers: %s. Using 1.", threads_spec);
                num_workers = 1;
            }
            _lf_number_of_workers = (unsigned int)num_workers;
        }
        #ifdef FEDERATED
          else if (strcmp(arg, "-i") == 0 || strcmp(arg, "--id") == 0) {
            if (argc < i + 1) {
                lf_print_error("--id needs a string argument.");
                usage(argc, argv);
                return 0;
            }
            const char* fid = argv[i++];
            set_federation_id(fid);
            lf_print("Federation ID for executable %s: %s", argv[0], fid);
        } else if (strcmp(arg, "-r") == 0 || strcmp(arg, "--rti") == 0) {
            if (argc < i + 1) {
                lf_print_error("--rti needs a string argument in the form of [user]@[host]:[port].");
                usage(argc, argv);
                return 0;
            }
            parse_rti_code_t code = parse_rti_addr(argv[i++]);
            if (code != SUCCESS) {
                switch (code) {
                    case INVALID_HOST:
                        lf_print_error("--rti needs a valid host");
                        break;
                    case INVALID_PORT:
                        lf_print_error("--rti needs a valid port");
                        break;
                    case INVALID_USER:
                        lf_print_error("--rti needs a valid user");
                        break;
                    case FAILED_TO_PARSE:
                        lf_print_error("Failed to parse address of RTI");
                        break;
                    default:
                        break;
                }
                usage(argc, argv);
                return 0;
            }
        }
        #endif
          else if (strcmp(arg, "--ros-args") == 0) {
              // FIXME: Ignore ROS arguments for now
        } else {
            lf_print_error("Unrecognized command-line argument: %s", arg);
            usage(argc, argv);
            return 0;
        }
    }
    return 1;
}

/**
 * Initialize the priority queues and set logical time to match
 * physical time. This also prints a message reporting the start time.
 */
void initialize(void) {
    _lf_count_payload_allocations = 0;
    _lf_count_token_allocations = 0;

    // Initialize our priority queues.

    event_q = pqueue_init(INITIAL_EVENT_QUEUE_SIZE, in_reverse_order, get_event_time,
            get_event_position, set_event_position, event_matches, print_event);
    // NOTE: The recycle and next queue does not need to be sorted. But here it is.
    recycle_q = pqueue_init(INITIAL_EVENT_QUEUE_SIZE, in_no_particular_order, get_event_time,
            get_event_position, set_event_position, event_matches, print_event);
    next_q = pqueue_init(INITIAL_EVENT_QUEUE_SIZE, in_no_particular_order, get_event_time,
            get_event_position, set_event_position, event_matches, print_event);

    // Initialize the trigger table.
    _lf_initialize_trigger_objects();

    physical_start_time = lf_time_physical();
    current_tag.time = physical_start_time;
    start_time = current_tag.time;

    LF_PRINT_DEBUG("Start time: " PRINTF_TIME "ns", start_time);

    struct timespec physical_time_timespec = {physical_start_time / BILLION, physical_start_time % BILLION};

    printf("---- Start execution at time %s---- plus %ld nanoseconds.\n",
            ctime(&physical_time_timespec.tv_sec), physical_time_timespec.tv_nsec);
    
    if (duration >= 0LL) {
        // A duration has been specified. Calculate the stop time.
        _lf_set_stop_tag((tag_t) {.time = current_tag.time + duration, .microstep = 0});
    }
}

/**
 * Report elapsed logical and physical times and report if any
 * memory allocated by set_new, set_new_array, or lf_writable_copy
 * has not been freed.
 */
void termination(void) {
    // Invoke the code generated termination function.
    terminate_execution();

    // Stop any tracing, if it is running.
    stop_trace();

    // In order to free tokens, we perform the same actions we would have for a new time step.
    _lf_start_time_step();

#ifdef MODAL_REACTORS
    // Free events and tokens suspended by modal reactors.
    _lf_terminate_modal_reactors();
#endif

    // If the event queue still has events on it, report that.
    if (event_q != NULL && pqueue_size(event_q) > 0) {
        lf_print_warning("---- There are %zu unprocessed future events on the event queue.", pqueue_size(event_q));
        event_t* event = (event_t*)pqueue_peek(event_q);
        interval_t event_time = event->time - start_time;
        lf_print_warning("---- The first future event has timestamp " PRINTF_TIME " after start time.", event_time);
    }
    // Issue a warning if a memory leak has been detected.
    if (_lf_count_payload_allocations > 0) {
        lf_print_warning("Memory allocated for messages has not been freed.");
        lf_print_warning("Number of unfreed messages: %d.", _lf_count_payload_allocations);
    }
    if (_lf_count_token_allocations > 0) {
        lf_print_warning("Memory allocated for tokens has not been freed!");
        lf_print_warning("Number of unfreed tokens: %d.", _lf_count_token_allocations);
    }
    // Print elapsed times.
    // If these are negative, then the program failed to start up.
    interval_t elapsed_time = lf_time_logical_elapsed();
    if (elapsed_time >= 0LL) {
        char time_buffer[29]; // 28 bytes is enough for the largest 64 bit number: 9,223,372,036,854,775,807
        lf_comma_separated_time(time_buffer, elapsed_time);
        printf("---- Elapsed logical time (in nsec): %s\n", time_buffer);

        // If physical_start_time is 0, then execution didn't get far enough along
        // to initialize this.
        if (physical_start_time > 0LL) {
            lf_comma_separated_time(time_buffer, lf_time_physical_elapsed());
            printf("---- Elapsed physical time (in nsec): %s\n", time_buffer);
        }
    }
    _lf_free_all_tokens(); // Must be done before freeing reactors.
    _lf_free_all_reactors();
    free(_lf_is_present_fields);
    free(_lf_is_present_fields_abbreviated);
}<|MERGE_RESOLUTION|>--- conflicted
+++ resolved
@@ -1320,35 +1320,31 @@
 
 void* run_watchdog(void* arg) {
     watchdog_t* watchdog = (watchdog_t*)arg;
-<<<<<<< HEAD
+
     self_base_t* base = watchdog->base;
     lf_mutex_lock(&(base->watchdog_mutex));
-    lf_print("physical in run watchdog: " PRINTF_TIME, lf_time_physical());
-    lf_print("expiration in run watchdog: " PRINTF_TIME, watchdog->expiration);
-=======
+
     watchdog->thread_active = true;
     self_base_t* base = watchdog->base;
     lf_mutex_lock(&(base->watchdog_mutex));
 
->>>>>>> e24e3bca
     while (lf_time_physical() < watchdog->expiration) {
         interval_t T = watchdog->expiration - lf_time_physical();
         lf_mutex_unlock(&(base->watchdog_mutex));
         lf_sleep(T);
         lf_mutex_lock(&(base->watchdog_mutex));
     }
-<<<<<<< HEAD
+
     if (watchdog->expiration != NEVER) {
         watchdog_function_t watchdog_func = watchdog->watchdog_function;
         (*watchdog_func)(base);
     }
     watchdog->thread_active = false;
-=======
+
     watchdog_function_t watchdog_func = watchdog->watchdog_function;
     (*watchdog_func)(base);
->>>>>>> e24e3bca
     lf_mutex_unlock(&(base->watchdog_mutex));
-    watchdog->thread_active = false;
+    
     return NULL;
 }
 
@@ -1361,11 +1357,6 @@
 
     if (!watchdog->thread_active) {
         lf_thread_create(&(watchdog->thread_id), run_watchdog, watchdog);
-<<<<<<< HEAD
-        watchdog->thread_active = true;
-=======
-        lf_mutex_unlock(&(base->watchdog_mutex));
->>>>>>> e24e3bca
     } 
 }
 
