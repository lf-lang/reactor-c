--- conflicted
+++ resolved
@@ -40,15 +40,12 @@
 #include <string.h>
 
 #include "platform.h"
-<<<<<<< HEAD
 #include "lf_types.h"
 #ifdef MODAL_REACTORS
 #include "modes.h"
 #endif
 #include "port.h"
 #include "pqueue.h"
-=======
->>>>>>> 672562c0
 #include "reactor.h"
 #include "reactor_common.h"
 #include "tag.h"
