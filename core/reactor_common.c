/**
 * @file
 * @author Edward A. Lee
 * @author Marten Lohstroh
 * @author Soroush Bateni
 * @author Mehrdad Niknami
 * @author Alexander Schulz-Rosengarten
 * @author Erling Rennemo Jellum
 *
 * @brief Runtime infrastructure common to the threaded and single-threaded versions of the C runtime.
 */
#include <assert.h>
#include <stdio.h>
#include <string.h>
#include <time.h>

#include "low_level_platform.h"
#include "api/schedule.h"
#ifdef MODAL_REACTORS
#include "modes.h"
#endif
#ifdef FEDERATED
#include "federate.h"
#endif
#include "port.h"
#include "pqueue.h"
#include "reactor.h"
#include "tracepoint.h"
#include "util.h"
#include "vector.h"
#include "lf_core_version.h"
#include "hashset/hashset.h"
#include "hashset/hashset_itr.h"
#include "environment.h"
#include "reactor_common.h"

#if !defined(LF_SINGLE_THREADED)
#include "watchdog.h"
#endif

// Global variable defined in tag.c:
extern instant_t start_time;

#if !defined NDEBUG
// Global variable defined in lf_token.c:
extern int _lf_count_payload_allocations;
#endif

#ifdef FEDERATED_DECENTRALIZED

/**
 * @brief Global STA (safe to advance) offset uniformly applied to advancement of each
 * time step in federated execution.
 *
 * This can be retrieved in user code by calling lf_get_sta() and adjusted by
 * calling lf_set_sta(interval_t offset).
 */
interval_t lf_fed_STA_offset = 0LL;

#endif // FEDERATED_DECENTRALIZED

/**
 * Indicator of whether to wait for physical time to match logical time.
 * By default, execution will wait. The command-line argument -fast will
 * eliminate the wait and allow logical time to exceed physical time.
 */
bool fast = false;

/**
 * The number of worker threads for threaded execution.
 * By default, execution is not threaded and this variable will have value 0.
 *
 * If the execution is threaded, a value of 0 indicates that the runtime should
 * decide on the number of workers (which will be decided based on the number of
 * available cores on the host machine).
 */
unsigned int _lf_number_of_workers = 0u;

/**
 * The logical time to elapse during execution, or -1 if no timeout time has
 * been given. When the logical equal to start_time + duration has been
 * reached, execution will terminate.
 */
instant_t duration = -1LL;

/** Indicator of whether the keepalive command-line option was given. */
bool keepalive_specified = false;

void* lf_allocate(size_t count, size_t size, struct allocation_record_t** head) {
  void* mem = calloc(count, size);
  if (mem == NULL)
    lf_print_error_and_exit("Out of memory!");
  if (head != NULL) {
    struct allocation_record_t* record = (allocation_record_t*)calloc(1, sizeof(allocation_record_t));
    if (record == NULL)
      lf_print_error_and_exit("Out of memory!");
    record->allocated = mem;
    allocation_record_t* tmp = *head; // Previous head of the list or NULL.
    *head = record;                   // New head of the list.
    record->next = tmp;
  }
  return mem;
}

/**
 * Head of a list of pointers to dynamically generated reactor
 * self structs to be freed in terminate().
 */
struct allocation_record_t* _lf_reactors_to_free = NULL;

self_base_t* lf_new_reactor(size_t size) { return (self_base_t*)lf_allocate(1, size, &_lf_reactors_to_free); }

void lf_free(struct allocation_record_t** head) {
  if (head == NULL)
    return;
  struct allocation_record_t* record = *head;
  while (record != NULL) {
    LF_PRINT_DEBUG("Freeing memory at %p", record->allocated);
    free(record->allocated);
    struct allocation_record_t* tmp = record->next;
    LF_PRINT_DEBUG("Freeing allocation record at %p", (void*)record);
    free(record);
    record = tmp;
  }
  *head = NULL;
}

void lf_free_reactor(self_base_t* self) {
  lf_free(&self->allocations);
  free(self);
}

void lf_free_all_reactors(void) {
  struct allocation_record_t* head = _lf_reactors_to_free;
  while (head != NULL) {
    lf_free_reactor((self_base_t*)head->allocated);
    struct allocation_record_t* tmp = head->next;
    free(head);
    head = tmp;
  }
  _lf_reactors_to_free = NULL;
}

void lf_set_stop_tag(environment_t* env, tag_t tag) {
  assert(env != GLOBAL_ENVIRONMENT);
  if (lf_tag_compare(tag, env->stop_tag) < 0) {
    env->stop_tag = tag;
  }
}

const char* lf_reactor_name(self_base_t* self) { return self->name; }

const char* lf_reactor_full_name(self_base_t* self) {
  if (self->full_name != NULL) {
    return self->full_name;
  }
  // First find the length of the full name.
  size_t name_len = strlen(self->name);
  size_t len = name_len;
  self_base_t* parent = self->parent;
  while (parent != NULL) {
    len++; // For the dot.
    len += strlen(parent->name);
    parent = parent->parent;
  }
  self->full_name = (char*)lf_allocate(len + 1, sizeof(char), &self->allocations);
  self->full_name[len] = '\0'; // Null terminate the string.

  size_t location = len - name_len;
  memcpy(&self->full_name[location], self->name, name_len);
  parent = self->parent;
  while (parent != NULL) {
    location--;
    self->full_name[location] = '.';
    size_t parent_len = strlen(parent->name);
    location -= parent_len;
    memcpy(&self->full_name[location], parent->name, parent_len);
    parent = parent->parent;
  }
  return self->full_name;
}

#ifdef FEDERATED_DECENTRALIZED

interval_t lf_get_stp_offset() { return lf_fed_STA_offset; }

interval_t lf_get_sta() { return lf_fed_STA_offset; }

void lf_set_stp_offset(interval_t offset) { lf_set_sta(offset); }

void lf_set_sta(interval_t offset) { lf_fed_STA_offset = offset; }

#endif // FEDERATED_DECENTRALIZED

void _lf_start_time_step(environment_t* env) {
  assert(env != GLOBAL_ENVIRONMENT);
  if (!env->execution_started) {
    // Execution hasn't started, so this is probably being invoked in termination
    // due to an error.
    return;
  }
  LF_PRINT_LOG("--------- Start time step at tag " PRINTF_TAG ".", env->current_tag.time - start_time,
               env->current_tag.microstep);
  // Handle dynamically created tokens for mutable inputs.
  _lf_free_token_copies();

  bool** is_present_fields = env->is_present_fields_abbreviated;
  int size = env->is_present_fields_abbreviated_size;
  if (env->is_present_fields_abbreviated_size > env->is_present_fields_size) {
    size = env->is_present_fields_size;
    is_present_fields = env->is_present_fields;
  }
  for (int i = 0; i < size; i++) {
    *is_present_fields[i] = false;
  }
  // Reset sparse IO record sizes to 0, if any.
  if (env->sparse_io_record_sizes.start != NULL) {
    for (size_t i = 0; i < vector_size(&env->sparse_io_record_sizes); i++) {
      // NOTE: vector_at does not return the element at
      // the index, but rather returns a pointer to that element, which is
      // itself a pointer.
      int** sizep = (int**)vector_at(&env->sparse_io_record_sizes, i);
      if (sizep != NULL && *sizep != NULL) {
        **sizep = 0;
      }
    }
  }
  env->is_present_fields_abbreviated_size = 0;

#ifdef FEDERATED
  // If the environment is the top-level one, we have some work to do.
  environment_t* envs;
  _lf_get_environments(&envs);
  if (env == envs) {
    // This is the top-level environment.

#ifdef FEDERATED_DECENTRALIZED
    for (int i = 0; i < env->is_present_fields_size; i++) {
      // An intended tag of NEVER_TAG indicates that it has never been set.
      *env->_lf_intended_tag_fields[i] = NEVER_TAG;
    }
#endif // FEDERATED_DECENTRALIZED

#ifdef FEDERATED_CENTRALIZED
    env->need_to_send_LTC = false;
#endif // FEDERATED_CENTRALIZED

    // Reset absent fields on network ports because
    // their status is unknown
    lf_reset_status_fields_on_input_port_triggers();
  }
#endif // FEDERATED
}

bool lf_is_tag_after_stop_tag(environment_t* env, tag_t tag) {
  assert(env != GLOBAL_ENVIRONMENT);
  return (lf_tag_compare(tag, env->stop_tag) > 0);
}

void _lf_pop_events(environment_t* env) {
  assert(env != GLOBAL_ENVIRONMENT);
#ifdef MODAL_REACTORS
  _lf_handle_mode_triggered_reactions(env);
#endif

  event_t* event = (event_t*)pqueue_tag_peek(env->event_q);
  while (event != NULL && lf_tag_compare(event->base.tag, env->current_tag) == 0) {
    event = (event_t*)pqueue_tag_pop(env->event_q);

    if (event->trigger == NULL) {
      LF_PRINT_DEBUG("Popped dummy event from the event queue.");
      lf_recycle_event(env, event);
      // Peek at the next event in the event queue.
      event = (event_t*)pqueue_tag_peek(env->event_q);
      continue;
    }

#ifdef MODAL_REACTORS
    // If this event is associated with an inactive mode it should haven been suspended and no longer on the event
    // queue. NOTE: This should not be possible
    if (!_lf_mode_is_active(event->trigger->mode)) {
      lf_print_warning(
          "Assumption violated. There is an event on the event queue that is associated to an inactive mode.");
    }
#endif

    lf_token_t* token = event->token;

    // Put the corresponding reactions onto the reaction queue.
    for (int i = 0; i < event->trigger->number_of_reactions; i++) {
      reaction_t* reaction = event->trigger->reactions[i];
      // Do not enqueue this reaction twice.
      if (reaction->status == inactive) {
#ifdef FEDERATED_DECENTRALIZED
        // In federated execution, an intended tag that is not (NEVER, 0)
        // indicates that this particular event is triggered by a network message.
        // The intended tag is set in handle_tagged_message in federate.c whenever
        // a tagged message arrives from another federate.
        if (event->intended_tag.time != NEVER) {
          // If the intended tag of the event is actually set,
          // transfer the intended tag to the trigger so that
          // the reaction can access the value.
          event->trigger->intended_tag = event->intended_tag;
          // And check if it is in the past compared to the current tag.
          if (lf_tag_compare(event->intended_tag, env->current_tag) < 0) {
            // Mark the triggered reaction with a STP violation
            reaction->is_STP_violated = true;
            LF_PRINT_LOG("Trigger %p has violated the reaction's STP offset. Intended tag: " PRINTF_TAG
                         ". Current tag: " PRINTF_TAG,
                         (void*)event->trigger, event->intended_tag.time - start_time, event->intended_tag.microstep,
                         env->current_tag.time - start_time, env->current_tag.microstep);
            // Need to update the last_known_status_tag of the port because otherwise,
            // the MLAA could get stuck, causing the program to lock up.
            // This should not call update_last_known_status_on_input_port because we
            // are starting a new tag step execution, so there are no reactions blocked on this input.
            if (lf_tag_compare(env->current_tag, event->trigger->last_known_status_tag) > 0) {
              event->trigger->last_known_status_tag = env->current_tag;
            }
          }
        }
#endif

#ifdef MODAL_REACTORS
        // Check if reaction is disabled by mode inactivity
        if (!_lf_mode_is_active(reaction->mode)) {
          LF_PRINT_DEBUG("Suppressing reaction %s due inactive mode.", reaction->name);
          continue; // Suppress reaction by preventing entering reaction queue
        }
#endif
        LF_PRINT_DEBUG("Triggering reaction %s.", reaction->name);
        _lf_trigger_reaction(env, reaction, -1);
      } else {
        LF_PRINT_DEBUG("Reaction is already triggered: %s", reaction->name);
      }
    }

    // Mark the trigger present
    event->trigger->status = present;

    // If the trigger is a periodic timer, create a new event for its next execution.
    if (event->trigger->is_timer && event->trigger->period > 0LL) {
      // Reschedule the trigger.
      lf_schedule_trigger(env, event->trigger, event->trigger->period, NULL);
    } else {
      // For actions, store a pointer to status field so it is reset later.
      int ipfas = lf_atomic_fetch_add(&env->is_present_fields_abbreviated_size, 1);
      if (ipfas < env->is_present_fields_size) {
        env->is_present_fields_abbreviated[ipfas] = (bool*)&event->trigger->status;
      }
    }

    // Copy the token pointer into the trigger struct so that the
    // reactions can access it. This overwrites the previous template token,
    // for which we decrement the reference count.
    _lf_replace_template_token((token_template_t*)event->trigger, token);

    // Decrement the reference count because the event queue no longer needs this token.
    // This has to be done after the above call to _lf_replace_template_token because
    // that call will increment the reference count and we need to not let the token be
    // freed prematurely.
    _lf_done_using(token);

    lf_recycle_event(env, event);

    // Peek at the next event in the event queue.
    event = (event_t*)pqueue_tag_peek(env->event_q);
  };
}

event_t* lf_get_new_event(environment_t* env) {
  assert(env != GLOBAL_ENVIRONMENT);
  // Recycle event_t structs, if possible.
  event_t* e = (event_t*)pqueue_tag_pop(env->recycle_q);
  if (e == NULL) {
    e = (event_t*)calloc(1, sizeof(struct event_t));
    if (e == NULL)
      lf_print_error_and_exit("Out of memory!");
#ifdef FEDERATED_DECENTRALIZED
    e->intended_tag = (tag_t){.time = NEVER, .microstep = 0u};
#endif
    LF_PRINT_DEBUG("lf_get_new_event: Allocated event: %p", (void*)e);
  } else {
    LF_PRINT_DEBUG("lf_get_new_event: Retrieved event from the recycle queue: %p", (void*)e);
  }
  return e;
}

bool _lf_initialize_timer(environment_t* env, trigger_t* timer) {
  bool result = false;
  assert(env != GLOBAL_ENVIRONMENT);
  interval_t delay = 0;

#ifdef MODAL_REACTORS
  // Suspend all timer events that start in inactive mode
  if (!_lf_mode_is_active(timer->mode)) {
    // FIXME: The following check might not be working as
    // intended
    // && (timer->offset != 0 || timer->period != 0)) {
    event_t* e = lf_get_new_event(env);
    e->trigger = timer;
    e->base.tag = (tag_t){.time = lf_time_logical(env) + timer->offset, .microstep = 0};
    _lf_add_suspended_event(e);
    return result;
  }
#endif
  if (timer->offset == 0) {
    for (int i = 0; i < timer->number_of_reactions; i++) {
      _lf_trigger_reaction(env, timer->reactions[i], -1);
      result = true;
      tracepoint_schedule(env, timer, 0LL); // Trace even though schedule is not called.
    }
    if (timer->period == 0) {
      return result;
    } else {
      // Schedule at t + period.
      delay = timer->period;
    }

<<<<<<< HEAD
    // Get an event_t struct to put on the event queue.
    // Recycle event_t structs, if possible.
    event_t* e = lf_get_new_event(env);
    e->trigger = timer;
    e->base.tag = (tag_t){.time = lf_time_logical(env) + delay, .microstep = 0};
=======
  // Get an event_t struct to put on the event queue.
  // Recycle event_t structs, if possible.
  tag_t next_tag = (tag_t){.time = lf_time_logical(env) + delay, .microstep = 0};
  // Do not schedule the next event if it is after the timeout.
  if (!lf_is_tag_after_stop_tag(env, next_tag)) {
    event_t* e = lf_get_new_event(env);
    e->trigger = timer;
    e->base.tag = next_tag;
>>>>>>> e350a9d9
    // NOTE: No lock is being held. Assuming this only happens at startup.
    pqueue_tag_insert(env->event_q, (pqueue_tag_element_t*)e);
    tracepoint_schedule(env, timer, delay); // Trace even though schedule is not called.
  }
<<<<<<< HEAD

  void _lf_initialize_timers(environment_t * env) {
    assert(env != GLOBAL_ENVIRONMENT);
    for (int i = 0; i < env->timer_triggers_size; i++) {
      if (env->timer_triggers[i] != NULL) {
        _lf_initialize_timer(env, env->timer_triggers[i]);
      }
=======
  return result;
}

bool _lf_initialize_timers(environment_t* env) {
  bool result = false;
  assert(env != GLOBAL_ENVIRONMENT);
  for (int i = 0; i < env->timer_triggers_size; i++) {
    if (env->timer_triggers[i] != NULL) {
      result = _lf_initialize_timer(env, env->timer_triggers[i]) || result;
>>>>>>> e350a9d9
    }

    // To avoid runtime memory allocations for timer-driven programs
    // the recycle queue is initialized with a single event.
    if (env->timer_triggers_size > 0) {
      event_t* e = lf_get_new_event(env);
      lf_recycle_event(env, e);
    }
  }
<<<<<<< HEAD
=======

  return result;
}
>>>>>>> e350a9d9

  void _lf_trigger_startup_reactions(environment_t * env) {
    assert(env != GLOBAL_ENVIRONMENT);
    for (int i = 0; i < env->startup_reactions_size; i++) {
      if (env->startup_reactions[i] != NULL) {
        if (env->startup_reactions[i]->mode != NULL) {
          // Skip reactions in modes
          continue;
        }
        _lf_trigger_reaction(env, env->startup_reactions[i], -1);
      }
    }
#ifdef MODAL_REACTORS
    if (env->modes) {
      _lf_handle_mode_startup_reset_reactions(env, env->startup_reactions, env->startup_reactions_size, NULL, 0,
                                              env->modes->modal_reactor_states, env->modes->modal_reactor_states_size);
    }
#endif
  }

  void _lf_trigger_shutdown_reactions(environment_t * env) {
    assert(env != GLOBAL_ENVIRONMENT);
    for (int i = 0; i < env->shutdown_reactions_size; i++) {
      if (env->shutdown_reactions[i] != NULL) {
        if (env->shutdown_reactions[i]->mode != NULL) {
          // Skip reactions in modes
          continue;
        }
        _lf_trigger_reaction(env, env->shutdown_reactions[i], -1);
      }
    }
#ifdef MODAL_REACTORS
    if (env->modes) {
      _lf_handle_mode_shutdown_reactions(env, env->shutdown_reactions, env->shutdown_reactions_size);
    }
#endif
  }

  void lf_recycle_event(environment_t * env, event_t * e) {
    assert(env != GLOBAL_ENVIRONMENT);
    e->base.tag = (tag_t){.time = 0LL, .microstep = 0};
    e->trigger = NULL;
    e->token = NULL;
#ifdef FEDERATED_DECENTRALIZED
    e->intended_tag = (tag_t){.time = NEVER, .microstep = 0u};
#endif
    pqueue_tag_insert(env->recycle_q, (pqueue_tag_element_t*)e);
  }

  event_t* _lf_create_dummy_events(environment_t * env, tag_t tag) {
    event_t* dummy = lf_get_new_event(env);
    dummy->base.tag = tag;

    dummy->trigger = NULL;
    return dummy;
  }

  void lf_replace_token(event_t * event, lf_token_t * token) {
    if (event->token != token) {
      // Free the existing token, if any.
      _lf_done_using(event->token);
    }
    // Replace the token with ours.
    event->token = token;
  }

  trigger_handle_t _lf_schedule_at_tag(environment_t * env, trigger_t * trigger, tag_t tag, lf_token_t * token) {
    assert(env != GLOBAL_ENVIRONMENT);
    tag_t current_logical_tag = env->current_tag;

<<<<<<< HEAD
    LF_PRINT_DEBUG("_lf_schedule_at_tag() called with tag " PRINTF_TAG " at tag " PRINTF_TAG ".", tag.time - start_time,
                   tag.microstep, current_logical_tag.time - start_time, current_logical_tag.microstep);
    if (lf_tag_compare(tag, current_logical_tag) <= 0 && env->execution_started) {
      lf_print_warning("_lf_schedule_at_tag(): requested to schedule an event at the current or past tag.");
      return -1;
    }
=======
  LF_PRINT_DEBUG("_lf_schedule_at_tag() called with tag " PRINTF_TAG " at tag " PRINTF_TAG ".", tag.time - start_time,
                 tag.microstep, current_logical_tag.time - start_time, current_logical_tag.microstep);
  if (lf_tag_compare(tag, current_logical_tag) <= 0 && env->execution_started) {
    lf_print_warning("_lf_schedule_at_tag(): requested to schedule an event at the current or past tag.");
    _lf_done_using(token);
    return -1;
  }
>>>>>>> e350a9d9

    // Increment the reference count of the token.
    if (token != NULL) {
      token->ref_count++;
      LF_PRINT_DEBUG("_lf_schedule_at_tag: Incremented ref_count of %p to %zu.", (void*)token, token->ref_count);
    }

    // Do not schedule events if the tag is after the stop tag
    if (lf_is_tag_after_stop_tag(env, tag)) {
      lf_print_warning("_lf_schedule_at_tag: event time is past the timeout. Discarding event.");
      _lf_done_using(token);
      return -1;
    }

    event_t* e = lf_get_new_event(env);
    // Set the event time
    e->base.tag = tag;

    tracepoint_schedule(env, trigger, tag.time - current_logical_tag.time);

    // Make sure the event points to this trigger so when it is
    // dequeued, it will trigger this trigger.
    e->trigger = trigger;

    // Set the payload.
    e->token = token;

#ifdef FEDERATED_DECENTRALIZED
    // Set the intended tag
    e->intended_tag = trigger->intended_tag;
#endif

<<<<<<< HEAD
    event_t* found = (event_t*)pqueue_tag_find_equal_same_tag(env->event_q, (pqueue_tag_element_t*)e);
    if (found != NULL) {
      switch (trigger->policy) {
      case drop:
        if (found->token != token) {
          _lf_done_using(token);
        }
        lf_recycle_event(env, e);
        return (0);
        break;
      case replace:
        // Replace the payload of the event at the head with our
        // current payload.
        lf_replace_token(found, token);
=======
  event_t* found = (event_t*)pqueue_tag_find_equal_same_tag(env->event_q, (pqueue_tag_element_t*)e);
  if (found != NULL) {
    switch (trigger->policy) {
    case drop:
      if (found->token != token) {
        _lf_done_using(token);
      }
      lf_recycle_event(env, e);
      return (0);
      break;
    case replace:
      // Replace the payload of the event at the head with our
      // current payload.
      lf_replace_token(found, token);
      lf_recycle_event(env, e);
      return 0;
      break;
    default:
      // Adding a microstep to the original
      // intended tag.
      tag.microstep++;
      e->base.tag = tag;
      if (lf_is_tag_after_stop_tag(env, tag)) {
        // Scheduling e will incur a microstep after the stop tag,
        // which is illegal.
        _lf_done_using(token);
>>>>>>> e350a9d9
        lf_recycle_event(env, e);
        return 0;
        break;
      default:
        // Adding a microstep to the original
        // intended tag.
        tag.microstep++;
        e->base.tag = tag;
        if (lf_is_tag_after_stop_tag(env, (tag_t){.time = tag.time, .microstep = tag.microstep})) {
          // Scheduling e will incur a microstep after the stop tag,
          // which is illegal.
          lf_recycle_event(env, e);
          return 0;
        }
      }
    }
    pqueue_tag_insert(env->event_q, (pqueue_tag_element_t*)e);
    trigger_handle_t return_value = env->_lf_handle++;
    if (env->_lf_handle < 0) {
      env->_lf_handle = 1;
    }
    return return_value;
  }

  trigger_handle_t _lf_insert_reactions_for_trigger(environment_t * env, trigger_t * trigger, lf_token_t * token) {
    assert(env != GLOBAL_ENVIRONMENT);
    // The trigger argument could be null, meaning that nothing is triggered.
    // Doing this after incrementing the reference count ensures that the
    // payload will be freed, if there is one.
    if (trigger == NULL) {
      lf_print_warning("_lf_schedule_init_reactions() called with a NULL trigger");
      _lf_done_using(token);
      return 0;
    }

<<<<<<< HEAD
    // Check to see if the trigger is not a timer
    // and not a physical action
    if (trigger->is_timer || trigger->is_physical) {
      lf_print_warning("_lf_schedule_init_reactions() called on a timer or physical action.");
      return 0;
    }

#ifdef MODAL_REACTORS
    // If this trigger is associated with an inactive mode, it should not trigger any reaction.
    if (!_lf_mode_is_active(trigger->mode)) {
      LF_PRINT_DEBUG("Suppressing reactions of trigger due inactivity of mode %s.", trigger->mode->name);
      return 1;
    }
=======
  // Check to see if the trigger is not a timer
  // and not a physical action
  if (trigger->is_timer || trigger->is_physical) {
    lf_print_warning("_lf_schedule_init_reactions() called on a timer or physical action.");
    _lf_done_using(token);
    return 0;
  }

#ifdef MODAL_REACTORS
  // If this trigger is associated with an inactive mode, it should not trigger any reaction.
  if (!_lf_mode_is_active(trigger->mode)) {
    LF_PRINT_DEBUG("Suppressing reactions of trigger due inactivity of mode %s.", trigger->mode->name);
    _lf_done_using(token);
    return 1;
  }
>>>>>>> e350a9d9
#endif

    // Check if the trigger has violated the STP offset
    bool is_STP_violated = false;
#ifdef FEDERATED
    if (lf_tag_compare(trigger->intended_tag, env->current_tag) < 0) {
      is_STP_violated = true;
    }
#ifdef FEDERATED_CENTRALIZED
<<<<<<< HEAD
    // Check for STP violation in the centralized coordination, which is a
    // critical error.
    if (is_STP_violated) {
      lf_print_error_and_exit(
          "Attempted to insert reactions for a trigger that had an intended tag that was in the past. "
          "This should not happen under centralized coordination. Intended tag: " PRINTF_TAG
          ". Current tag: " PRINTF_TAG ").",
          trigger->intended_tag.time - lf_time_start(), trigger->intended_tag.microstep, lf_time_logical_elapsed(env),
          env->current_tag.microstep);
    }
=======
  // Check for STP violation in the centralized coordination, which is a
  // critical error.
  if (is_STP_violated) {
    _lf_done_using(token);
    lf_print_error_and_exit(
        "Attempted to insert reactions for a trigger that had an intended tag that was in the past. "
        "This should not happen under centralized coordination. Intended tag: " PRINTF_TAG ". Current tag: " PRINTF_TAG
        ").",
        trigger->intended_tag.time - lf_time_start(), trigger->intended_tag.microstep, lf_time_logical_elapsed(env),
        env->current_tag.microstep);
  }
>>>>>>> e350a9d9
#endif
#endif

    // Copy the token pointer into the trigger struct so that the
    // reactions can access it. This overwrites the previous template token,
    // for which we decrement the reference count.
    _lf_replace_template_token((token_template_t*)trigger, token);

<<<<<<< HEAD
    // Mark the trigger present.
    trigger->status = present;
=======
  // Mark the trigger present and store a pointer to it for marking it as absent later.
  trigger->status = present;
  int ipfas = lf_atomic_fetch_add(&env->is_present_fields_abbreviated_size, 1);
  if (ipfas < env->is_present_fields_size) {
    env->is_present_fields_abbreviated[ipfas] = (bool*)&trigger->status;
  }
>>>>>>> e350a9d9

    // Push the corresponding reactions for this trigger
    // onto the reaction queue.
    for (int i = 0; i < trigger->number_of_reactions; i++) {
      reaction_t* reaction = trigger->reactions[i];
#ifdef MODAL_REACTORS
      // Check if reaction is disabled by mode inactivity
      if (!_lf_mode_is_active(reaction->mode)) {
        LF_PRINT_DEBUG("Suppressing reaction %s due inactivity of mode %s.", reaction->name, reaction->mode->name);
        continue; // Suppress reaction by preventing entering reaction queue
      }
#endif
      // Do not enqueue this reaction twice.
      if (reaction->status == inactive) {
        reaction->is_STP_violated = is_STP_violated;
        _lf_trigger_reaction(env, reaction, -1);
        LF_PRINT_LOG("Enqueued reaction %s at time " PRINTF_TIME ".", reaction->name, lf_time_logical(env));
      }
    }

    return 1;
  }

  void _lf_advance_tag(environment_t * env, tag_t next_tag) {
    assert(env != GLOBAL_ENVIRONMENT);

// FIXME: The following checks that _lf_advance_tag()
// is being called correctly. Namely, check if logical time
// is being pushed past the head of the event queue. This should
// never happen if _lf_advance_tag() is called correctly.
// This is commented out because it will add considerable overhead
// to the ordinary execution of LF programs. Instead, there might
// be a need for a target property that enables these kinds of logic
// assertions for development purposes only.
#ifndef NDEBUG
    event_t* next_event = (event_t*)pqueue_tag_peek(env->event_q);
    if (next_event != NULL) {
      if (lf_tag_compare(next_tag, next_event->base.tag) > 0) {
        lf_print_error_and_exit("_lf_advance_tag(): Attempted to move tag to " PRINTF_TAG ", which is "
                                "past the head of the event queue, " PRINTF_TAG ".",
                                next_tag.time - start_time, next_tag.microstep, next_event->base.tag.time - start_time,
                                next_event->base.tag.microstep);
      }
    }
#endif
    if (lf_tag_compare(env->current_tag, next_tag) < 0) {
      env->current_tag = next_tag;
    } else {
      lf_print_error_and_exit("_lf_advance_tag(): Attempted to move (elapsed) tag to " PRINTF_TAG ", which is "
                              "earlier than or equal to the (elapsed) current tag, " PRINTF_TAG ".",
                              next_tag.time - start_time, next_tag.microstep, env->current_tag.time - start_time,
                              env->current_tag.microstep);
    }
    LF_PRINT_LOG("Advanced (elapsed) tag to " PRINTF_TAG " at physical time " PRINTF_TIME, next_tag.time - start_time,
                 env->current_tag.microstep, lf_time_physical_elapsed());
  }

  /**

   * Invoke the given reaction
   *
   * @param env Environment in which we are executing.
   * @param reaction The reaction that has just executed.
   * @param worker The thread number of the worker thread or 0 for single-threaded execution (for tracing).
   */
  void _lf_invoke_reaction(environment_t * env, reaction_t * reaction, int worker) {
    assert(env != GLOBAL_ENVIRONMENT);

#if !defined(LF_SINGLE_THREADED)
    if (((self_base_t*)reaction->self)->reactor_mutex != NULL) {
      LF_MUTEX_LOCK((lf_mutex_t*)((self_base_t*)reaction->self)->reactor_mutex);
    }
#endif

    tracepoint_reaction_starts(env, reaction, worker);
    ((self_base_t*)reaction->self)->executing_reaction = reaction;
    reaction->function(reaction->self);
    ((self_base_t*)reaction->self)->executing_reaction = NULL;
    tracepoint_reaction_ends(env, reaction, worker);

#if !defined(LF_SINGLE_THREADED)
    if (((self_base_t*)reaction->self)->reactor_mutex != NULL) {
      LF_MUTEX_UNLOCK((lf_mutex_t*)((self_base_t*)reaction->self)->reactor_mutex);
    }
#endif
  }

  /**
   * For the specified reaction, if it has produced outputs, insert the
   * resulting triggered reactions into the reaction queue.
   * This procedure assumes the mutex lock is NOT held and grabs
   * the lock only when it actually inserts something onto the reaction queue.
   * @param env Environment in which we are executing.
   * @param reaction The reaction that has just executed.
   * @param worker The thread number of the worker thread or 0 for single-threaded execution (for tracing).
   */
  void schedule_output_reactions(environment_t * env, reaction_t * reaction, int worker) {
    assert(env != GLOBAL_ENVIRONMENT);

    // If the reaction produced outputs, put the resulting triggered
    // reactions into the reaction queue. As an optimization, if exactly one
    // downstream reaction is enabled by this reaction, then it may be
    // executed immediately in this same thread
    // without going through the reaction queue.
    reaction_t* downstream_to_execute_now = NULL;
    int num_downstream_reactions = 0;
#ifdef FEDERATED_DECENTRALIZED // Only pass down STP violation for federated programs that use decentralized
                               // coordination.
    // Extract the inherited STP violation
    bool inherited_STP_violation = reaction->is_STP_violated;
    LF_PRINT_DEBUG("Reaction %s has STP violation status: %d.", reaction->name, reaction->is_STP_violated);
#endif
    LF_PRINT_DEBUG("There are %zu outputs from reaction %s.", reaction->num_outputs, reaction->name);
    for (size_t i = 0; i < reaction->num_outputs; i++) {
      if (reaction->output_produced[i] != NULL && *(reaction->output_produced[i])) {
        LF_PRINT_DEBUG("Output %zu has been produced.", i);
        trigger_t** triggerArray = (reaction->triggers)[i];
        LF_PRINT_DEBUG("There are %d trigger arrays associated with output %zu.", reaction->triggered_sizes[i], i);
        for (int j = 0; j < reaction->triggered_sizes[i]; j++) {
          trigger_t* trigger = triggerArray[j];
          if (trigger != NULL) {
            LF_PRINT_DEBUG("Trigger %p lists %d reactions.", (void*)trigger, trigger->number_of_reactions);
            for (int k = 0; k < trigger->number_of_reactions; k++) {
              reaction_t* downstream_reaction = trigger->reactions[k];
#ifdef FEDERATED_DECENTRALIZED // Only pass down tardiness for federated LF programs
              // Set the is_STP_violated for the downstream reaction
              if (downstream_reaction != NULL) {
                downstream_reaction->is_STP_violated = inherited_STP_violation;
                LF_PRINT_DEBUG("Passing is_STP_violated of %d to the downstream reaction: %s",
                               downstream_reaction->is_STP_violated, downstream_reaction->name);
              }
#endif
              if (downstream_reaction != NULL && downstream_reaction != downstream_to_execute_now) {
                num_downstream_reactions++;
                // If there is exactly one downstream reaction that is enabled by this
                // reaction, then we can execute that reaction immediately without
                // going through the reaction queue. In multithreaded execution, this
                // avoids acquiring a mutex lock.
                // FIXME: Check the earliest deadline on the reaction queue.
                // This optimization could violate EDF scheduling otherwise.
                if (num_downstream_reactions == 1 && downstream_reaction->last_enabling_reaction == reaction) {
                  // So far, this downstream reaction is a candidate to execute now.
                  downstream_to_execute_now = downstream_reaction;
                } else {
                  // If there is a previous candidate reaction to execute now,
                  // it is no longer a candidate.
                  if (downstream_to_execute_now != NULL) {
                    // More than one downstream reaction is enabled.
                    // In this case, if we were to execute the downstream reaction
                    // immediately without changing any queues, then the second
                    // downstream reaction would be blocked because this reaction
                    // remains on the executing queue. Hence, the optimization
                    // is not valid. Put the candidate reaction on the queue.
                    _lf_trigger_reaction(env, downstream_to_execute_now, worker);
                    downstream_to_execute_now = NULL;
                  }
                  // Queue the reaction.
                  _lf_trigger_reaction(env, downstream_reaction, worker);
                }
              }
            }
          }
        }
      }
    }
    if (downstream_to_execute_now != NULL) {
      LF_PRINT_LOG("Worker %d: Optimizing and executing downstream reaction now: %s", worker,
                   downstream_to_execute_now->name);
      bool violation = false;
#ifdef FEDERATED_DECENTRALIZED // Only use the STP handler for federated programs that use decentralized coordination
<<<<<<< HEAD
      // If the is_STP_violated for the reaction is true,
      // an input trigger to this reaction has been triggered at a later
      // logical time than originally anticipated. In this case, a special
      // STP handler will be invoked.
      // FIXME: Note that the STP handler will be invoked
      // at most once per logical time value. If the STP handler triggers the
      // same reaction at the current time value, even if at a future superdense time,
      // then the reaction will be invoked and the STP handler will not be invoked again.
      // However, input ports to a federate reactor are network port types so this possibly should
      // be disallowed.
      // @note The STP handler and the deadline handler are not mutually exclusive.
      //  In other words, both can be invoked for a reaction if it is triggered late
      //  in logical time (STP offset is violated) and also misses the constraint on
      //  physical time (deadline).
      // @note In absence of a STP handler, the is_STP_violated will be passed down the reaction
      //  chain until it is dealt with in a downstream STP handler.
      if (downstream_to_execute_now->is_STP_violated == true) {
        // Tardiness has occurred
        LF_PRINT_LOG("Event has STP violation.");
        reaction_function_t handler = downstream_to_execute_now->STP_handler;
        // Invoke the STP handler if there is one.
=======
    // If the is_STP_violated for the reaction is true,
    // an input trigger to this reaction has been triggered at a later
    // logical time than originally anticipated. In this case, a special
    // STP handler will be invoked.
    // FIXME: Note that the STP handler will be invoked
    // at most once per logical time value. If the STP handler triggers the
    // same reaction at the current time value, even if at a future superdense time,
    // then the reaction will be invoked and the STP handler will not be invoked again.
    // However, input ports to a federate reactor are network port types so this possibly should
    // be disallowed.
    // @note The STP handler and the deadline handler are not mutually exclusive.
    //  In other words, both can be invoked for a reaction if it is triggered late
    //  in logical time (STP offset is violated) and also misses the constraint on
    //  physical time (deadline).
    // @note In absence of a STP handler, the is_STP_violated will be passed down the reaction
    //  chain until it is dealt with in a downstream STP handler.
    if (downstream_to_execute_now->is_STP_violated == true) {
      // Tardiness has occurred
      LF_PRINT_LOG("Event has STP violation.");
      reaction_function_t handler = downstream_to_execute_now->STP_handler;
      // Invoke the STP handler if there is one.
      if (handler != NULL) {
        // There is a violation and it is being handled here
        // If there is no STP handler, pass the is_STP_violated
        // to downstream reactions.
        violation = true;
        LF_PRINT_LOG("Invoke tardiness handler.");
        (*handler)(downstream_to_execute_now->self);

        // If the reaction produced outputs, put the resulting
        // triggered reactions into the queue or execute them directly if possible.
        schedule_output_reactions(env, downstream_to_execute_now, worker);

        // Reset the tardiness because it has been dealt with in the
        // STP handler
        downstream_to_execute_now->is_STP_violated = false;
        LF_PRINT_DEBUG("Reset reaction's is_STP_violated field to false: %s", downstream_to_execute_now->name);
      }
    }
#endif
    if (downstream_to_execute_now->deadline >= 0LL) {
      // Get the current physical time.
      instant_t physical_time = lf_time_physical();
      // Check for deadline violation.
      if (downstream_to_execute_now->deadline == 0 ||
          physical_time > env->current_tag.time + downstream_to_execute_now->deadline) {
        // Deadline violation has occurred.
        tracepoint_reaction_deadline_missed(env, downstream_to_execute_now, worker);
        violation = true;
        // Invoke the local handler, if there is one.
        reaction_function_t handler = downstream_to_execute_now->deadline_violation_handler;
        tracepoint_reaction_starts(env, downstream_to_execute_now, worker);
>>>>>>> e350a9d9
        if (handler != NULL) {
          // There is a violation and it is being handled here
          // If there is no STP handler, pass the is_STP_violated
          // to downstream reactions.
          violation = true;
          LF_PRINT_LOG("Invoke tardiness handler.");
          (*handler)(downstream_to_execute_now->self);

          // If the reaction produced outputs, put the resulting
          // triggered reactions into the queue or execute them directly if possible.
          schedule_output_reactions(env, downstream_to_execute_now, worker);

          // Reset the tardiness because it has been dealt with in the
          // STP handler
          downstream_to_execute_now->is_STP_violated = false;
          LF_PRINT_DEBUG("Reset reaction's is_STP_violated field to false: %s", downstream_to_execute_now->name);
        }
        tracepoint_reaction_ends(env, downstream_to_execute_now, worker);
      }
#endif
      if (downstream_to_execute_now->deadline >= 0LL) {
        // Get the current physical time.
        instant_t physical_time = lf_time_physical();
        // Check for deadline violation.
        if (downstream_to_execute_now->deadline == 0 ||
            physical_time > env->current_tag.time + downstream_to_execute_now->deadline) {
          // Deadline violation has occurred.
          tracepoint_reaction_deadline_missed(env, downstream_to_execute_now, worker);
          violation = true;
          // Invoke the local handler, if there is one.
          reaction_function_t handler = downstream_to_execute_now->deadline_violation_handler;
          if (handler != NULL) {
            // Assume the mutex is still not held.
            (*handler)(downstream_to_execute_now->self);

            // If the reaction produced outputs, put the resulting
            // triggered reactions into the queue or execute them directly if possible.
            schedule_output_reactions(env, downstream_to_execute_now, worker);
          }
        }
      }
      if (!violation) {
        // Invoke the downstream_reaction function.
        _lf_invoke_reaction(env, downstream_to_execute_now, worker);

        // If the downstream_reaction produced outputs, put the resulting triggered
        // reactions into the queue (or execute them directly, if possible).
        schedule_output_reactions(env, downstream_to_execute_now, worker);
      }

      // Reset the is_STP_violated because it has been passed
      // down the chain
      downstream_to_execute_now->is_STP_violated = false;
      LF_PRINT_DEBUG("Finally, reset reaction's is_STP_violated field to false: %s", downstream_to_execute_now->name);
    }
  }

<<<<<<< HEAD
  /**
   * Print a usage message.
   * TODO: This is not necessary for NO_TTY
   */
  void usage(int argc, const char* argv[]) {
    printf("\nCommand-line arguments: \n\n");
    printf("  -f, --fast [true | false]\n");
    printf("   Whether to wait for physical time to match logical time.\n\n");
    printf("  -o, --timeout <duration> <units>\n");
    printf("   Stop after the specified amount of logical time, where units are one of\n");
    printf("   nsec, usec, msec, sec, minute, hour, day, week, or the plurals of those.\n\n");
    printf("  -k, --keepalive\n");
    printf("   Whether continue execution even when there are no events to process.\n\n");
    printf("  -w, --workers <n>\n");
    printf("   Executed in <n> threads if possible (optional feature).\n\n");
    printf("  -i, --id <n>\n");
    printf("   The ID of the federation that this reactor will join.\n\n");
=======
/**
 * Print a usage message.
 * TODO: This is not necessary for NO_CLI
 */
void usage(int argc, const char* argv[]) {
  printf("\nCommand-line arguments: \n\n");
  printf("  -f, --fast [true | false]\n");
  printf("   Whether to wait for physical time to match logical time.\n\n");
  printf("  -o, --timeout <duration> <units>\n");
  printf("   Stop after the specified amount of logical time, where units are one of\n");
  printf("   nsec, usec, msec, sec, minute, hour, day, week, or the plurals of those.\n\n");
  printf("  -k, --keepalive\n");
  printf("   Whether continue execution even when there are no events to process.\n\n");
  printf("  -w, --workers <n>\n");
  printf("   Executed in <n> threads if possible (optional feature).\n\n");
  printf("  -i, --id <n>\n");
  printf("   The ID of the federation that this reactor will join.\n\n");
>>>>>>> e350a9d9
#ifdef FEDERATED
    printf("  -r, --rti <n>\n");
    printf("   The address of the RTI, which can be in the form of user@host:port or ip:port.\n\n");
    printf("  -l\n");
    printf("   Send stdout to individual log files for each federate.\n\n");
#endif

    printf("Command given:\n");
    for (int i = 0; i < argc; i++) {
      printf("%s ", argv[i]);
    }
    printf("\n\n");
  }

<<<<<<< HEAD
  // Some options given in the target directive are provided here as
  // default command-line options.
  int default_argc = 0;
  const char** default_argv = NULL;

  /**
   * Process the command-line arguments. If the command line arguments are not
   * understood, then print a usage message and return 0. Otherwise, return 1.
   * @return 1 if the arguments processed successfully, 0 otherwise.
   * TODO: Not necessary for NO_TTY
   */
  int process_args(int argc, const char* argv[]) {
    int i = 1;
    while (i < argc) {
      const char* arg = argv[i++];
      if (strcmp(arg, "-f") == 0 || strcmp(arg, "--fast") == 0) {
        if (argc < i + 1) {
          lf_print_error("--fast needs a boolean.");
          usage(argc, argv);
          return 0;
        }
        const char* fast_spec = argv[i++];
        if (strcmp(fast_spec, "true") == 0) {
          fast = true;
        } else if (strcmp(fast_spec, "false") == 0) {
          fast = false;
        } else {
          lf_print_error("Invalid value for --fast: %s", fast_spec);
        }
      } else if (strcmp(arg, "-o") == 0 || strcmp(arg, "--timeout") == 0 || strcmp(arg, "-timeout") == 0) {
        // Tolerate -timeout for legacy uses.
        if (argc < i + 2) {
          lf_print_error("--timeout needs time and units.");
          usage(argc, argv);
          return 0;
        }
        const char* time_spec = argv[i++];
        const char* units = argv[i++];
=======
/**
 * Process the command-line arguments. If the command line arguments are not
 * understood, then print a usage message and return 0. Otherwise, return 1.
 * @return 1 if the arguments processed successfully, 0 otherwise.
 * TODO: Not necessary for NO_CLI
 */
int process_args(int argc, const char* argv[]) {
  int i = 1;
  while (i < argc) {
    const char* arg = argv[i++];
    if (strcmp(arg, "-f") == 0 || strcmp(arg, "--fast") == 0) {
      if (argc < i + 1) {
        lf_print_error("--fast needs a boolean.");
        usage(argc, argv);
        return 0;
      }
      const char* fast_spec = argv[i++];
      if (strcmp(fast_spec, "true") == 0) {
        fast = true;
      } else if (strcmp(fast_spec, "false") == 0) {
        fast = false;
      } else {
        lf_print_error("Invalid value for --fast: %s", fast_spec);
      }
    } else if (strcmp(arg, "-o") == 0 || strcmp(arg, "--timeout") == 0 || strcmp(arg, "-timeout") == 0) {
      // Tolerate -timeout for legacy uses.
      if (argc < i + 2) {
        lf_print_error("--timeout needs time and units.");
        usage(argc, argv);
        return 0;
      }
      const char* time_spec = argv[i++];
      const char* units = argv[i++];
>>>>>>> e350a9d9

#if defined(PLATFORM_ARDUINO)
        duration = atol(time_spec);
#else
        duration = atoll(time_spec);
#endif

        // A parse error returns 0LL, so check to see whether that is what is meant.
        if (duration == 0LL && strncmp(time_spec, "0", 1) != 0) {
          // Parse error.
          lf_print_error("Invalid time value: %s", time_spec);
          usage(argc, argv);
          return 0;
        }
        if (strncmp(units, "sec", 3) == 0) {
          duration = SEC(duration);
        } else if (strncmp(units, "msec", 4) == 0) {
          duration = MSEC(duration);
        } else if (strncmp(units, "usec", 4) == 0) {
          duration = USEC(duration);
        } else if (strncmp(units, "nsec", 4) == 0) {
          duration = NSEC(duration);
        } else if (strncmp(units, "min", 3) == 0) {
          duration = MINUTE(duration);
        } else if (strncmp(units, "hour", 4) == 0) {
          duration = HOUR(duration);
        } else if (strncmp(units, "day", 3) == 0) {
          duration = DAY(duration);
        } else if (strncmp(units, "week", 4) == 0) {
          duration = WEEK(duration);
        } else {
          // Invalid units.
          lf_print_error("Invalid time units: %s", units);
          usage(argc, argv);
          return 0;
        }
      } else if (strcmp(arg, "-k") == 0 || strcmp(arg, "--keepalive") == 0) {
        if (argc < i + 1) {
          lf_print_error("--keepalive needs a boolean.");
          usage(argc, argv);
          return 0;
        }
        const char* keep_spec = argv[i++];
        if (strcmp(keep_spec, "true") == 0) {
          keepalive_specified = true;
        } else if (strcmp(keep_spec, "false") == 0) {
          keepalive_specified = false;
        } else {
          lf_print_error("Invalid value for --keepalive: %s", keep_spec);
        }
      } else if (strcmp(arg, "-w") == 0 || strcmp(arg, "--workers") == 0) {
        if (argc < i + 1) {
          lf_print_error("--workers needs an integer argument.s");
          usage(argc, argv);
          return 0;
        }
        const char* threads_spec = argv[i++];
        int num_workers = atoi(threads_spec);
        if (num_workers <= 0) {
          lf_print_error("Invalid value for --workers: %s. Using 1.", threads_spec);
          num_workers = 1;
        }
        _lf_number_of_workers = (unsigned int)num_workers;
      }
#ifdef FEDERATED
      else if (strcmp(arg, "-i") == 0 || strcmp(arg, "--id") == 0) {
        if (argc < i + 1) {
          lf_print_error("--id needs a string argument.");
          usage(argc, argv);
          return 0;
        }
        const char* fid = argv[i++];
        lf_set_federation_id(fid);
        lf_print("Federation ID for executable %s: %s", argv[0], fid);
      } else if (strcmp(arg, "-r") == 0 || strcmp(arg, "--rti") == 0) {
        if (argc < i + 1) {
          lf_print_error("--rti needs a string argument in the form of [user]@[host]:[port].");
          usage(argc, argv);
          return 0;
        }
        parse_rti_code_t code = lf_parse_rti_addr(argv[i++]);
        if (code != SUCCESS) {
          switch (code) {
          case INVALID_HOST:
            lf_print_error("--rti needs a valid host");
            break;
          case INVALID_PORT:
            lf_print_error("--rti needs a valid port");
            break;
          case INVALID_USER:
            lf_print_error("--rti needs a valid user");
            break;
          case FAILED_TO_PARSE:
            lf_print_error("Failed to parse address of RTI");
            break;
          default:
            break;
          }
          usage(argc, argv);
          return 0;
        }
      }
#endif
      else if (strcmp(arg, "--ros-args") == 0) {
        // FIXME: Ignore ROS arguments for now
      } else {
        lf_print_error("Unrecognized command-line argument: %s", arg);
        usage(argc, argv);
        return 0;
      }
    }
    return 1;
  }

/**
 * @brief Check that the provided version information is consistent with the
 * core runtime.
 */
#ifdef LF_TRACE
<<<<<<< HEAD
  static void check_version(version_t version) {
#ifdef LF_SINGLE_THREADED
    LF_ASSERT(version.build_config.single_threaded == TRIBOOL_TRUE ||
                  version.build_config.single_threaded == TRIBOOL_DOES_NOT_MATTER,
              "expected single-threaded version");
#else
    LF_ASSERT(version.build_config.single_threaded == TRIBOOL_FALSE ||
                  version.build_config.single_threaded == TRIBOOL_DOES_NOT_MATTER,
              "expected multi-threaded version");
#endif
#ifdef NDEBUG
    LF_ASSERT(version.build_config.build_type_is_debug == TRIBOOL_FALSE ||
                  version.build_config.build_type_is_debug == TRIBOOL_DOES_NOT_MATTER,
              "expected release version");
#else
    LF_ASSERT(version.build_config.build_type_is_debug == TRIBOOL_TRUE ||
                  version.build_config.build_type_is_debug == TRIBOOL_DOES_NOT_MATTER,
              "expected debug version");
#endif
    LF_ASSERT(version.build_config.log_level == LOG_LEVEL || version.build_config.log_level == INT_MAX,
              "expected log level %d", LOG_LEVEL);
    // assert(!version.core_version_name || strcmp(version.core_version_name, CORE_SHA) == 0); // TODO: provide CORE_SHA
  }
=======
static void check_version(const version_t* version) {
#ifdef LF_SINGLE_THREADED
  LF_ASSERT(version->build_config.single_threaded == TRIBOOL_TRUE ||
                version->build_config.single_threaded == TRIBOOL_DOES_NOT_MATTER,
            "expected single-threaded version");
#else
  LF_ASSERT(version->build_config.single_threaded == TRIBOOL_FALSE ||
                version->build_config.single_threaded == TRIBOOL_DOES_NOT_MATTER,
            "expected multi-threaded version");
#endif
#ifdef NDEBUG
  LF_ASSERT(version->build_config.build_type_is_debug == TRIBOOL_FALSE ||
                version->build_config.build_type_is_debug == TRIBOOL_DOES_NOT_MATTER,
            "expected release version");
#else
  LF_ASSERT(version->build_config.build_type_is_debug == TRIBOOL_TRUE ||
                version->build_config.build_type_is_debug == TRIBOOL_DOES_NOT_MATTER,
            "expected debug version");
#endif
  LF_ASSERT(version->build_config.log_level == LOG_LEVEL || version->build_config.log_level == INT_MAX,
            "expected log level %d", LOG_LEVEL);
  // assert(!version.core_version_name || strcmp(version.core_version_name, CORE_SHA) == 0); // TODO: provide CORE_SHA
}
>>>>>>> e350a9d9
#endif // LF_TRACE

  void initialize_global(void) {
#ifdef LF_TRACE
    check_version(lf_version_tracing());
#endif
#if !defined NDEBUG
    _lf_count_payload_allocations = 0;
    _lf_count_token_allocations = 0;
#endif

#if defined(LF_SINGLE_THREADED)
    int max_threads_tracing = 1;
#else
    environment_t* envs;
    int num_envs = _lf_get_environments(&envs);
    int max_threads_tracing = envs[0].num_workers * num_envs + 1; // add 1 for the main thread
#endif

#if defined(FEDERATED)
<<<<<<< HEAD
    // NUMBER_OF_FEDERATES is an upper bound on the number of upstream federates
    // -- threads are spawned to listen to upstream federates. Add 1 for the
    // clock sync thread and add 1 for the staa thread
    max_threads_tracing += NUMBER_OF_FEDERATES + 2;
    lf_tracing_global_init("federate__", FEDERATE_ID, max_threads_tracing);
#else
    lf_tracing_global_init("trace_", 0, max_threads_tracing);
#endif
    // Call the code-generated function to initialize all actions, timers, and ports
    // This is done for all environments/enclaves at the same time.
    _lf_initialize_trigger_objects();
  }
=======
  // NUMBER_OF_FEDERATES is an upper bound on the number of upstream federates
  // -- threads are spawned to listen to upstream federates. Add 1 for the
  // clock sync thread and add 1 for the staa thread
  max_threads_tracing += NUMBER_OF_FEDERATES + 2;
  lf_tracing_global_init(envs[0].name, _LF_FEDERATE_NAMES_COMMA_SEPARATED, FEDERATE_ID, max_threads_tracing);
#else
  lf_tracing_global_init("main", NULL, 0, max_threads_tracing);
#endif
  // Call the code-generated function to initialize all actions, timers, and ports
  // This is done for all environments/enclaves at the same time.
  _lf_initialize_trigger_objects();

#if !defined(LF_SINGLE_THREADED) && !defined(NDEBUG)
  // If we are testing, verify that environment with pointers is correctly set up.
  for (int i = 0; i < num_envs; i++) {
    environment_verify(&envs[i]);
  }
#endif
}
>>>>>>> e350a9d9

  /**
   * Flag to prevent termination function from executing twice and to signal to background
   * threads to terminate.
   */
  bool _lf_termination_executed = false;

  /** Flag used to disable cleanup operations on abnormal termination. */
  bool _lf_normal_termination = false;

  /**
   * Report elapsed logical and physical times and report if any
   * memory allocated for tokens has not been freed.
   */
  void termination(void) {
    if (_lf_termination_executed)
      return;
    _lf_termination_executed = true;

    environment_t* env;
    int num_envs = _lf_get_environments(&env);
    // Invoke the code generated termination function. It terminates the federated related services.
    // It should only be called for the top-level environment, which, by convention, is the first environment.
    lf_terminate_execution(env);

    // In order to free tokens, we perform the same actions we would have for a new time step.
    for (int i = 0; i < num_envs; i++) {
      if (!env[i].initialized) {
        lf_print_warning("---- Environment %u was never initialized", env[i].id);
        continue;
      }
      LF_PRINT_LOG("---- Terminating environment %u, normal termination: %d", env[i].id, _lf_normal_termination);

#if !defined(LF_SINGLE_THREADED)
      // Make sure all watchdog threads have stopped
      _lf_watchdog_terminate_all(&env[i]);
#endif

      // Skip most cleanup on abnormal termination.
      if (_lf_normal_termination) {
        _lf_start_time_step(&env[i]);

#ifdef MODAL_REACTORS
        // Free events and tokens suspended by modal reactors.
        _lf_terminate_modal_reactors(&env[i]);
#endif
<<<<<<< HEAD
        // If the event queue still has events on it, report that.
        if (env[i].event_q != NULL && pqueue_tag_size(env[i].event_q) > 0) {
          lf_print_warning("---- There are %zu unprocessed future events on the event queue.",
                           pqueue_tag_size(env[i].event_q));
          event_t* event = (event_t*)pqueue_tag_peek(env[i].event_q);
          lf_print_warning("---- The first future event has timestamp " PRINTF_TAG " after start tag.",
                           event->base.tag.time - start_time, event->base.tag.microstep);
        }
        // Print elapsed times.
        // If these are negative, then the program failed to start up.
        interval_t elapsed_time = lf_time_logical_elapsed(&env[i]);
        if (elapsed_time >= 0LL) {
          char time_buffer[29]; // 28 bytes is enough for the largest 64 bit number: 9,223,372,036,854,775,807
          lf_comma_separated_time(time_buffer, elapsed_time);
          printf("---- Elapsed logical time (in nsec): %s\n", time_buffer);

          // If start_time is 0, then execution didn't get far enough along
          // to initialize this.
          if (start_time > 0LL) {
            lf_comma_separated_time(time_buffer, lf_time_physical_elapsed());
            printf("---- Elapsed physical time (in nsec): %s\n", time_buffer);
          }
        }
      }
    }
    // Skip most cleanup on abnormal termination.
    if (_lf_normal_termination) {
      _lf_free_all_tokens(); // Must be done before freeing reactors.
=======
      // If the event queue still has events on it, clear them and free their tokens.
      if (env[i].event_q != NULL && pqueue_tag_size(env[i].event_q) > 0) {
        size_t unprocessed_events = pqueue_tag_size(env[i].event_q);
        lf_print_warning("---- There are %zu unprocessed future events on the event queue.", unprocessed_events);
        event_t* event = (event_t*)pqueue_tag_peek(env[i].event_q);
        lf_print_warning("---- The first future event has timestamp " PRINTF_TAG " after start tag.",
                         event->base.tag.time - start_time, event->base.tag.microstep);

        // Clear all unprocessed events and free their tokens
        while (pqueue_tag_size(env[i].event_q) > 0) {
          event_t* event = (event_t*)pqueue_tag_pop(env[i].event_q);
          if (event->token != NULL) {
            _lf_done_using(event->token);
          }
          lf_recycle_event(&env[i], event);
        }
        lf_print_warning("---- Cleared %zu unprocessed events from the event queue.", unprocessed_events);
      }
      // Print elapsed times.
      // If these are negative, then the program failed to start up.
      interval_t elapsed_time = lf_time_logical_elapsed(&env[i]);
      if (elapsed_time >= 0LL) {
        char time_buffer[29]; // 28 bytes is enough for the largest 64 bit number: 9,223,372,036,854,775,807
        lf_comma_separated_time(time_buffer, elapsed_time);
        printf("---- Elapsed logical time (in nsec): %s\n", time_buffer);

        // If start_time is 0, then execution didn't get far enough along
        // to initialize this.
        if (start_time > 0LL) {
          lf_comma_separated_time(time_buffer, lf_time_physical_elapsed());
          printf("---- Elapsed physical time (in nsec): %s\n", time_buffer);
        }
      }
    }
  }
  lf_tracing_global_shutdown();
  // Skip most cleanup on abnormal termination.
  if (_lf_normal_termination) {
    _lf_free_all_tokens(); // Must be done before freeing reactors.
>>>>>>> e350a9d9
#if !defined NDEBUG
      // Issue a warning if a memory leak has been detected.
      if (_lf_count_payload_allocations > 0) {
        lf_print_warning("Memory allocated for messages has not been freed.");
        lf_print_warning("Number of unfreed messages: %d.", _lf_count_payload_allocations);
      }
      if (_lf_count_token_allocations > 0) {
        lf_print_warning("Memory allocated for tokens has not been freed!");
        lf_print_warning("Number of unfreed tokens: %d.", _lf_count_token_allocations);
      }
#endif
#if !defined(LF_SINGLE_THREADED)
      for (int i = 0; i < env->watchdogs_size; i++) {
        if (env->watchdogs[i]->base->reactor_mutex != NULL) {
          free(env->watchdogs[i]->base->reactor_mutex);
        }
      }
#endif
      lf_free_all_reactors();

      // Free up memory associated with environment.
      // Do this last so that printed warnings don't access freed memory.
      for (int i = 0; i < num_envs; i++) {
        environment_free(&env[i]);
      }
#if defined LF_ENCLAVES
      free_local_rti();
#endif
    }
    lf_tracing_global_shutdown();
  }
<<<<<<< HEAD
=======
}
>>>>>>> e350a9d9

  index_t lf_combine_deadline_and_level(interval_t deadline, int level) {
    if (deadline > (interval_t)(ULLONG_MAX >> 16))
      return ((ULLONG_MAX >> 16) << 16) | level;
    else
      return (deadline << 16) | level;
  }<|MERGE_RESOLUTION|>--- conflicted
+++ resolved
@@ -415,14 +415,11 @@
       // Schedule at t + period.
       delay = timer->period;
     }
-
-<<<<<<< HEAD
-    // Get an event_t struct to put on the event queue.
-    // Recycle event_t structs, if possible.
-    event_t* e = lf_get_new_event(env);
-    e->trigger = timer;
-    e->base.tag = (tag_t){.time = lf_time_logical(env) + delay, .microstep = 0};
-=======
+  } else {
+    // Schedule at t + offset.
+    delay = timer->offset;
+  }
+
   // Get an event_t struct to put on the event queue.
   // Recycle event_t structs, if possible.
   tag_t next_tag = (tag_t){.time = lf_time_logical(env) + delay, .microstep = 0};
@@ -431,20 +428,10 @@
     event_t* e = lf_get_new_event(env);
     e->trigger = timer;
     e->base.tag = next_tag;
->>>>>>> e350a9d9
     // NOTE: No lock is being held. Assuming this only happens at startup.
     pqueue_tag_insert(env->event_q, (pqueue_tag_element_t*)e);
     tracepoint_schedule(env, timer, delay); // Trace even though schedule is not called.
   }
-<<<<<<< HEAD
-
-  void _lf_initialize_timers(environment_t * env) {
-    assert(env != GLOBAL_ENVIRONMENT);
-    for (int i = 0; i < env->timer_triggers_size; i++) {
-      if (env->timer_triggers[i] != NULL) {
-        _lf_initialize_timer(env, env->timer_triggers[i]);
-      }
-=======
   return result;
 }
 
@@ -454,7 +441,25 @@
   for (int i = 0; i < env->timer_triggers_size; i++) {
     if (env->timer_triggers[i] != NULL) {
       result = _lf_initialize_timer(env, env->timer_triggers[i]) || result;
->>>>>>> e350a9d9
+    }
+  }
+
+  // To avoid runtime memory allocations for timer-driven programs
+  // the recycle queue is initialized with a single event.
+  if (env->timer_triggers_size > 0) {
+    event_t* e = lf_get_new_event(env);
+    lf_recycle_event(env, e);
+  }
+
+  return result;
+}
+
+  void _lf_initialize_timers(environment_t * env) {
+    assert(env != GLOBAL_ENVIRONMENT);
+    for (int i = 0; i < env->timer_triggers_size; i++) {
+      if (env->timer_triggers[i] != NULL) {
+        _lf_initialize_timer(env, env->timer_triggers[i]);
+      }
     }
 
     // To avoid runtime memory allocations for timer-driven programs
@@ -464,12 +469,6 @@
       lf_recycle_event(env, e);
     }
   }
-<<<<<<< HEAD
-=======
-
-  return result;
-}
->>>>>>> e350a9d9
 
   void _lf_trigger_startup_reactions(environment_t * env) {
     assert(env != GLOBAL_ENVIRONMENT);
@@ -488,66 +487,40 @@
                                               env->modes->modal_reactor_states, env->modes->modal_reactor_states_size);
     }
 #endif
-  }
-
-  void _lf_trigger_shutdown_reactions(environment_t * env) {
-    assert(env != GLOBAL_ENVIRONMENT);
-    for (int i = 0; i < env->shutdown_reactions_size; i++) {
-      if (env->shutdown_reactions[i] != NULL) {
-        if (env->shutdown_reactions[i]->mode != NULL) {
-          // Skip reactions in modes
-          continue;
-        }
-        _lf_trigger_reaction(env, env->shutdown_reactions[i], -1);
-      }
-    }
-#ifdef MODAL_REACTORS
-    if (env->modes) {
-      _lf_handle_mode_shutdown_reactions(env, env->shutdown_reactions, env->shutdown_reactions_size);
-    }
-#endif
-  }
-
-  void lf_recycle_event(environment_t * env, event_t * e) {
-    assert(env != GLOBAL_ENVIRONMENT);
-    e->base.tag = (tag_t){.time = 0LL, .microstep = 0};
-    e->trigger = NULL;
-    e->token = NULL;
+}
+
+void lf_recycle_event(environment_t* env, event_t* e) {
+  assert(env != GLOBAL_ENVIRONMENT);
+  e->base.tag = (tag_t){.time = 0LL, .microstep = 0};
+  e->trigger = NULL;
+  e->token = NULL;
 #ifdef FEDERATED_DECENTRALIZED
-    e->intended_tag = (tag_t){.time = NEVER, .microstep = 0u};
-#endif
-    pqueue_tag_insert(env->recycle_q, (pqueue_tag_element_t*)e);
-  }
-
-  event_t* _lf_create_dummy_events(environment_t * env, tag_t tag) {
-    event_t* dummy = lf_get_new_event(env);
-    dummy->base.tag = tag;
-
-    dummy->trigger = NULL;
-    return dummy;
-  }
-
-  void lf_replace_token(event_t * event, lf_token_t * token) {
-    if (event->token != token) {
-      // Free the existing token, if any.
-      _lf_done_using(event->token);
-    }
-    // Replace the token with ours.
-    event->token = token;
-  }
-
-  trigger_handle_t _lf_schedule_at_tag(environment_t * env, trigger_t * trigger, tag_t tag, lf_token_t * token) {
-    assert(env != GLOBAL_ENVIRONMENT);
-    tag_t current_logical_tag = env->current_tag;
-
-<<<<<<< HEAD
-    LF_PRINT_DEBUG("_lf_schedule_at_tag() called with tag " PRINTF_TAG " at tag " PRINTF_TAG ".", tag.time - start_time,
-                   tag.microstep, current_logical_tag.time - start_time, current_logical_tag.microstep);
-    if (lf_tag_compare(tag, current_logical_tag) <= 0 && env->execution_started) {
-      lf_print_warning("_lf_schedule_at_tag(): requested to schedule an event at the current or past tag.");
-      return -1;
-    }
-=======
+  e->intended_tag = (tag_t){.time = NEVER, .microstep = 0u};
+#endif
+  pqueue_tag_insert(env->recycle_q, (pqueue_tag_element_t*)e);
+}
+
+event_t* _lf_create_dummy_events(environment_t* env, tag_t tag) {
+  event_t* dummy = lf_get_new_event(env);
+  dummy->base.tag = tag;
+
+  dummy->trigger = NULL;
+  return dummy;
+}
+
+void lf_replace_token(event_t* event, lf_token_t* token) {
+  if (event->token != token) {
+    // Free the existing token, if any.
+    _lf_done_using(event->token);
+  }
+  // Replace the token with ours.
+  event->token = token;
+}
+
+trigger_handle_t _lf_schedule_at_tag(environment_t* env, trigger_t* trigger, tag_t tag, lf_token_t* token) {
+  assert(env != GLOBAL_ENVIRONMENT);
+  tag_t current_logical_tag = env->current_tag;
+
   LF_PRINT_DEBUG("_lf_schedule_at_tag() called with tag " PRINTF_TAG " at tag " PRINTF_TAG ".", tag.time - start_time,
                  tag.microstep, current_logical_tag.time - start_time, current_logical_tag.microstep);
   if (lf_tag_compare(tag, current_logical_tag) <= 0 && env->execution_started) {
@@ -555,55 +528,44 @@
     _lf_done_using(token);
     return -1;
   }
->>>>>>> e350a9d9
-
-    // Increment the reference count of the token.
-    if (token != NULL) {
-      token->ref_count++;
-      LF_PRINT_DEBUG("_lf_schedule_at_tag: Incremented ref_count of %p to %zu.", (void*)token, token->ref_count);
-    }
-
-    // Do not schedule events if the tag is after the stop tag
-    if (lf_is_tag_after_stop_tag(env, tag)) {
-      lf_print_warning("_lf_schedule_at_tag: event time is past the timeout. Discarding event.");
-      _lf_done_using(token);
-      return -1;
-    }
-
-    event_t* e = lf_get_new_event(env);
-    // Set the event time
-    e->base.tag = tag;
-
-    tracepoint_schedule(env, trigger, tag.time - current_logical_tag.time);
-
-    // Make sure the event points to this trigger so when it is
-    // dequeued, it will trigger this trigger.
-    e->trigger = trigger;
-
-    // Set the payload.
-    e->token = token;
+
+  // Increment the reference count of the token.
+  if (token != NULL) {
+    token->ref_count++;
+    LF_PRINT_DEBUG("_lf_schedule_at_tag: Incremented ref_count of %p to %zu.", (void*)token, token->ref_count);
+  }
+
+  // Increment the reference count of the token.
+  if (token != NULL) {
+    token->ref_count++;
+    LF_PRINT_DEBUG("_lf_schedule_at_tag: Incremented ref_count of %p to %zu.", (void*)token, token->ref_count);
+  }
+
+  // Do not schedule events if the tag is after the stop tag
+  if (lf_is_tag_after_stop_tag(env, tag)) {
+    lf_print_warning("_lf_schedule_at_tag: event time is past the timeout. Discarding event.");
+    _lf_done_using(token);
+    return -1;
+  }
+
+  event_t* e = lf_get_new_event(env);
+  // Set the event time
+  e->base.tag = tag;
+
+  tracepoint_schedule(env, trigger, tag.time - current_logical_tag.time);
+
+  // Make sure the event points to this trigger so when it is
+  // dequeued, it will trigger this trigger.
+  e->trigger = trigger;
+
+  // Set the payload.
+  e->token = token;
 
 #ifdef FEDERATED_DECENTRALIZED
-    // Set the intended tag
-    e->intended_tag = trigger->intended_tag;
-#endif
-
-<<<<<<< HEAD
-    event_t* found = (event_t*)pqueue_tag_find_equal_same_tag(env->event_q, (pqueue_tag_element_t*)e);
-    if (found != NULL) {
-      switch (trigger->policy) {
-      case drop:
-        if (found->token != token) {
-          _lf_done_using(token);
-        }
-        lf_recycle_event(env, e);
-        return (0);
-        break;
-      case replace:
-        // Replace the payload of the event at the head with our
-        // current payload.
-        lf_replace_token(found, token);
-=======
+  // Set the intended tag
+  e->intended_tag = trigger->intended_tag;
+#endif
+
   event_t* found = (event_t*)pqueue_tag_find_equal_same_tag(env->event_q, (pqueue_tag_element_t*)e);
   if (found != NULL) {
     switch (trigger->policy) {
@@ -619,7 +581,7 @@
       // current payload.
       lf_replace_token(found, token);
       lf_recycle_event(env, e);
-      return 0;
+      return (0);
       break;
     default:
       // Adding a microstep to the original
@@ -630,57 +592,30 @@
         // Scheduling e will incur a microstep after the stop tag,
         // which is illegal.
         _lf_done_using(token);
->>>>>>> e350a9d9
         lf_recycle_event(env, e);
         return 0;
-        break;
-      default:
-        // Adding a microstep to the original
-        // intended tag.
-        tag.microstep++;
-        e->base.tag = tag;
-        if (lf_is_tag_after_stop_tag(env, (tag_t){.time = tag.time, .microstep = tag.microstep})) {
-          // Scheduling e will incur a microstep after the stop tag,
-          // which is illegal.
-          lf_recycle_event(env, e);
-          return 0;
-        }
-      }
-    }
-    pqueue_tag_insert(env->event_q, (pqueue_tag_element_t*)e);
-    trigger_handle_t return_value = env->_lf_handle++;
-    if (env->_lf_handle < 0) {
-      env->_lf_handle = 1;
-    }
-    return return_value;
-  }
-
-  trigger_handle_t _lf_insert_reactions_for_trigger(environment_t * env, trigger_t * trigger, lf_token_t * token) {
-    assert(env != GLOBAL_ENVIRONMENT);
-    // The trigger argument could be null, meaning that nothing is triggered.
-    // Doing this after incrementing the reference count ensures that the
-    // payload will be freed, if there is one.
-    if (trigger == NULL) {
-      lf_print_warning("_lf_schedule_init_reactions() called with a NULL trigger");
-      _lf_done_using(token);
-      return 0;
-    }
-
-<<<<<<< HEAD
-    // Check to see if the trigger is not a timer
-    // and not a physical action
-    if (trigger->is_timer || trigger->is_physical) {
-      lf_print_warning("_lf_schedule_init_reactions() called on a timer or physical action.");
-      return 0;
-    }
-
-#ifdef MODAL_REACTORS
-    // If this trigger is associated with an inactive mode, it should not trigger any reaction.
-    if (!_lf_mode_is_active(trigger->mode)) {
-      LF_PRINT_DEBUG("Suppressing reactions of trigger due inactivity of mode %s.", trigger->mode->name);
-      return 1;
-    }
-=======
+      }
+    }
+  }
+  pqueue_tag_insert(env->event_q, (pqueue_tag_element_t*)e);
+  trigger_handle_t return_value = env->_lf_handle++;
+  if (env->_lf_handle < 0) {
+    env->_lf_handle = 1;
+  }
+  return return_value;
+}
+
+trigger_handle_t _lf_insert_reactions_for_trigger(environment_t * env, trigger_t * trigger, lf_token_t * token) {
+  assert(env != GLOBAL_ENVIRONMENT);
+  // The trigger argument could be null, meaning that nothing is triggered.
+  // Doing this after incrementing the reference count ensures that the
+  // payload will be freed, if there is one.
+  if (trigger == NULL) {
+    lf_print_warning("_lf_schedule_init_reactions() called with a NULL trigger");
+    _lf_done_using(token);
+    return 0;
+  }
+
   // Check to see if the trigger is not a timer
   // and not a physical action
   if (trigger->is_timer || trigger->is_physical) {
@@ -696,84 +631,64 @@
     _lf_done_using(token);
     return 1;
   }
->>>>>>> e350a9d9
-#endif
-
-    // Check if the trigger has violated the STP offset
-    bool is_STP_violated = false;
+#endif
+
+  // Check if the trigger has violated the STP offset
+  bool is_STP_violated = false;
 #ifdef FEDERATED
-    if (lf_tag_compare(trigger->intended_tag, env->current_tag) < 0) {
-      is_STP_violated = true;
-    }
+  if (lf_tag_compare(trigger->intended_tag, env->current_tag) < 0) {
+    is_STP_violated = true;
+  }
 #ifdef FEDERATED_CENTRALIZED
-<<<<<<< HEAD
-    // Check for STP violation in the centralized coordination, which is a
-    // critical error.
-    if (is_STP_violated) {
-      lf_print_error_and_exit(
-          "Attempted to insert reactions for a trigger that had an intended tag that was in the past. "
-          "This should not happen under centralized coordination. Intended tag: " PRINTF_TAG
-          ". Current tag: " PRINTF_TAG ").",
-          trigger->intended_tag.time - lf_time_start(), trigger->intended_tag.microstep, lf_time_logical_elapsed(env),
-          env->current_tag.microstep);
-    }
-=======
   // Check for STP violation in the centralized coordination, which is a
   // critical error.
   if (is_STP_violated) {
-    _lf_done_using(token);
     lf_print_error_and_exit(
         "Attempted to insert reactions for a trigger that had an intended tag that was in the past. "
-        "This should not happen under centralized coordination. Intended tag: " PRINTF_TAG ". Current tag: " PRINTF_TAG
-        ").",
+        "This should not happen under centralized coordination. Intended tag: " PRINTF_TAG
+        ". Current tag: " PRINTF_TAG ").",
         trigger->intended_tag.time - lf_time_start(), trigger->intended_tag.microstep, lf_time_logical_elapsed(env),
         env->current_tag.microstep);
   }
->>>>>>> e350a9d9
-#endif
-#endif
-
-    // Copy the token pointer into the trigger struct so that the
-    // reactions can access it. This overwrites the previous template token,
-    // for which we decrement the reference count.
-    _lf_replace_template_token((token_template_t*)trigger, token);
-
-<<<<<<< HEAD
-    // Mark the trigger present.
-    trigger->status = present;
-=======
-  // Mark the trigger present and store a pointer to it for marking it as absent later.
+#endif
+#endif
+
+  // Copy the token pointer into the trigger struct so that the
+  // reactions can access it. This overwrites the previous template token,
+  // for which we decrement the reference count.
+  _lf_replace_template_token((token_template_t*)trigger, token);
+
+  // Mark the trigger present.
   trigger->status = present;
   int ipfas = lf_atomic_fetch_add(&env->is_present_fields_abbreviated_size, 1);
   if (ipfas < env->is_present_fields_size) {
     env->is_present_fields_abbreviated[ipfas] = (bool*)&trigger->status;
   }
->>>>>>> e350a9d9
-
-    // Push the corresponding reactions for this trigger
-    // onto the reaction queue.
-    for (int i = 0; i < trigger->number_of_reactions; i++) {
-      reaction_t* reaction = trigger->reactions[i];
+
+  // Push the corresponding reactions for this trigger
+  // onto the reaction queue.
+  for (int i = 0; i < trigger->number_of_reactions; i++) {
+    reaction_t* reaction = trigger->reactions[i];
 #ifdef MODAL_REACTORS
-      // Check if reaction is disabled by mode inactivity
-      if (!_lf_mode_is_active(reaction->mode)) {
-        LF_PRINT_DEBUG("Suppressing reaction %s due inactivity of mode %s.", reaction->name, reaction->mode->name);
-        continue; // Suppress reaction by preventing entering reaction queue
-      }
-#endif
-      // Do not enqueue this reaction twice.
-      if (reaction->status == inactive) {
-        reaction->is_STP_violated = is_STP_violated;
-        _lf_trigger_reaction(env, reaction, -1);
-        LF_PRINT_LOG("Enqueued reaction %s at time " PRINTF_TIME ".", reaction->name, lf_time_logical(env));
-      }
-    }
-
-    return 1;
-  }
-
-  void _lf_advance_tag(environment_t * env, tag_t next_tag) {
-    assert(env != GLOBAL_ENVIRONMENT);
+    // Check if reaction is disabled by mode inactivity
+    if (!_lf_mode_is_active(reaction->mode)) {
+      LF_PRINT_DEBUG("Suppressing reaction %s due inactivity of mode %s.", reaction->name, reaction->mode->name);
+      continue; // Suppress reaction by preventing entering reaction queue
+    }
+#endif
+    // Do not enqueue this reaction twice.
+    if (reaction->status == inactive) {
+      reaction->is_STP_violated = is_STP_violated;
+      _lf_trigger_reaction(env, reaction, -1);
+      LF_PRINT_LOG("Enqueued reaction %s at time " PRINTF_TIME ".", reaction->name, lf_time_logical(env));
+    }
+  }
+
+  return 1;
+}
+
+void _lf_advance_tag(environment_t* env, tag_t next_tag) {
+  assert(env != GLOBAL_ENVIRONMENT);
 
 // FIXME: The following checks that _lf_advance_tag()
 // is being called correctly. Namely, check if logical time
@@ -784,164 +699,140 @@
 // be a need for a target property that enables these kinds of logic
 // assertions for development purposes only.
 #ifndef NDEBUG
-    event_t* next_event = (event_t*)pqueue_tag_peek(env->event_q);
-    if (next_event != NULL) {
-      if (lf_tag_compare(next_tag, next_event->base.tag) > 0) {
-        lf_print_error_and_exit("_lf_advance_tag(): Attempted to move tag to " PRINTF_TAG ", which is "
-                                "past the head of the event queue, " PRINTF_TAG ".",
-                                next_tag.time - start_time, next_tag.microstep, next_event->base.tag.time - start_time,
-                                next_event->base.tag.microstep);
-      }
-    }
-#endif
-    if (lf_tag_compare(env->current_tag, next_tag) < 0) {
-      env->current_tag = next_tag;
-    } else {
-      lf_print_error_and_exit("_lf_advance_tag(): Attempted to move (elapsed) tag to " PRINTF_TAG ", which is "
-                              "earlier than or equal to the (elapsed) current tag, " PRINTF_TAG ".",
-                              next_tag.time - start_time, next_tag.microstep, env->current_tag.time - start_time,
-                              env->current_tag.microstep);
-    }
-    LF_PRINT_LOG("Advanced (elapsed) tag to " PRINTF_TAG " at physical time " PRINTF_TIME, next_tag.time - start_time,
-                 env->current_tag.microstep, lf_time_physical_elapsed());
-  }
-
-  /**
-
-   * Invoke the given reaction
-   *
-   * @param env Environment in which we are executing.
-   * @param reaction The reaction that has just executed.
-   * @param worker The thread number of the worker thread or 0 for single-threaded execution (for tracing).
-   */
-  void _lf_invoke_reaction(environment_t * env, reaction_t * reaction, int worker) {
-    assert(env != GLOBAL_ENVIRONMENT);
+  event_t* next_event = (event_t*)pqueue_tag_peek(env->event_q);
+  if (next_event != NULL) {
+    if (lf_tag_compare(next_tag, next_event->base.tag) > 0) {
+      lf_print_error_and_exit("_lf_advance_tag(): Attempted to move tag to " PRINTF_TAG ", which is "
+                              "past the head of the event queue, " PRINTF_TAG ".",
+                              next_tag.time - start_time, next_tag.microstep, next_event->base.tag.time - start_time,
+                              next_event->base.tag.microstep);
+    }
+  }
+#endif
+  if (lf_tag_compare(env->current_tag, next_tag) < 0) {
+    env->current_tag = next_tag;
+  } else {
+    lf_print_error_and_exit("_lf_advance_tag(): Attempted to move (elapsed) tag to " PRINTF_TAG ", which is "
+                            "earlier than or equal to the (elapsed) current tag, " PRINTF_TAG ".",
+                            next_tag.time - start_time, next_tag.microstep, env->current_tag.time - start_time,
+                            env->current_tag.microstep);
+  }
+  LF_PRINT_LOG("Advanced (elapsed) tag to " PRINTF_TAG " at physical time " PRINTF_TIME, next_tag.time - start_time,
+                env->current_tag.microstep, lf_time_physical_elapsed());
+}
+
+/**
+  * Invoke the given reaction
+  *
+  * @param env Environment in which we are executing.
+  * @param reaction The reaction that has just executed.
+  * @param worker The thread number of the worker thread or 0 for single-threaded execution (for tracing).
+  */
+void _lf_invoke_reaction(environment_t * env, reaction_t * reaction, int worker) {
+  assert(env != GLOBAL_ENVIRONMENT);
 
 #if !defined(LF_SINGLE_THREADED)
-    if (((self_base_t*)reaction->self)->reactor_mutex != NULL) {
-      LF_MUTEX_LOCK((lf_mutex_t*)((self_base_t*)reaction->self)->reactor_mutex);
-    }
-#endif
-
-    tracepoint_reaction_starts(env, reaction, worker);
-    ((self_base_t*)reaction->self)->executing_reaction = reaction;
-    reaction->function(reaction->self);
-    ((self_base_t*)reaction->self)->executing_reaction = NULL;
-    tracepoint_reaction_ends(env, reaction, worker);
+  if (((self_base_t*)reaction->self)->reactor_mutex != NULL) {
+    LF_MUTEX_LOCK((lf_mutex_t*)((self_base_t*)reaction->self)->reactor_mutex);
+  }
+#endif
+
+  tracepoint_reaction_starts(env, reaction, worker);
+  ((self_base_t*)reaction->self)->executing_reaction = reaction;
+  reaction->function(reaction->self);
+  ((self_base_t*)reaction->self)->executing_reaction = NULL;
+  tracepoint_reaction_ends(env, reaction, worker);
 
 #if !defined(LF_SINGLE_THREADED)
-    if (((self_base_t*)reaction->self)->reactor_mutex != NULL) {
-      LF_MUTEX_UNLOCK((lf_mutex_t*)((self_base_t*)reaction->self)->reactor_mutex);
-    }
-#endif
-  }
-
-  /**
-   * For the specified reaction, if it has produced outputs, insert the
-   * resulting triggered reactions into the reaction queue.
-   * This procedure assumes the mutex lock is NOT held and grabs
-   * the lock only when it actually inserts something onto the reaction queue.
-   * @param env Environment in which we are executing.
-   * @param reaction The reaction that has just executed.
-   * @param worker The thread number of the worker thread or 0 for single-threaded execution (for tracing).
-   */
-  void schedule_output_reactions(environment_t * env, reaction_t * reaction, int worker) {
-    assert(env != GLOBAL_ENVIRONMENT);
-
-    // If the reaction produced outputs, put the resulting triggered
-    // reactions into the reaction queue. As an optimization, if exactly one
-    // downstream reaction is enabled by this reaction, then it may be
-    // executed immediately in this same thread
-    // without going through the reaction queue.
-    reaction_t* downstream_to_execute_now = NULL;
-    int num_downstream_reactions = 0;
+  if (((self_base_t*)reaction->self)->reactor_mutex != NULL) {
+    LF_MUTEX_UNLOCK((lf_mutex_t*)((self_base_t*)reaction->self)->reactor_mutex);
+  }
+#endif
+}
+
+/**
+ * For the specified reaction, if it has produced outputs, insert the
+ * resulting triggered reactions into the reaction queue.
+ * This procedure assumes the mutex lock is NOT held and grabs
+ * the lock only when it actually inserts something onto the reaction queue.
+ * @param env Environment in which we are executing.
+ * @param reaction The reaction that has just executed.
+ * @param worker The thread number of the worker thread or 0 for single-threaded execution (for tracing).
+ */
+void schedule_output_reactions(environment_t * env, reaction_t * reaction, int worker) {
+  assert(env != GLOBAL_ENVIRONMENT);
+
+  // If the reaction produced outputs, put the resulting triggered
+  // reactions into the reaction queue. As an optimization, if exactly one
+  // downstream reaction is enabled by this reaction, then it may be
+  // executed immediately in this same thread
+  // without going through the reaction queue.
+  reaction_t* downstream_to_execute_now = NULL;
+  int num_downstream_reactions = 0;
 #ifdef FEDERATED_DECENTRALIZED // Only pass down STP violation for federated programs that use decentralized
                                // coordination.
-    // Extract the inherited STP violation
-    bool inherited_STP_violation = reaction->is_STP_violated;
-    LF_PRINT_DEBUG("Reaction %s has STP violation status: %d.", reaction->name, reaction->is_STP_violated);
-#endif
-    LF_PRINT_DEBUG("There are %zu outputs from reaction %s.", reaction->num_outputs, reaction->name);
-    for (size_t i = 0; i < reaction->num_outputs; i++) {
-      if (reaction->output_produced[i] != NULL && *(reaction->output_produced[i])) {
-        LF_PRINT_DEBUG("Output %zu has been produced.", i);
-        trigger_t** triggerArray = (reaction->triggers)[i];
-        LF_PRINT_DEBUG("There are %d trigger arrays associated with output %zu.", reaction->triggered_sizes[i], i);
-        for (int j = 0; j < reaction->triggered_sizes[i]; j++) {
-          trigger_t* trigger = triggerArray[j];
-          if (trigger != NULL) {
-            LF_PRINT_DEBUG("Trigger %p lists %d reactions.", (void*)trigger, trigger->number_of_reactions);
-            for (int k = 0; k < trigger->number_of_reactions; k++) {
-              reaction_t* downstream_reaction = trigger->reactions[k];
+  // Extract the inherited STP violation
+  bool inherited_STP_violation = reaction->is_STP_violated;
+  LF_PRINT_DEBUG("Reaction %s has STP violation status: %d.", reaction->name, reaction->is_STP_violated);
+#endif
+  LF_PRINT_DEBUG("There are %zu outputs from reaction %s.", reaction->num_outputs, reaction->name);
+  for (size_t i = 0; i < reaction->num_outputs; i++) {
+    if (reaction->output_produced[i] != NULL && *(reaction->output_produced[i])) {
+      LF_PRINT_DEBUG("Output %zu has been produced.", i);
+      trigger_t** triggerArray = (reaction->triggers)[i];
+      LF_PRINT_DEBUG("There are %d trigger arrays associated with output %zu.", reaction->triggered_sizes[i], i);
+      for (int j = 0; j < reaction->triggered_sizes[i]; j++) {
+        trigger_t* trigger = triggerArray[j];
+        if (trigger != NULL) {
+          LF_PRINT_DEBUG("Trigger %p lists %d reactions.", (void*)trigger, trigger->number_of_reactions);
+          for (int k = 0; k < trigger->number_of_reactions; k++) {
+            reaction_t* downstream_reaction = trigger->reactions[k];
 #ifdef FEDERATED_DECENTRALIZED // Only pass down tardiness for federated LF programs
-              // Set the is_STP_violated for the downstream reaction
-              if (downstream_reaction != NULL) {
-                downstream_reaction->is_STP_violated = inherited_STP_violation;
-                LF_PRINT_DEBUG("Passing is_STP_violated of %d to the downstream reaction: %s",
-                               downstream_reaction->is_STP_violated, downstream_reaction->name);
-              }
-#endif
-              if (downstream_reaction != NULL && downstream_reaction != downstream_to_execute_now) {
-                num_downstream_reactions++;
-                // If there is exactly one downstream reaction that is enabled by this
-                // reaction, then we can execute that reaction immediately without
-                // going through the reaction queue. In multithreaded execution, this
-                // avoids acquiring a mutex lock.
-                // FIXME: Check the earliest deadline on the reaction queue.
-                // This optimization could violate EDF scheduling otherwise.
-                if (num_downstream_reactions == 1 && downstream_reaction->last_enabling_reaction == reaction) {
-                  // So far, this downstream reaction is a candidate to execute now.
-                  downstream_to_execute_now = downstream_reaction;
-                } else {
-                  // If there is a previous candidate reaction to execute now,
-                  // it is no longer a candidate.
-                  if (downstream_to_execute_now != NULL) {
-                    // More than one downstream reaction is enabled.
-                    // In this case, if we were to execute the downstream reaction
-                    // immediately without changing any queues, then the second
-                    // downstream reaction would be blocked because this reaction
-                    // remains on the executing queue. Hence, the optimization
-                    // is not valid. Put the candidate reaction on the queue.
-                    _lf_trigger_reaction(env, downstream_to_execute_now, worker);
-                    downstream_to_execute_now = NULL;
-                  }
-                  // Queue the reaction.
-                  _lf_trigger_reaction(env, downstream_reaction, worker);
+            // Set the is_STP_violated for the downstream reaction
+            if (downstream_reaction != NULL) {
+              downstream_reaction->is_STP_violated = inherited_STP_violation;
+              LF_PRINT_DEBUG("Passing is_STP_violated of %d to the downstream reaction: %s",
+                              downstream_reaction->is_STP_violated, downstream_reaction->name);
+            }
+#endif
+            if (downstream_reaction != NULL && downstream_reaction != downstream_to_execute_now) {
+              num_downstream_reactions++;
+              // If there is exactly one downstream reaction that is enabled by this
+              // reaction, then we can execute that reaction immediately without
+              // going through the reaction queue. In multithreaded execution, this
+              // avoids acquiring a mutex lock.
+              // FIXME: Check the earliest deadline on the reaction queue.
+              // This optimization could violate EDF scheduling otherwise.
+              if (num_downstream_reactions == 1 && downstream_reaction->last_enabling_reaction == reaction) {
+                // So far, this downstream reaction is a candidate to execute now.
+                downstream_to_execute_now = downstream_reaction;
+              } else {
+                // If there is a previous candidate reaction to execute now,
+                // it is no longer a candidate.
+                if (downstream_to_execute_now != NULL) {
+                  // More than one downstream reaction is enabled.
+                  // In this case, if we were to execute the downstream reaction
+                  // immediately without changing any queues, then the second
+                  // downstream reaction would be blocked because this reaction
+                  // remains on the executing queue. Hence, the optimization
+                  // is not valid. Put the candidate reaction on the queue.
+                  _lf_trigger_reaction(env, downstream_to_execute_now, worker);
+                  downstream_to_execute_now = NULL;
                 }
+                // Queue the reaction.
+                _lf_trigger_reaction(env, downstream_reaction, worker);
               }
             }
           }
         }
       }
     }
-    if (downstream_to_execute_now != NULL) {
-      LF_PRINT_LOG("Worker %d: Optimizing and executing downstream reaction now: %s", worker,
-                   downstream_to_execute_now->name);
-      bool violation = false;
+  }
+  if (downstream_to_execute_now != NULL) {
+    LF_PRINT_LOG("Worker %d: Optimizing and executing downstream reaction now: %s", worker,
+                  downstream_to_execute_now->name);
+    bool violation = false;
 #ifdef FEDERATED_DECENTRALIZED // Only use the STP handler for federated programs that use decentralized coordination
-<<<<<<< HEAD
-      // If the is_STP_violated for the reaction is true,
-      // an input trigger to this reaction has been triggered at a later
-      // logical time than originally anticipated. In this case, a special
-      // STP handler will be invoked.
-      // FIXME: Note that the STP handler will be invoked
-      // at most once per logical time value. If the STP handler triggers the
-      // same reaction at the current time value, even if at a future superdense time,
-      // then the reaction will be invoked and the STP handler will not be invoked again.
-      // However, input ports to a federate reactor are network port types so this possibly should
-      // be disallowed.
-      // @note The STP handler and the deadline handler are not mutually exclusive.
-      //  In other words, both can be invoked for a reaction if it is triggered late
-      //  in logical time (STP offset is violated) and also misses the constraint on
-      //  physical time (deadline).
-      // @note In absence of a STP handler, the is_STP_violated will be passed down the reaction
-      //  chain until it is dealt with in a downstream STP handler.
-      if (downstream_to_execute_now->is_STP_violated == true) {
-        // Tardiness has occurred
-        LF_PRINT_LOG("Event has STP violation.");
-        reaction_function_t handler = downstream_to_execute_now->STP_handler;
-        // Invoke the STP handler if there is one.
-=======
     // If the is_STP_violated for the reaction is true,
     // an input trigger to this reaction has been triggered at a later
     // logical time than originally anticipated. In this case, a special
@@ -994,83 +885,33 @@
         // Invoke the local handler, if there is one.
         reaction_function_t handler = downstream_to_execute_now->deadline_violation_handler;
         tracepoint_reaction_starts(env, downstream_to_execute_now, worker);
->>>>>>> e350a9d9
         if (handler != NULL) {
-          // There is a violation and it is being handled here
-          // If there is no STP handler, pass the is_STP_violated
-          // to downstream reactions.
-          violation = true;
-          LF_PRINT_LOG("Invoke tardiness handler.");
+          // Assume the mutex is still not held.
           (*handler)(downstream_to_execute_now->self);
 
           // If the reaction produced outputs, put the resulting
           // triggered reactions into the queue or execute them directly if possible.
           schedule_output_reactions(env, downstream_to_execute_now, worker);
-
-          // Reset the tardiness because it has been dealt with in the
-          // STP handler
-          downstream_to_execute_now->is_STP_violated = false;
-          LF_PRINT_DEBUG("Reset reaction's is_STP_violated field to false: %s", downstream_to_execute_now->name);
         }
         tracepoint_reaction_ends(env, downstream_to_execute_now, worker);
       }
-#endif
-      if (downstream_to_execute_now->deadline >= 0LL) {
-        // Get the current physical time.
-        instant_t physical_time = lf_time_physical();
-        // Check for deadline violation.
-        if (downstream_to_execute_now->deadline == 0 ||
-            physical_time > env->current_tag.time + downstream_to_execute_now->deadline) {
-          // Deadline violation has occurred.
-          tracepoint_reaction_deadline_missed(env, downstream_to_execute_now, worker);
-          violation = true;
-          // Invoke the local handler, if there is one.
-          reaction_function_t handler = downstream_to_execute_now->deadline_violation_handler;
-          if (handler != NULL) {
-            // Assume the mutex is still not held.
-            (*handler)(downstream_to_execute_now->self);
-
-            // If the reaction produced outputs, put the resulting
-            // triggered reactions into the queue or execute them directly if possible.
-            schedule_output_reactions(env, downstream_to_execute_now, worker);
-          }
-        }
-      }
-      if (!violation) {
-        // Invoke the downstream_reaction function.
-        _lf_invoke_reaction(env, downstream_to_execute_now, worker);
-
-        // If the downstream_reaction produced outputs, put the resulting triggered
-        // reactions into the queue (or execute them directly, if possible).
-        schedule_output_reactions(env, downstream_to_execute_now, worker);
-      }
-
-      // Reset the is_STP_violated because it has been passed
-      // down the chain
-      downstream_to_execute_now->is_STP_violated = false;
-      LF_PRINT_DEBUG("Finally, reset reaction's is_STP_violated field to false: %s", downstream_to_execute_now->name);
-    }
-  }
-
-<<<<<<< HEAD
-  /**
-   * Print a usage message.
-   * TODO: This is not necessary for NO_TTY
-   */
-  void usage(int argc, const char* argv[]) {
-    printf("\nCommand-line arguments: \n\n");
-    printf("  -f, --fast [true | false]\n");
-    printf("   Whether to wait for physical time to match logical time.\n\n");
-    printf("  -o, --timeout <duration> <units>\n");
-    printf("   Stop after the specified amount of logical time, where units are one of\n");
-    printf("   nsec, usec, msec, sec, minute, hour, day, week, or the plurals of those.\n\n");
-    printf("  -k, --keepalive\n");
-    printf("   Whether continue execution even when there are no events to process.\n\n");
-    printf("  -w, --workers <n>\n");
-    printf("   Executed in <n> threads if possible (optional feature).\n\n");
-    printf("  -i, --id <n>\n");
-    printf("   The ID of the federation that this reactor will join.\n\n");
-=======
+    }
+    if (!violation) {
+      // Invoke the downstream_reaction function.
+      _lf_invoke_reaction(env, downstream_to_execute_now, worker);
+
+      // If the downstream_reaction produced outputs, put the resulting triggered
+      // reactions into the queue (or execute them directly, if possible).
+      schedule_output_reactions(env, downstream_to_execute_now, worker);
+    }
+
+    // Reset the is_STP_violated because it has been passed
+    // down the chain
+    downstream_to_execute_now->is_STP_violated = false;
+    LF_PRINT_DEBUG("Finally, reset reaction's is_STP_violated field to false: %s", downstream_to_execute_now->name);
+  }
+}
+
 /**
  * Print a usage message.
  * TODO: This is not necessary for NO_CLI
@@ -1088,61 +929,25 @@
   printf("   Executed in <n> threads if possible (optional feature).\n\n");
   printf("  -i, --id <n>\n");
   printf("   The ID of the federation that this reactor will join.\n\n");
->>>>>>> e350a9d9
 #ifdef FEDERATED
-    printf("  -r, --rti <n>\n");
-    printf("   The address of the RTI, which can be in the form of user@host:port or ip:port.\n\n");
-    printf("  -l\n");
-    printf("   Send stdout to individual log files for each federate.\n\n");
-#endif
-
-    printf("Command given:\n");
-    for (int i = 0; i < argc; i++) {
-      printf("%s ", argv[i]);
-    }
-    printf("\n\n");
-  }
-
-<<<<<<< HEAD
-  // Some options given in the target directive are provided here as
-  // default command-line options.
-  int default_argc = 0;
-  const char** default_argv = NULL;
-
-  /**
-   * Process the command-line arguments. If the command line arguments are not
-   * understood, then print a usage message and return 0. Otherwise, return 1.
-   * @return 1 if the arguments processed successfully, 0 otherwise.
-   * TODO: Not necessary for NO_TTY
-   */
-  int process_args(int argc, const char* argv[]) {
-    int i = 1;
-    while (i < argc) {
-      const char* arg = argv[i++];
-      if (strcmp(arg, "-f") == 0 || strcmp(arg, "--fast") == 0) {
-        if (argc < i + 1) {
-          lf_print_error("--fast needs a boolean.");
-          usage(argc, argv);
-          return 0;
-        }
-        const char* fast_spec = argv[i++];
-        if (strcmp(fast_spec, "true") == 0) {
-          fast = true;
-        } else if (strcmp(fast_spec, "false") == 0) {
-          fast = false;
-        } else {
-          lf_print_error("Invalid value for --fast: %s", fast_spec);
-        }
-      } else if (strcmp(arg, "-o") == 0 || strcmp(arg, "--timeout") == 0 || strcmp(arg, "-timeout") == 0) {
-        // Tolerate -timeout for legacy uses.
-        if (argc < i + 2) {
-          lf_print_error("--timeout needs time and units.");
-          usage(argc, argv);
-          return 0;
-        }
-        const char* time_spec = argv[i++];
-        const char* units = argv[i++];
-=======
+  printf("  -r, --rti <n>\n");
+  printf("   The address of the RTI, which can be in the form of user@host:port or ip:port.\n\n");
+  printf("  -l\n");
+  printf("   Send stdout to individual log files for each federate.\n\n");
+#endif
+
+  printf("Command given:\n");
+  for (int i = 0; i < argc; i++) {
+    printf("%s ", argv[i]);
+  }
+  printf("\n\n");
+}
+
+// Some options given in the target directive are provided here as
+// default command-line options.
+int default_argc = 0;
+const char** default_argv = NULL;
+
 /**
  * Process the command-line arguments. If the command line arguments are not
  * understood, then print a usage message and return 0. Otherwise, return 1.
@@ -1176,151 +981,125 @@
       }
       const char* time_spec = argv[i++];
       const char* units = argv[i++];
->>>>>>> e350a9d9
 
 #if defined(PLATFORM_ARDUINO)
-        duration = atol(time_spec);
+      duration = atol(time_spec);
 #else
-        duration = atoll(time_spec);
-#endif
-
-        // A parse error returns 0LL, so check to see whether that is what is meant.
-        if (duration == 0LL && strncmp(time_spec, "0", 1) != 0) {
-          // Parse error.
-          lf_print_error("Invalid time value: %s", time_spec);
-          usage(argc, argv);
-          return 0;
-        }
-        if (strncmp(units, "sec", 3) == 0) {
-          duration = SEC(duration);
-        } else if (strncmp(units, "msec", 4) == 0) {
-          duration = MSEC(duration);
-        } else if (strncmp(units, "usec", 4) == 0) {
-          duration = USEC(duration);
-        } else if (strncmp(units, "nsec", 4) == 0) {
-          duration = NSEC(duration);
-        } else if (strncmp(units, "min", 3) == 0) {
-          duration = MINUTE(duration);
-        } else if (strncmp(units, "hour", 4) == 0) {
-          duration = HOUR(duration);
-        } else if (strncmp(units, "day", 3) == 0) {
-          duration = DAY(duration);
-        } else if (strncmp(units, "week", 4) == 0) {
-          duration = WEEK(duration);
-        } else {
-          // Invalid units.
-          lf_print_error("Invalid time units: %s", units);
-          usage(argc, argv);
-          return 0;
-        }
-      } else if (strcmp(arg, "-k") == 0 || strcmp(arg, "--keepalive") == 0) {
-        if (argc < i + 1) {
-          lf_print_error("--keepalive needs a boolean.");
-          usage(argc, argv);
-          return 0;
-        }
-        const char* keep_spec = argv[i++];
-        if (strcmp(keep_spec, "true") == 0) {
-          keepalive_specified = true;
-        } else if (strcmp(keep_spec, "false") == 0) {
-          keepalive_specified = false;
-        } else {
-          lf_print_error("Invalid value for --keepalive: %s", keep_spec);
-        }
-      } else if (strcmp(arg, "-w") == 0 || strcmp(arg, "--workers") == 0) {
-        if (argc < i + 1) {
-          lf_print_error("--workers needs an integer argument.s");
-          usage(argc, argv);
-          return 0;
-        }
-        const char* threads_spec = argv[i++];
-        int num_workers = atoi(threads_spec);
-        if (num_workers <= 0) {
-          lf_print_error("Invalid value for --workers: %s. Using 1.", threads_spec);
-          num_workers = 1;
-        }
-        _lf_number_of_workers = (unsigned int)num_workers;
-      }
-#ifdef FEDERATED
-      else if (strcmp(arg, "-i") == 0 || strcmp(arg, "--id") == 0) {
-        if (argc < i + 1) {
-          lf_print_error("--id needs a string argument.");
-          usage(argc, argv);
-          return 0;
-        }
-        const char* fid = argv[i++];
-        lf_set_federation_id(fid);
-        lf_print("Federation ID for executable %s: %s", argv[0], fid);
-      } else if (strcmp(arg, "-r") == 0 || strcmp(arg, "--rti") == 0) {
-        if (argc < i + 1) {
-          lf_print_error("--rti needs a string argument in the form of [user]@[host]:[port].");
-          usage(argc, argv);
-          return 0;
-        }
-        parse_rti_code_t code = lf_parse_rti_addr(argv[i++]);
-        if (code != SUCCESS) {
-          switch (code) {
-          case INVALID_HOST:
-            lf_print_error("--rti needs a valid host");
-            break;
-          case INVALID_PORT:
-            lf_print_error("--rti needs a valid port");
-            break;
-          case INVALID_USER:
-            lf_print_error("--rti needs a valid user");
-            break;
-          case FAILED_TO_PARSE:
-            lf_print_error("Failed to parse address of RTI");
-            break;
-          default:
-            break;
-          }
-          usage(argc, argv);
-          return 0;
-        }
-      }
-#endif
-      else if (strcmp(arg, "--ros-args") == 0) {
-        // FIXME: Ignore ROS arguments for now
-      } else {
-        lf_print_error("Unrecognized command-line argument: %s", arg);
+      duration = atoll(time_spec);
+#endif
+
+      // A parse error returns 0LL, so check to see whether that is what is meant.
+      if (duration == 0LL && strncmp(time_spec, "0", 1) != 0) {
+        // Parse error.
+        lf_print_error("Invalid time value: %s", time_spec);
         usage(argc, argv);
         return 0;
       }
-    }
-    return 1;
-  }
+      if (strncmp(units, "sec", 3) == 0) {
+        duration = SEC(duration);
+      } else if (strncmp(units, "msec", 4) == 0) {
+        duration = MSEC(duration);
+      } else if (strncmp(units, "usec", 4) == 0) {
+        duration = USEC(duration);
+      } else if (strncmp(units, "nsec", 4) == 0) {
+        duration = NSEC(duration);
+      } else if (strncmp(units, "min", 3) == 0) {
+        duration = MINUTE(duration);
+      } else if (strncmp(units, "hour", 4) == 0) {
+        duration = HOUR(duration);
+      } else if (strncmp(units, "day", 3) == 0) {
+        duration = DAY(duration);
+      } else if (strncmp(units, "week", 4) == 0) {
+        duration = WEEK(duration);
+      } else {
+        // Invalid units.
+        lf_print_error("Invalid time units: %s", units);
+        usage(argc, argv);
+        return 0;
+      }
+    } else if (strcmp(arg, "-k") == 0 || strcmp(arg, "--keepalive") == 0) {
+      if (argc < i + 1) {
+        lf_print_error("--keepalive needs a boolean.");
+        usage(argc, argv);
+        return 0;
+      }
+      const char* keep_spec = argv[i++];
+      if (strcmp(keep_spec, "true") == 0) {
+        keepalive_specified = true;
+      } else if (strcmp(keep_spec, "false") == 0) {
+        keepalive_specified = false;
+      } else {
+        lf_print_error("Invalid value for --keepalive: %s", keep_spec);
+      }
+    } else if (strcmp(arg, "-w") == 0 || strcmp(arg, "--workers") == 0) {
+      if (argc < i + 1) {
+        lf_print_error("--workers needs an integer argument.s");
+        usage(argc, argv);
+        return 0;
+      }
+      const char* threads_spec = argv[i++];
+      int num_workers = atoi(threads_spec);
+      if (num_workers <= 0) {
+        lf_print_error("Invalid value for --workers: %s. Using 1.", threads_spec);
+        num_workers = 1;
+      }
+      _lf_number_of_workers = (unsigned int)num_workers;
+    }
+#ifdef FEDERATED
+    else if (strcmp(arg, "-i") == 0 || strcmp(arg, "--id") == 0) {
+      if (argc < i + 1) {
+        lf_print_error("--id needs a string argument.");
+        usage(argc, argv);
+        return 0;
+      }
+      const char* fid = argv[i++];
+      lf_set_federation_id(fid);
+      lf_print("Federation ID for executable %s: %s", argv[0], fid);
+    } else if (strcmp(arg, "-r") == 0 || strcmp(arg, "--rti") == 0) {
+      if (argc < i + 1) {
+        lf_print_error("--rti needs a string argument in the form of [user]@[host]:[port].");
+        usage(argc, argv);
+        return 0;
+      }
+      parse_rti_code_t code = lf_parse_rti_addr(argv[i++]);
+      if (code != SUCCESS) {
+        switch (code) {
+        case INVALID_HOST:
+          lf_print_error("--rti needs a valid host");
+          break;
+        case INVALID_PORT:
+          lf_print_error("--rti needs a valid port");
+          break;
+        case INVALID_USER:
+          lf_print_error("--rti needs a valid user");
+          break;
+        case FAILED_TO_PARSE:
+          lf_print_error("Failed to parse address of RTI");
+          break;
+        default:
+          break;
+        }
+        usage(argc, argv);
+        return 0;
+      }
+    }
+#endif
+    else if (strcmp(arg, "--ros-args") == 0) {
+      // FIXME: Ignore ROS arguments for now
+    } else {
+      lf_print_error("Unrecognized command-line argument: %s", arg);
+      usage(argc, argv);
+      return 0;
+    }
+  }
+  return 1;
+}
 
 /**
  * @brief Check that the provided version information is consistent with the
  * core runtime.
  */
 #ifdef LF_TRACE
-<<<<<<< HEAD
-  static void check_version(version_t version) {
-#ifdef LF_SINGLE_THREADED
-    LF_ASSERT(version.build_config.single_threaded == TRIBOOL_TRUE ||
-                  version.build_config.single_threaded == TRIBOOL_DOES_NOT_MATTER,
-              "expected single-threaded version");
-#else
-    LF_ASSERT(version.build_config.single_threaded == TRIBOOL_FALSE ||
-                  version.build_config.single_threaded == TRIBOOL_DOES_NOT_MATTER,
-              "expected multi-threaded version");
-#endif
-#ifdef NDEBUG
-    LF_ASSERT(version.build_config.build_type_is_debug == TRIBOOL_FALSE ||
-                  version.build_config.build_type_is_debug == TRIBOOL_DOES_NOT_MATTER,
-              "expected release version");
-#else
-    LF_ASSERT(version.build_config.build_type_is_debug == TRIBOOL_TRUE ||
-                  version.build_config.build_type_is_debug == TRIBOOL_DOES_NOT_MATTER,
-              "expected debug version");
-#endif
-    LF_ASSERT(version.build_config.log_level == LOG_LEVEL || version.build_config.log_level == INT_MAX,
-              "expected log level %d", LOG_LEVEL);
-    // assert(!version.core_version_name || strcmp(version.core_version_name, CORE_SHA) == 0); // TODO: provide CORE_SHA
-  }
-=======
 static void check_version(const version_t* version) {
 #ifdef LF_SINGLE_THREADED
   LF_ASSERT(version->build_config.single_threaded == TRIBOOL_TRUE ||
@@ -1344,41 +1123,26 @@
             "expected log level %d", LOG_LEVEL);
   // assert(!version.core_version_name || strcmp(version.core_version_name, CORE_SHA) == 0); // TODO: provide CORE_SHA
 }
->>>>>>> e350a9d9
 #endif // LF_TRACE
 
-  void initialize_global(void) {
+void initialize_global(void) {
 #ifdef LF_TRACE
-    check_version(lf_version_tracing());
+  check_version(lf_version_tracing());
 #endif
 #if !defined NDEBUG
-    _lf_count_payload_allocations = 0;
-    _lf_count_token_allocations = 0;
+  _lf_count_payload_allocations = 0;
+  _lf_count_token_allocations = 0;
 #endif
 
 #if defined(LF_SINGLE_THREADED)
-    int max_threads_tracing = 1;
+  int max_threads_tracing = 1;
 #else
-    environment_t* envs;
-    int num_envs = _lf_get_environments(&envs);
-    int max_threads_tracing = envs[0].num_workers * num_envs + 1; // add 1 for the main thread
+  environment_t* envs;
+  int num_envs = _lf_get_environments(&envs);
+  int max_threads_tracing = envs[0].num_workers * num_envs + 1; // add 1 for the main thread
 #endif
 
 #if defined(FEDERATED)
-<<<<<<< HEAD
-    // NUMBER_OF_FEDERATES is an upper bound on the number of upstream federates
-    // -- threads are spawned to listen to upstream federates. Add 1 for the
-    // clock sync thread and add 1 for the staa thread
-    max_threads_tracing += NUMBER_OF_FEDERATES + 2;
-    lf_tracing_global_init("federate__", FEDERATE_ID, max_threads_tracing);
-#else
-    lf_tracing_global_init("trace_", 0, max_threads_tracing);
-#endif
-    // Call the code-generated function to initialize all actions, timers, and ports
-    // This is done for all environments/enclaves at the same time.
-    _lf_initialize_trigger_objects();
-  }
-=======
   // NUMBER_OF_FEDERATES is an upper bound on the number of upstream federates
   // -- threads are spawned to listen to upstream federates. Add 1 for the
   // clock sync thread and add 1 for the staa thread
@@ -1398,83 +1162,52 @@
   }
 #endif
 }
->>>>>>> e350a9d9
-
-  /**
-   * Flag to prevent termination function from executing twice and to signal to background
-   * threads to terminate.
-   */
-  bool _lf_termination_executed = false;
-
-  /** Flag used to disable cleanup operations on abnormal termination. */
-  bool _lf_normal_termination = false;
-
-  /**
-   * Report elapsed logical and physical times and report if any
-   * memory allocated for tokens has not been freed.
-   */
-  void termination(void) {
-    if (_lf_termination_executed)
-      return;
-    _lf_termination_executed = true;
-
-    environment_t* env;
-    int num_envs = _lf_get_environments(&env);
-    // Invoke the code generated termination function. It terminates the federated related services.
-    // It should only be called for the top-level environment, which, by convention, is the first environment.
-    lf_terminate_execution(env);
-
-    // In order to free tokens, we perform the same actions we would have for a new time step.
-    for (int i = 0; i < num_envs; i++) {
-      if (!env[i].initialized) {
-        lf_print_warning("---- Environment %u was never initialized", env[i].id);
-        continue;
-      }
-      LF_PRINT_LOG("---- Terminating environment %u, normal termination: %d", env[i].id, _lf_normal_termination);
+
+/**
+ * Flag to prevent termination function from executing twice and to signal to background
+ * threads to terminate.
+ */
+bool _lf_termination_executed = false;
+
+/** Flag used to disable cleanup operations on abnormal termination. */
+bool _lf_normal_termination = false;
+
+/**
+ * Report elapsed logical and physical times and report if any
+ * memory allocated for tokens has not been freed.
+ */
+void termination(void) {
+  if (_lf_termination_executed)
+    return;
+  _lf_termination_executed = true;
+
+  environment_t* env;
+  int num_envs = _lf_get_environments(&env);
+  // Invoke the code generated termination function. It terminates the federated related services.
+  // It should only be called for the top-level environment, which, by convention, is the first environment.
+  lf_terminate_execution(env);
+
+  // In order to free tokens, we perform the same actions we would have for a new time step.
+  for (int i = 0; i < num_envs; i++) {
+    if (!env[i].initialized) {
+      lf_print_warning("---- Environment %u was never initialized", env[i].id);
+      continue;
+    }
+    LF_PRINT_LOG("---- Terminating environment %u, normal termination: %d", env[i].id, _lf_normal_termination);
 
 #if !defined(LF_SINGLE_THREADED)
-      // Make sure all watchdog threads have stopped
-      _lf_watchdog_terminate_all(&env[i]);
-#endif
-
-      // Skip most cleanup on abnormal termination.
-      if (_lf_normal_termination) {
-        _lf_start_time_step(&env[i]);
-
-#ifdef MODAL_REACTORS
-        // Free events and tokens suspended by modal reactors.
-        _lf_terminate_modal_reactors(&env[i]);
-#endif
-<<<<<<< HEAD
-        // If the event queue still has events on it, report that.
-        if (env[i].event_q != NULL && pqueue_tag_size(env[i].event_q) > 0) {
-          lf_print_warning("---- There are %zu unprocessed future events on the event queue.",
-                           pqueue_tag_size(env[i].event_q));
-          event_t* event = (event_t*)pqueue_tag_peek(env[i].event_q);
-          lf_print_warning("---- The first future event has timestamp " PRINTF_TAG " after start tag.",
-                           event->base.tag.time - start_time, event->base.tag.microstep);
-        }
-        // Print elapsed times.
-        // If these are negative, then the program failed to start up.
-        interval_t elapsed_time = lf_time_logical_elapsed(&env[i]);
-        if (elapsed_time >= 0LL) {
-          char time_buffer[29]; // 28 bytes is enough for the largest 64 bit number: 9,223,372,036,854,775,807
-          lf_comma_separated_time(time_buffer, elapsed_time);
-          printf("---- Elapsed logical time (in nsec): %s\n", time_buffer);
-
-          // If start_time is 0, then execution didn't get far enough along
-          // to initialize this.
-          if (start_time > 0LL) {
-            lf_comma_separated_time(time_buffer, lf_time_physical_elapsed());
-            printf("---- Elapsed physical time (in nsec): %s\n", time_buffer);
-          }
-        }
-      }
-    }
+    // Make sure all watchdog threads have stopped
+    _lf_watchdog_terminate_all(&env[i]);
+#endif
+
     // Skip most cleanup on abnormal termination.
     if (_lf_normal_termination) {
-      _lf_free_all_tokens(); // Must be done before freeing reactors.
-=======
+      _lf_start_time_step(&env[i]);
+
+#ifdef MODAL_REACTORS
+      // Free events and tokens suspended by modal reactors.
+      _lf_terminate_modal_reactors(&env[i]);
+#endif
       // If the event queue still has events on it, clear them and free their tokens.
       if (env[i].event_q != NULL && pqueue_tag_size(env[i].event_q) > 0) {
         size_t unprocessed_events = pqueue_tag_size(env[i].event_q);
@@ -1514,46 +1247,40 @@
   // Skip most cleanup on abnormal termination.
   if (_lf_normal_termination) {
     _lf_free_all_tokens(); // Must be done before freeing reactors.
->>>>>>> e350a9d9
 #if !defined NDEBUG
-      // Issue a warning if a memory leak has been detected.
-      if (_lf_count_payload_allocations > 0) {
-        lf_print_warning("Memory allocated for messages has not been freed.");
-        lf_print_warning("Number of unfreed messages: %d.", _lf_count_payload_allocations);
-      }
-      if (_lf_count_token_allocations > 0) {
-        lf_print_warning("Memory allocated for tokens has not been freed!");
-        lf_print_warning("Number of unfreed tokens: %d.", _lf_count_token_allocations);
-      }
+    // Issue a warning if a memory leak has been detected.
+    if (_lf_count_payload_allocations > 0) {
+      lf_print_warning("Memory allocated for messages has not been freed.");
+      lf_print_warning("Number of unfreed messages: %d.", _lf_count_payload_allocations);
+    }
+    if (_lf_count_token_allocations > 0) {
+      lf_print_warning("Memory allocated for tokens has not been freed!");
+      lf_print_warning("Number of unfreed tokens: %d.", _lf_count_token_allocations);
+    }
 #endif
 #if !defined(LF_SINGLE_THREADED)
-      for (int i = 0; i < env->watchdogs_size; i++) {
-        if (env->watchdogs[i]->base->reactor_mutex != NULL) {
-          free(env->watchdogs[i]->base->reactor_mutex);
-        }
-      }
-#endif
-      lf_free_all_reactors();
-
-      // Free up memory associated with environment.
-      // Do this last so that printed warnings don't access freed memory.
-      for (int i = 0; i < num_envs; i++) {
-        environment_free(&env[i]);
-      }
+    for (int i = 0; i < env->watchdogs_size; i++) {
+      if (env->watchdogs[i]->base->reactor_mutex != NULL) {
+        free(env->watchdogs[i]->base->reactor_mutex);
+      }
+    }
+#endif
+    lf_free_all_reactors();
+
+    // Free up memory associated with environment.
+    // Do this last so that printed warnings don't access freed memory.
+    for (int i = 0; i < num_envs; i++) {
+      environment_free(&env[i]);
+    }
 #if defined LF_ENCLAVES
-      free_local_rti();
-#endif
-    }
-    lf_tracing_global_shutdown();
-  }
-<<<<<<< HEAD
-=======
-}
->>>>>>> e350a9d9
-
-  index_t lf_combine_deadline_and_level(interval_t deadline, int level) {
-    if (deadline > (interval_t)(ULLONG_MAX >> 16))
-      return ((ULLONG_MAX >> 16) << 16) | level;
-    else
-      return (deadline << 16) | level;
-  }+    free_local_rti();
+#endif
+  }
+}
+
+index_t lf_combine_deadline_and_level(interval_t deadline, int level) {
+  if (deadline > (interval_t)(ULLONG_MAX >> 16))
+    return ((ULLONG_MAX >> 16) << 16) | level;
+  else
+    return (deadline << 16) | level;
+}