/* Runtime infrastructure for the C target of Lingua Franca. */

/*************
Copyright (c) 2019, The University of California at Berkeley.

Redistribution and use in source and binary forms, with or without modification,
are permitted provided that the following conditions are met:

1. Redistributions of source code must retain the above copyright notice,
   this list of conditions and the following disclaimer.

2. Redistributions in binary form must reproduce the above copyright notice,
   this list of conditions and the following disclaimer in the documentation
   and/or other materials provided with the distribution.

THIS SOFTWARE IS PROVIDED BY THE COPYRIGHT HOLDERS AND CONTRIBUTORS "AS IS" AND ANY
EXPRESS OR IMPLIED WARRANTIES, INCLUDING, BUT NOT LIMITED TO, THE IMPLIED WARRANTIES OF
MERCHANTABILITY AND FITNESS FOR A PARTICULAR PURPOSE ARE DISCLAIMED. IN NO EVENT SHALL
THE COPYRIGHT HOLDER OR CONTRIBUTORS BE LIABLE FOR ANY DIRECT, INDIRECT, INCIDENTAL,
SPECIAL, EXEMPLARY, OR CONSEQUENTIAL DAMAGES (INCLUDING, BUT NOT LIMITED TO,
PROCUREMENT OF SUBSTITUTE GOODS OR SERVICES; LOSS OF USE, DATA, OR PROFITS; OR BUSINESS
INTERRUPTION) HOWEVER CAUSED AND ON ANY THEORY OF LIABILITY, WHETHER IN CONTRACT,
STRICT LIABILITY, OR TORT (INCLUDING NEGLIGENCE OR OTHERWISE) ARISING IN ANY WAY OUT OF
THE USE OF THIS SOFTWARE, EVEN IF ADVISED OF THE POSSIBILITY OF SUCH DAMAGE.
***************/

/**
 * Runtime infrastructure for the C target of Lingua Franca.
 * This file contains resources that are shared by the threaded and
 * non-threaded versions of the C runtime.
 *
 *  @author{Edward A. Lee <eal@berkeley.edu>}
 *  @author{Marten Lohstroh <marten@berkeley.edu>}
 *  @author{Mehrdad Niknami <mniknami@berkeley.edu>}
 *  @author{Soroush Bateni <soroush@utdallas.edu}
 *  @author{Alexander Schulz-Rosengarten <als@informatik.uni-kiel.de>}
 */
#include <assert.h>
#include <stdio.h>
#include <string.h>

#include "platform.h"
#include "lf_types.h"
#ifdef MODAL_REACTORS
#include "modes.h"
#endif
#include "port.h"
#include "pqueue.h"
#include "reactor.h"
#include "reactor_common.h"
#include "tag.h"
#include "trace.h"
#include "util.h"
#include "vector.h"


/**
 * The flag OK_TO_FREE is used to indicate whether
 * the void* value in token_t should be freed or not.
 * In particular, in the Python target, the value should
 * not be freed because Python handles garbage collection.
 * But the token will still need to be freed (unless it's a
 * template token).
 */
#ifdef _LF_GARBAGE_COLLECTED
#define OK_TO_FREE token_only
#else
#define OK_TO_FREE token_and_value
#endif


////////////////////////////////////////////////////////////
//// Global variables :(


/**
 * Indicator of whether to wait for physical time to match logical time.
 * By default, execution will wait. The command-line argument -fast will
 * eliminate the wait and allow logical time to exceed physical time.
 */
bool fast = false;

/**
 * The number of worker threads for threaded execution.
 * By default, execution is not threaded and this variable will have value 0.
 *
 * If the execution is threaded, a value of 0 indicates that the runtime should
 * decide on the number of workers (which will be decided based on the number of
 * available cores on the host machine).
 */
unsigned int _lf_number_of_workers = 0u;

/**
 * The logical time to elapse during execution, or -1 if no timeout time has
 * been given. When the logical equal to start_time + duration has been
 * reached, execution will terminate.
 */
instant_t duration = -1LL;

/**
 * Indicates whether or not the execution
 * has started.
 */
bool _lf_execution_started = false;

/**
 * The tag at which the Lingua Franca program should stop.
 * It will be initially set to timeout if it is set. However,
 * starvation or calling lf_request_stop() can also alter the stop_tag by moving it
 * earlier.
 *
 * FIXME: This variable might need to be volatile
 */
tag_t stop_tag = FOREVER_TAG_INITIALIZER;

/** Indicator of whether the keepalive command-line option was given. */
bool keepalive_specified = false;

// Define the array of pointers to the _is_present fields of all the
// self structs that need to be reinitialized at the start of each time step.
// NOTE: This may have to be resized for a mutation.
bool** _lf_is_present_fields = NULL;
int _lf_is_present_fields_size = 0;

// Define an array of pointers to the _is_present fields
// that have been set to true during the execution of a tag
// so that at the conclusion of the tag, these fields can be reset to
// false. Usually, this list will have fewer records than will
// _lf_is_present_fields, allowing for some time to be saved.
// However, it is possible for it to have more records if some ports
// are set multiple times at the same tag. In such cases, we fall back
// to resetting all is_present fields at the start of the next time
// step.
bool** _lf_is_present_fields_abbreviated = NULL;
int _lf_is_present_fields_abbreviated_size = 0;

// Define the array of pointers to the intended_tag fields of all
// ports and actions that need to be reinitialized at the start
// of each time step.
tag_t** _lf_intended_tag_fields = NULL;
int _lf_intended_tag_fields_size = 0;

// Define the array of pointers to the token fields of all the
// actions and inputs that need to have their reference counts
// decremented at the start of each time step.
// NOTE: This may have to be resized for a mutation.
token_present_t* _lf_tokens_with_ref_count = NULL;
// Dynamically created list of tokens that are copies made
// as a result of mutable inputs. These need to also have
// _lf_done_using() called on them at the start of the next time step.
lf_token_t* _lf_more_tokens_with_ref_count = NULL;
int _lf_tokens_with_ref_count_size = 0;

/**
 * Global STP offset uniformly applied to advancement of each
 * time step in federated execution. This can be retrieved in
 * user code by calling lf_get_stp_offset() and adjusted by
 * calling lf_set_stp_offset(interval_t offset).
 */
interval_t _lf_fed_STA_offset = 0LL;

/**
 * A vector of pointers to the size fields of instances of
 * lf_sparse_io_record_t so that these can be set to 0 between iterations.
 * The start field of this struct will be NULL initially, so calling
 * vector_new(_lf_sparse_io_record_sizes) will be necessary to use this.
 */
// FIXME: The original call to vector_new appears to never have been implemented.
// Fortunately if it is initialized to all zeros, we avoid undefined behavior.
// This is a bit of a hack.
vector_t _lf_sparse_io_record_sizes = {
    NULL, NULL, NULL, 0, 0
};

/**
 * Allocate memory using calloc (so the allocated memory is zeroed out)
 * and record the allocated memory on the specified self struct so that
 * it will be freed when calling {@link free_reactor(self_base_t)}.
 * @param count The number of items of size 'size' to accomodate.
 * @param size The size of each item.
 * @param head Pointer to the head of a list on which to record
 *  the allocation, or NULL to not record it.
 */
void* _lf_allocate(
        size_t count, size_t size, struct allocation_record_t** head) {
    void *mem = calloc(count, size);
    if (mem == NULL) lf_print_error_and_exit("Out of memory!");
    if (head != NULL) {
        struct allocation_record_t* record
                = (allocation_record_t*)calloc(1, sizeof(allocation_record_t));
        if (record == NULL) lf_print_error_and_exit("Out of memory!");
        record->allocated = mem;
        allocation_record_t* tmp = *head; // Previous head of the list or NULL.
        *head = record;                   // New head of the list.
        record->next = tmp;
    }
    return mem;
}

/**
 * Head of a list of pointers to dynamically generated reactor
 * self structs to be freed in terminate().
 */
struct allocation_record_t* _lf_reactors_to_free = NULL;

/**
 * Allocate memory for a new runtime instance of a reactor.
 * This records the reactor on the list of reactors to be freed at
 * termination of the program. If you plan to free the reactor before
 * termination of the program, use calloc instead (which this uses).
 * @param size The size of the self struct, obtained with sizeof().
 */
void* _lf_new_reactor(size_t size) {
    return _lf_allocate(1, size, &_lf_reactors_to_free);
}

/**
 * Free memory allocated using
 * {@link _lf_allocate(size_t, size_t, allocation_record_t**)}
 * and mark the list empty by setting `*head` to NULL.
 * @param head Pointer to the head of a list on which to record
 *  the allocation, or NULL to not record it.
 */
void _lf_free(struct allocation_record_t** head) {
    if (head == NULL) return;
    struct allocation_record_t* record = *head;
    while (record != NULL) {
        free(record->allocated);
        struct allocation_record_t* tmp = record->next;
        free(record);
        record = tmp;
    }
    *head = NULL;
}

/**
 * Free memory recorded on the allocations list of the specified reactor
 * and then free the specified self struct.
 * @param self The self struct of the reactor.
 */
void _lf_free_reactor(struct self_base_t *self) {
    _lf_free(&self->allocations);
    free(self);
}

/**
 * Free all the reactors that are allocated with
 * {@link #_lf_new_reactor(size_t)}.
 */
void _lf_free_all_reactors(void) {
    struct allocation_record_t* head = _lf_reactors_to_free;
    while (head != NULL) {
        _lf_free_reactor((self_base_t*)head->allocated);
        struct allocation_record_t* tmp = head->next;
        free(head);
        head = tmp;
    }
    _lf_reactors_to_free = NULL;
}

/**
 * Set the stop tag.
 *
 * This function will always choose the minimum
 * of the provided tag and stop_tag
 *
 * @note In threaded programs, the mutex must be locked before
 *  calling this function.
 */
void _lf_set_stop_tag(tag_t tag) {
    if (lf_tag_compare(tag, stop_tag) < 0) {
        stop_tag = tag;
    }
}

/////////////////////////////
// The following functions are in scope for all reactors:

/**
 * Return the global STP offset on advancement of logical
 * time for federated execution.
 */
interval_t lf_get_stp_offset() {
    return _lf_fed_STA_offset;
}

/**
 * Set the global STP offset on advancement of logical
 * time for federated execution.
 *
 * @param offset A positive time value to be applied
 *  as the STP offset.
 */
void lf_set_stp_offset(interval_t offset) {
    if (offset > 0LL) {
        _lf_fed_STA_offset = offset;
    }
}

/////////////////////////////
// The following is not in scope for reactors:

/** Priority queues. */
pqueue_t* event_q;     // For sorting by time.

static pqueue_t* recycle_q;   // For recycling malloc'd events.
static pqueue_t* next_q;      // For temporarily storing the next event lined
                       // up in superdense time.

static trigger_handle_t _lf_handle = 1;

/**
 * Counter used to issue a warning if memory is
 * allocated for message payloads and never freed.
 */
static int _lf_count_payload_allocations;

/**
 * Counter used to issue a warning if memory is
 * allocated for tokens and never freed. Note that
 * every trigger will have one token allocated for
 * it. That token is not counted because it is not
 * expected to be freed.
 */
static int _lf_count_token_allocations;

/**
 * Tokens always have the same size in memory so they are easily recycled.
 * When a token is freed, this pointer will be updated to point to it.
 * Freed tokens are chained using their next_free field.
 */
static lf_token_t* _lf_token_recycling_bin = NULL;

/** Count of the number of tokens in the recycling bin. */
static int _lf_token_recycling_bin_size = 0;

/**
 * To allow a system to recover from burst of activity, the token recycling
 * bin has a limited size. When it becomes full, token are freed using free().
 */
#define _LF_TOKEN_RECYCLING_BIN_SIZE_LIMIT 512

/** Possible return values for _lf_done_using. */
typedef enum token_freed {
    NOT_FREED,     // Nothing was freed.
    VALUE_FREED,   // The value (payload) was freed.
    TOKEN_FREED    // The value and the token were freed.
} token_freed;


/**
 * Determine which part of the token should be freed and
 * free each part correspondingly.
 *
 * @param token Pointer to a token.
 * @return NOT_FREED if nothing was freed, VALUE_FREED if the value
 *  was freed, and TOKEN_FREED if both the value and the token were
 *  freed.
 */
static token_freed _lf_free_token(lf_token_t* token) {
    if (token == NULL) {
        return NOT_FREED;
    }
    token_freed result = NOT_FREED;
    if (token->value != NULL) {
        // Count frees to issue a warning if this is never freed.
        // Do not free the value field if it is garbage collected and token's
        // ok_to_free field is not "token_and_value".
        _lf_count_payload_allocations--;
        // Free the value field (the payload).
        // First check whether the value field is garbage collected (e.g. in the
        // Python target), in which case the payload should not be freed.
        if (OK_TO_FREE != token_only
                && token->value != NULL
                && token->ok_to_free != token_only
            ) {
            LF_PRINT_DEBUG("_lf_free_token: Freeing allocated memory for payload (token value): %p",
                    token->value);
            if (token->destructor == NULL) {
                free(token->value);
            } else {
                token->destructor(token->value);
            }
        }
        token->value = NULL;
        result = VALUE_FREED;
    }
    // Tokens that are created at the start of execution and associated with
    // output ports or actions are pointed to by those actions and output
    // ports and should not be freed. They are expected to be reused instead.
    if (token->ok_to_free) {
        // Need to free the lf_token_t struct also.
        if (_lf_token_recycling_bin_size < _LF_TOKEN_RECYCLING_BIN_SIZE_LIMIT) {
            // Recycle instead of freeing.
            token->next_free = _lf_token_recycling_bin;
            _lf_token_recycling_bin = token;
            _lf_token_recycling_bin_size++;
        } else {
            // Recycling bin is full.
            free(token);
        }
        _lf_count_token_allocations--;
        LF_PRINT_DEBUG("_lf_free_token: Freeing allocated memory for token: %p", token);
        result = TOKEN_FREED;
    }
    return result;
}

/**
 * Decrement the reference count of the specified token.
 * If the reference count hits 0, free the memory for the value
 * carried by the token, and, if the token is not also the template
 * token of its trigger, free the token.
 * @param token Pointer to a token.
 * @return NOT_FREED if nothing was freed, VALUE_FREED if the value
 *  was freed, and TOKEN_FREED if both the value and the token were
 *  freed.
 */
static token_freed _lf_done_using(lf_token_t* token) {
    if (token == NULL) {
        return NOT_FREED;
    }
    if (token->ref_count == 0) {
        lf_print_warning("Token being freed that has already been freed: %p", token);
        return NOT_FREED;
    }
    token->ref_count--;
    LF_PRINT_DEBUG("_lf_done_using: token = %p, ref_count = %d.", token, token->ref_count);
    return token->ref_count == 0 ? _lf_free_token(token) : NOT_FREED;
}

/**
 * Trigger 'reaction'.
 *
 * @param reaction The reaction.
 * @param worker_number The ID of the worker that is making this call. 0 should be
 *  used if there is only one worker (e.g., when the program is using the
 *  unthreaded C runtime). -1 is used for an anonymous call in a context where a
 *  worker number does not make sense (e.g., the caller is not a worker thread).
 */
void _lf_trigger_reaction(reaction_t* reaction, int worker_number);

/**
 * Use tables to reset is_present fields to false,
 * set intended_tag fields in federated execution
 * to the current_tag, and decrement reference
 * counts between time steps and at the end of execution.
 */
void _lf_start_time_step() {
    LF_PRINT_LOG("--------- Start time step at tag " PRINTF_TAG ".", current_tag.time - start_time, current_tag.microstep);
    for(int i = 0; i < _lf_tokens_with_ref_count_size; i++) {
        if (*(_lf_tokens_with_ref_count[i].status) == present) {
            if (_lf_tokens_with_ref_count[i].reset_is_present
                    && _lf_tokens_with_ref_count[i].status != NULL) {
                *(_lf_tokens_with_ref_count[i].status) = absent;
            }
            _lf_done_using(*(_lf_tokens_with_ref_count[i].token));
        }
    }
    // Also handle dynamically created tokens for mutable inputs.
    while (_lf_more_tokens_with_ref_count != NULL) {
        lf_token_t* next = _lf_more_tokens_with_ref_count->next_free;
        _lf_done_using(_lf_more_tokens_with_ref_count);
        _lf_more_tokens_with_ref_count = next;
    }
    bool** is_present_fields = _lf_is_present_fields_abbreviated;
    int size = _lf_is_present_fields_abbreviated_size;
    if (_lf_is_present_fields_abbreviated_size > _lf_is_present_fields_size) {
        size = _lf_is_present_fields_size;
        is_present_fields = _lf_is_present_fields;
    }
    for(int i = 0; i < size; i++) {
        *is_present_fields[i] = false;
    }
    // Reset sparse IO record sizes to 0, if any.
    if (_lf_sparse_io_record_sizes.start != NULL) {
        for (size_t i = 0; i < vector_size(&_lf_sparse_io_record_sizes); i++) {
            // NOTE: vector_at does not return the element at
            // the index, but rather returns a pointer to that element, which is
            // itself a pointer.
            int** sizep = (int**)vector_at(&_lf_sparse_io_record_sizes, i);
            if (sizep != NULL && *sizep != NULL) {
                **sizep = 0;
            }
        }
    }

#ifdef FEDERATED_DECENTRALIZED
    for (int i = 0; i < _lf_is_present_fields_size; i++) {
        // FIXME: For now, an intended tag of (NEVER, 0)
        // indicates that it has never been set.
        *_lf_intended_tag_fields[i] = (tag_t) {NEVER, 0};
    }
#endif
#ifdef FEDERATED
    // Reset absent fields on network ports because
    // their status is unknown
    reset_status_fields_on_input_port_triggers();
#endif
    _lf_is_present_fields_abbreviated_size = 0;
}

/**
 * Create a new lf_token_t struct and initialize it for assignment to a trigger.
 * The value pointer will be NULL and the length will be 0.
 * This function is for tokens that are not expected to be freed, and
 * reactors are not expected to use it. It is used by the code generator
 * to initialize actions with tokens.
 * @param element_size The size of an element carried in the payload or
 *  0 if there is no payload.
 * @return A new or recycled lf_token_t struct.
 */
lf_token_t* _lf_create_token(size_t element_size) {
    lf_token_t* token;
    // Check the recycling bin.
    if (_lf_token_recycling_bin != NULL) {
        token = _lf_token_recycling_bin;
        _lf_token_recycling_bin = token->next_free;
        _lf_token_recycling_bin_size--;
        LF_PRINT_DEBUG("_lf_create_token: Retrieved token from the recycling bin: %p", token);
    } else {
        token = (lf_token_t*)malloc(sizeof(lf_token_t));
        LF_PRINT_DEBUG("_lf_create_token: Allocated memory for token: %p", token);
    }
    token->value = NULL;
    token->length = 0;
    token->element_size = element_size;
    token->ref_count = 0;
    token->destructor = NULL;
    token->copy_constructor = NULL;
    token->ok_to_free = no;
    token->next_free = NULL;
    return token;
}

/**
 * Create a new token and initialize it.
 * The value pointer will be NULL and the length will be 0.
 * @param element_size The size of an element carried in the payload or
 *  0 if there is no payload.
 * @return A new or recycled lf_token_t struct.
 *
 * @note For multithreaded applications, the caller must hold
 *  the mutex lock because it accesses global variables.
 */
lf_token_t* create_token(size_t element_size) {
    LF_PRINT_DEBUG("create_token: element_size: %zu", element_size);
    _lf_count_token_allocations++;
    lf_token_t* result = _lf_create_token(element_size);
    result->ok_to_free = OK_TO_FREE;
    return result;
}

/**
 * Return a token for storing an array of the specified length
 * with the specified value containing the array.
 * If the specified token is available (its reference count is 0),
 * then reuse it. Otherwise, create a new token.
 * The element_size for elements of the array is specified by
 * the specified token.
 *
 * @param token The token to populate, if it is available (must not be NULL).
 * @param value The value of the array.
 * @param length The length of the array, or 1 if it is not an array.
 * @return Either the specified token or a new one, in each case with a value
 *  field pointing to newly allocated memory.
 */
lf_token_t* _lf_initialize_token_with_value(lf_token_t* token, void* value, size_t length) {
    assert(token != NULL);

    // If necessary, allocate memory for a new lf_token_t struct.
    // This assumes that the lf_token_t* in the self struct has been initialized to NULL.
    lf_token_t* result = token;
    LF_PRINT_DEBUG("Initializing a token %p with ref_count %d.", token, token->ref_count);
    if (token->ref_count > 0) {
        // The specified token is not available.
        result = create_token(token->element_size);
    }
    result->value = value;
    result->length = length;
    return result;
}

/**
 * Return a token for storing an array of the specified length
 * with new memory allocated (using malloc) for storing that array.
 * If the specified token is available (its reference count is 0),
 * then reuse it. Otherwise, create a new token.
 * The element_size for elements of the array is specified by
 * the specified token. The caller should populate the value and
 * ref_count field of the returned token after this returns.
 *
 * @param token The token to populate, if it is available (must not be NULL).
 * @param length The length of the array, or 1 if it is not an array.
 * @return Either the specified token or a new one, in each case with a value
 *  field pointing to newly allocated memory.
 */
lf_token_t* _lf_initialize_token(lf_token_t* token, size_t length) {
    assert(token != NULL);

    // Allocate memory for storing the array.
    void* value = malloc(token->element_size * length);
    // Count allocations to issue a warning if this is never freed.
    _lf_count_payload_allocations++;
    return _lf_initialize_token_with_value(token, value, length);
}

/**
 * A helper function that returns true if the provided tag is after stop tag.
 *
 * @param tag The tag to check against stop tag
 */
bool _lf_is_tag_after_stop_tag(tag_t tag) {
    return (lf_tag_compare(tag, stop_tag) > 0);
}

/**
 * Pop all events from event_q with timestamp equal to current_tag.time, extract all
 * the reactions triggered by these events, and stick them into the reaction
 * queue.
 */
void _lf_pop_events() {
#ifdef MODAL_REACTORS
    _lf_handle_mode_triggered_reactions();
#endif

    event_t* event = (event_t*)pqueue_peek(event_q);
    while(event != NULL && event->time == current_tag.time) {
        event = (event_t*)pqueue_pop(event_q);

        if (event->is_dummy) {
            LF_PRINT_DEBUG("Popped dummy event from the event queue.");
            if (event->next != NULL) {
                LF_PRINT_DEBUG("Putting event from the event queue for the next microstep.");
                pqueue_insert(next_q, event->next);
            }
            _lf_recycle_event(event);
            // Peek at the next event in the event queue.
            event = (event_t*)pqueue_peek(event_q);
            continue;
        }

#ifdef MODAL_REACTORS
        // If this event is associated with an incative it should haven been suspended and no longer on the event queue.
        // FIXME This should not be possible
        if (!_lf_mode_is_active(event->trigger->mode)) {
            lf_print_warning("Assumption violated. There is an event on the event queue that is associated to an inactive mode.");
        }
#endif

        lf_token_t *token = event->token;

        // Put the corresponding reactions onto the reaction queue.
        for (int i = 0; i < event->trigger->number_of_reactions; i++) {
            reaction_t *reaction = event->trigger->reactions[i];
            // Do not enqueue this reaction twice.
            if (reaction->status == inactive) {
#ifdef FEDERATED_DECENTRALIZED
                // In federated execution, an intended tag that is not (NEVER, 0)
                // indicates that this particular event is triggered by a network message.
                // The intended tag is set in handle_timed_message in federate.c whenever
                // a timed message arrives from another federate.
                if (event->intended_tag.time != NEVER) {
                    // If the intended tag of the event is actually set,
                    // transfer the intended tag to the trigger so that
                    // the reaction can access the value.
                    event->trigger->intended_tag = event->intended_tag;
                    // And check if it is in the past compared to the current tag.
                    if (lf_tag_compare(event->intended_tag,
                                    current_tag) < 0) {
                        // Mark the triggered reaction with a STP violation
                        reaction->is_STP_violated = true;
                        LF_PRINT_LOG("Trigger %p has violated the reaction's STP offset. Intended tag: " PRINTF_TAG ". Current tag: " PRINTF_TAG,
                                    event->trigger,
                                    event->intended_tag.time - start_time, event->intended_tag.microstep,
                                    current_tag.time - start_time, current_tag.microstep);
                    }
                }
#endif

#ifdef MODAL_REACTORS
                // Check if reaction is disabled by mode inactivity
                if (!_lf_mode_is_active(reaction->mode)) {
                    LF_PRINT_DEBUG("Suppressing reaction %s due inactive mode.", reaction->name);
                    continue; // Suppress reaction by preventing entering reaction queue
                }
#endif
                LF_PRINT_DEBUG("Triggering reaction %s.", reaction->name);
                _lf_trigger_reaction(reaction, -1);
            } else {
                LF_PRINT_DEBUG("Reaction is already triggered: %s", reaction->name);
            }
        }

        // Mark the trigger present.
        event->trigger->status = present;

        // If the trigger is a periodic timer, create a new event for its next execution.
        if (event->trigger->is_timer && event->trigger->period > 0LL) {
            // Reschedule the trigger.
            _lf_schedule(event->trigger, event->trigger->period, NULL);
        }

        // Copy the token pointer into the trigger struct so that the
        // reactions can access it. This overwrites the previous template token,
        // for which we decrement the reference count.
        if (event->trigger->token != event->token
                && event->trigger->token != NULL) {
            // Mark the previous one ok_to_free so we don't get a memory leak.
            event->trigger->token->ok_to_free = OK_TO_FREE;
            // Free the token if its reference count is zero. Since _lf_done_using
            // decrements the reference count, first increment it here.
            event->trigger->token->ref_count++;
            _lf_done_using(event->trigger->token);
        }
        event->trigger->token = token;
        // Prevent this token from being freed. It is the new template.
        // This might be null if there are no reactions to the action.
        if (token != NULL) {
            token->ok_to_free = no;
        }

        // Mark the trigger present.
        event->trigger->status = present;

        // If this event points to a next event, insert it into the next queue.
        if (event->next != NULL) {
            // Insert the next event into the next queue.
            pqueue_insert(next_q, event->next);
        }

        _lf_recycle_event(event);

        // Peek at the next event in the event queue.
        event = (event_t*)pqueue_peek(event_q);
    };

#ifdef FEDERATED
    // Insert network dependent reactions for network input and output ports into
    // the reaction queue
    enqueue_network_control_reactions();
#endif // FEDERATED

    LF_PRINT_DEBUG("There are %zu events deferred to the next microstep.", pqueue_size(next_q));

    // After populating the reaction queue, see if there are things on the
    // next queue to put back into the event queue.
    while(pqueue_peek(next_q) != NULL) {
        pqueue_insert(event_q, pqueue_pop(next_q));
    }
}

/**
 * Get a new event. If there is a recycled event available, use that.
 * If not, allocate a new one. In either case, all fields will be zero'ed out.
 */
static event_t* _lf_get_new_event() {
    // Recycle event_t structs, if possible.
    event_t* e = (event_t*)pqueue_pop(recycle_q);
    if (e == NULL) {
        e = (event_t*)calloc(1, sizeof(struct event_t));
        if (e == NULL) lf_print_error_and_exit("Out of memory!");
#ifdef FEDERATED_DECENTRALIZED
        e->intended_tag = (tag_t) { .time = NEVER, .microstep = 0u};
#endif
    }
    return e;
}

/**
 * Initialize the given timer.
 * If this timer has a zero offset, enqueue the reactions it triggers.
 * If this timer is to trigger reactions at a _future_ tag as well,
 * schedule it accordingly.
 */
void _lf_initialize_timer(trigger_t* timer) {
    interval_t delay = 0;

#ifdef MODAL_REACTORS
    // Suspend all timer events that start in inactive mode
    if (!_lf_mode_is_active(timer->mode)) {
        // FIXME: The following check might not be working as
        // intended
        // && (timer->offset != 0 || timer->period != 0)) {
        event_t* e = _lf_get_new_event();
        e->trigger = timer;
        e->time = lf_time_logical() + timer->offset;
        _lf_add_suspended_event(e);
        return;
    }
#endif
    if (timer->offset == 0) {
        for (int i = 0; i < timer->number_of_reactions; i++) {
            _lf_trigger_reaction(timer->reactions[i], -1);
            tracepoint_schedule(timer, 0LL); // Trace even though schedule is not called.
        }
        if (timer->period == 0) {
            return;
        } else {
            // Schedule at t + period.
            delay = timer->period;
        }
    } else {
        // Schedule at t + offset.
        delay = timer->offset;
    }

    // Get an event_t struct to put on the event queue.
    // Recycle event_t structs, if possible.
    event_t* e = _lf_get_new_event();
    e->trigger = timer;
    e->time = lf_time_logical() + delay;
    // NOTE: No lock is being held. Assuming this only happens at startup.
    pqueue_insert(event_q, e);
    tracepoint_schedule(timer, delay); // Trace even though schedule is not called.
}

/**
 * Recycle the given event.
 * Zero it out and pushed it onto the recycle queue.
 */
void _lf_recycle_event(event_t* e) {
    e->time = 0LL;
    e->trigger = NULL;
    e->pos = 0;
    e->token = NULL;
    e->is_dummy = false;
#ifdef FEDERATED_DECENTRALIZED
    e->intended_tag = (tag_t) { .time = NEVER, .microstep = 0u};
#endif
    e->next = NULL;
    pqueue_insert(recycle_q, e);
}

/**
 * Create dummy events to be used as spacers in the event queue.
 * @param trigger The eventual event to be triggered.
 * @param time The logical time of that event.
 * @param next The event to place after the dummy events.
 * @param offset The number of dummy events to insert.
 * @return A pointer to the first dummy event.
 */
event_t* _lf_create_dummy_events(trigger_t* trigger, instant_t time, event_t* next, microstep_t offset) {
    event_t* first_dummy = _lf_get_new_event();
    event_t* dummy = first_dummy;
    dummy->time = time;
    dummy->is_dummy = true;
    dummy->trigger = trigger;
    while (offset > 0) {
        if (offset == 1) {
            dummy->next = next;
            break;
        }
        dummy->next = _lf_get_new_event();
        dummy = dummy->next;
        dummy->time = time;
        dummy->is_dummy = true;
        dummy->trigger = trigger;
        offset--;
    }
    return first_dummy;
}

/**
 * Replace the token on the specified event with the specified
 * token and free the old token.
 * @param event The event.
 * @param token The token.
 */
static void _lf_replace_token(event_t* event, lf_token_t* token) {
    if (event->token != token) {
        // Free the existing token, if any
        _lf_done_using(event->token);
    }
    // Replace the token with ours.
    event->token = token;
}

/**
 * Schedule events at a specific tag (time, microstep), provided
 * that the tag is in the future relative to the current tag.
 * The input time values are absolute.
 *
 * If there is an event found at the requested tag, the payload
 * is replaced and 0 is returned.
 *
 * Note that this function is an internal API that must
 * be called with tags that are in order for a given
 * trigger. This means that the following order is illegal:
 * _lf_schedule_at_tag(trigger1, bigger_tag, ...);
 * _lf_schedule_at_tag(trigger1, smaller_tag, ...);
 * where bigger_tag > smaller_tag. This function is primarily
 * used for network communication (which is assumed to be
 * in order).
 *
 * This function assumes the caller holds the mutex lock.
 *
 * @param trigger The trigger to be invoked at a later logical time.
 * @param tag Logical tag of the event
 * @param token The token wrapping the payload or NULL for no payload.
 *
 * @return 1 for success, 0 if no new event was scheduled (instead, the payload was updated),
 *  or -1 for error (the tag is equal to or less than the current tag).
 */
int _lf_schedule_at_tag(trigger_t* trigger, tag_t tag, lf_token_t* token) {

    tag_t current_logical_tag = lf_tag();

    LF_PRINT_DEBUG("_lf_schedule_at_tag() called with tag " PRINTF_TAG " at tag " PRINTF_TAG ".",
                  tag.time - start_time, tag.microstep,
                  current_logical_tag.time - start_time, current_logical_tag.microstep);
    if (lf_tag_compare(tag, current_logical_tag) <= 0) {
        lf_print_warning("_lf_schedule_at_tag(): requested to schedule an event in the past.");
        return -1;
    }

    // Increment the reference count of the token.
    if (token != NULL) {
        token->ref_count++;
    }

    // Do not schedule events if the tag is after the stop tag
    if (_lf_is_tag_after_stop_tag(tag)) {
        lf_print_warning("_lf_schedule_at_tag: event time is past the timeout. Discarding event.");
        _lf_done_using(token);
        return -1;
    }

    event_t* e = _lf_get_new_event();
    // Set the event time
    e->time = tag.time;

    tracepoint_schedule(trigger, tag.time - current_logical_tag.time);

    // Make sure the event points to this trigger so when it is
    // dequeued, it will trigger this trigger.
    e->trigger = trigger;

    // Set the payload.
    e->token = token;

#ifdef FEDERATED_DECENTRALIZED
    // Set the intended tag
    e->intended_tag = trigger->intended_tag;
#endif

    event_t* found = (event_t *)pqueue_find_equal_same_priority(event_q, e);
    if (found != NULL) {
        if (tag.microstep == 0u) {
                // The microstep is 0, which means that the event is being scheduled
                // at a future time and at the beginning of the skip list of events
                // at that time.
                // In case the event is a dummy event
                // convert it to a real event.
                found->is_dummy = false;
                switch (trigger->policy) {
                    case drop:
                        if (found->token != token) {
                            _lf_done_using(token);
                        }
                        _lf_recycle_event(e);
                        return(0);
                        break;
                    case replace:
                        // Replace the payload of the event at the head with our
                        // current payload.
                        _lf_replace_token(found, token);
                        _lf_recycle_event(e);
                        return 0;
                        break;
                    default:
                        // Adding a microstep to the original
                        // intended tag.
                        if (_lf_is_tag_after_stop_tag((tag_t) {.time=found->time,.microstep=1})) {
                            // Scheduling e will incur a microstep after the stop tag,
                            // which is illegal.
                            _lf_recycle_event(e);
                            return 0;
                        }
                        if (found->next != NULL) {
                            lf_print_error("_lf_schedule_at_tag: in-order contract violated.");
                            return -1;
                        }
                        found->next = e;
                }
        } else {
            // We are requesting a microstep greater than 0
            // where there is already an event for this trigger on the event queue.
            // That event may itself be a dummy event for a real event that is
            // also at a microstep greater than 0.
            // We have to insert our event into the chain or append it
            // to the end of the chain, depending on which microstep is lesser.
            microstep_t microstep_of_found = 0;
            if (tag.time == current_logical_tag.time) {
                // This is a situation where the head of the queue
                // is an event with microstep == current_microstep + 1
                // which should be reflected in our steps calculation.
                microstep_of_found += current_logical_tag.microstep + 1; // Indicating that
                                                            // the found event
                                                            // is at this microstep.
            }
            // Follow the chain of events until the right point
            // to insert the new event.
            while (microstep_of_found < tag.microstep - 1) {
                if (found->next == NULL) {
                    // The chain stops short of where we want to be.
                    // If it exactly one microstep short of where we want to be,
                    // then we don't need a dummy. Otherwise, we do.
                    microstep_t undershot_by = (tag.microstep - 1) - microstep_of_found;
                    if (undershot_by > 0) {
                        found->next = _lf_create_dummy_events(trigger, tag.time, e, undershot_by);
                    } else {
                        found->next = e;
                    }
                    return 1;
                }
                found = found->next;
                microstep_of_found++;
            }
            // At this point, microstep_of_found == tag.microstep - 1.
            if (found->next == NULL) {
                found->next = e;
            } else {
                switch (trigger->policy) {
                    case drop:
                        if (found->next->token != token) {
                            _lf_done_using(token);
                        }
                        _lf_recycle_event(e);
                        return 0;
                        break;
                    case replace:
                        // Replace the payload of the event at the head with our
                        // current payload.
                        _lf_replace_token(found->next, token);
                        _lf_recycle_event(e);
                        return 0;
                        break;
                    default:
                        // Adding a microstep to the original
                        // intended tag.
                        if (_lf_is_tag_after_stop_tag((tag_t){.time=found->time,.microstep=microstep_of_found+1})) {
                            // Scheduling e will incur a microstep at timeout,
                            // which is illegal.
                            _lf_recycle_event(e);
                            return 0;
                        }
                        if (found->next->next != NULL) {
                            lf_print_error("_lf_schedule_at_tag: in-order contract violated.");
                            return -1;
                        }
                        found->next->next = e;
                }
            }
        }
    } else {
        // No existing event queued.
        microstep_t relative_microstep = tag.microstep;
        if (tag.time == current_logical_tag.time) {
            relative_microstep -= current_logical_tag.microstep;
        }
        if (((tag.time == current_logical_tag.time) && (relative_microstep == 1)) ||
                tag.microstep == 0) {
            // Do not need a dummy event if we are scheduling at 1 microstep
            // in the future at current time or at microstep 0 in a future time.
            pqueue_insert(event_q, e);
        } else {
            // Create a dummy event. Insert it into the queue, and let its next
            // pointer point to the actual event.
            pqueue_insert(event_q, _lf_create_dummy_events(trigger, tag.time, e, relative_microstep));
        }
    }
    return 1;
}

/**
 * Schedule the specified trigger at current_tag.time plus the offset of the
 * specified trigger plus the delay. See schedule_token() in reactor.h for details.
 * This is the internal implementation shared by both the threaded
 * and non-threaded versions.
 *
 * The value is required to be either
 * NULL or a pointer to a token wrapping the payload. The token carries
 * a reference count, and when the reference count decrements to 0,
 * the will be freed. Hence, it is essential that the payload be in
 * memory allocated using malloc.
 *
 * There are three conditions under which this function will not
 * actually put an event on the event queue and decrement the reference count
 * of the token (if there is one), which could result in the payload being
 * freed. In all three cases, this function returns 0. Otherwise,
 * it returns a handle to the scheduled trigger, which is an integer
 * greater than 0.
 *
 * The first condition is that a stop has been requested and the trigger
 * offset plus the extra delay is greater than zero.
 * The second condition is that the trigger offset plus the extra delay
 * is greater that the requested stop time (timeout).
 * The third condition is that the trigger argument is null.
 *
 * @param trigger The trigger to be invoked at a later logical time.
 * @param extra_delay The logical time delay, which gets added to the
 *  trigger's minimum delay, if it has one. If this number is negative,
 *  then zero is used instead.
 * @param token The token wrapping the payload or NULL for no payload.
 * @return A handle to the event, or 0 if no new event was scheduled, or -1 for error.
 */
trigger_handle_t _lf_schedule(trigger_t* trigger, interval_t extra_delay, lf_token_t* token) {
    if (_lf_is_tag_after_stop_tag(current_tag)) {
        // If schedule is called after stop_tag
        // This is a critical condition.
        _lf_done_using(token);
        lf_print_warning("lf_schedule() called after stop tag.");
        return 0;
    }

    if (extra_delay < 0LL) {
        lf_print_warning("schedule called with a negative extra_delay " PRINTF_TIME ". Replacing with zero.", extra_delay);
        extra_delay = 0LL;
    }

    LF_PRINT_DEBUG("_lf_schedule: scheduling trigger %p with delay " PRINTF_TIME " and token %p.",
            trigger, extra_delay, token);

    // The trigger argument could be null, meaning that nothing is triggered.
    // Doing this after incrementing the reference count ensures that the
    // payload will be freed, if there is one.
    if (trigger == NULL) {
        _lf_done_using(token);
        return 0;
    }

    // Increment the reference count of the token.
    if (token != NULL) {
        token->ref_count++;
    }

    // Compute the tag (the logical timestamp for the future event).
    // We first do this assuming it is logical action and then, if it is a
    // physical action, modify it if physical time exceeds the result.
    interval_t delay = extra_delay;
    // Add the offset if this is not a timer because, in that case,
    // it is the minimum delay.
    if (!trigger->is_timer) {
        delay += trigger->offset;
    }
    interval_t intended_time = current_tag.time + delay;
    LF_PRINT_DEBUG("_lf_schedule: current_tag.time = " PRINTF_TIME ". Total logical delay = " PRINTF_TIME "",
            current_tag.time, delay);
    interval_t min_spacing = trigger->period;

    event_t* e = _lf_get_new_event();

    // Initialize the next pointer.
    e->next = NULL;

    // Set the payload.
    e->token = token;

    // Make sure the event points to this trigger so when it is
    // dequeued, it will trigger this trigger.
    e->trigger = trigger;

    // If the trigger is physical, then we need to check whether
    // physical time is larger than the intended time and, if so,
    // modify the intended time.
    if (trigger->is_physical) {
        // Get the current physical time and assign it as the intended time.
        intended_time = lf_time_physical() + delay;
    } else {
        // FIXME: We need to verify that we are executing within a reaction?
        // See reactor_threaded.
        // If a logical action is scheduled asynchronously (which should never be
        // done) the computed tag can be smaller than the current tag, in which case
        // it needs to be adjusted.
        // FIXME: This can go away once:
        // - we have eliminated the possibility to have a negative additional delay; and
        // - we detect the asynchronous use of logical actions
        if (intended_time < current_tag.time) {
            lf_print_warning("Attempting to schedule an event earlier than current time by " PRINTF_TIME " nsec! "
                    "Revising to the current time " PRINTF_TIME ".",
                    current_tag.time - intended_time, current_tag.time);
            intended_time = current_tag.time;
        }
    }

#ifdef FEDERATED_DECENTRALIZED
    // Event inherits the original intended_tag of the trigger
    // set by the network stack (or the default, which is (NEVER,0))
    e->intended_tag = trigger->intended_tag;
#endif

    event_t* existing = (event_t*)(trigger->last);
    // Check for conflicts (a queued event with the same trigger and time).
    if (trigger->period < 0) {
        // No minimum spacing defined.
        tag_t intended_tag = (tag_t) {.time = intended_time, .microstep = 0u};
        e->time = intended_tag.time;
        event_t* found = (event_t *)pqueue_find_equal_same_priority(event_q, e);
        // Check for conflicts. Let events pile up in super dense time.
        if (found != NULL) {
            intended_tag.microstep++;
            // Skip to the last node in the linked list.
            while(found->next != NULL) {
                found = found->next;
                intended_tag.microstep++;
            }
            if (_lf_is_tag_after_stop_tag(intended_tag)) {
                LF_PRINT_DEBUG("Attempt to schedule an event after stop_tag was rejected.");
                // Scheduling an event will incur a microstep
                // after the stop tag.
                _lf_recycle_event(e);
                return 0;
            }
            // Hook the event into the list.
            found->next = e;
            return(0); // FIXME: return value
        }
        // If there are not conflicts, schedule as usual. If intended time is
        // equal to the current logical time, the event will effectively be
        // scheduled at the next microstep.
    } else if (!trigger->is_timer && existing != NULL) {
        // There exists a previously scheduled event. It determines the
        // earliest time at which the new event can be scheduled.
        // Check to see whether the event is too early.
        instant_t earliest_time = existing->time + min_spacing;
        LF_PRINT_DEBUG("There is a previously scheduled event; earliest possible time "
                "with min spacing: " PRINTF_TIME,
                earliest_time);
        // If the event is early, see which policy applies.
        if (earliest_time >= intended_time) {
            LF_PRINT_DEBUG("Event is early.");
            switch(trigger->policy) {
                case drop:
                    LF_PRINT_DEBUG("Policy is drop. Dropping the event.");
                    if (min_spacing > 0 ||
                            pqueue_find_equal_same_priority(event_q, existing) != NULL) {
                        // Recycle the new event and the token.
                        if (existing->token != token) {
                            _lf_done_using(token);
                        }
                        _lf_recycle_event(e);
                        return(0);
                    }
                case replace:
                    LF_PRINT_DEBUG("Policy is replace. Replacing the previous event.");
                    // If the existing event has not been handled yet, update
                    // it. WARNING: If provide a mechanism for unscheduling, we
                    // can no longer rely on the tag of the existing event to
                    // determine whether or not it has been recycled (the
                    // existing->time < current_tag.time case below).
                    // NOTE: Because microsteps are not explicit, if the tag of
                    // the preceding event is equal to the current time, then
                    // we search the event queue to figure out whether it has
                    // been handled yet.
                    if (existing->time > current_tag.time ||
                            (existing->time == current_tag.time &&
                            pqueue_find_equal_same_priority(event_q, existing) != NULL)) {
                        // Recycle the existing token and the new event
                        // and update the token of the existing event.
                        _lf_replace_token(existing, token);
                        _lf_recycle_event(e);
                        return(0);
                    }
                    // If the preceding event _has_ been handled, then adjust
                    // the tag to defer the event.
                    intended_time = earliest_time;
                    break;
                default:
                    if (existing->time == current_tag.time &&
                            pqueue_find_equal_same_priority(event_q, existing) != NULL) {
                        if (_lf_is_tag_after_stop_tag((tag_t){.time=existing->time,.microstep=lf_tag().microstep+1})) {
                            // Scheduling e will incur a microstep at timeout,
                            // which is illegal.
                            _lf_recycle_event(e);
                            return 0;
                        }
                        // If the last event hasn't been handled yet, insert
                        // the new event right behind.
                        existing->next = e;
                        return 0; // FIXME: return a value
                    } else {
                         // Adjust the tag.
                        intended_time = earliest_time;
                    }
                    break;
            }
        }
    }

    // Check if the intended time is in the future
    // This is a sanity check for the logic above
    // FIXME: This is a development assertion and might
    // not be necessary for end-user LF programs
    if (intended_time < current_tag.time) {
        lf_print_error("Attempting to schedule an event earlier than current time by " PRINTF_TIME " nsec! "
                "Revising to the current time " PRINTF_TIME ".",
                current_tag.time - intended_time, current_tag.time);
        intended_time = current_tag.time;
    }

    // Set the tag of the event.
    e->time = intended_time;

    // Do not schedule events if if the event time is past the stop time
    // (current microsteps are checked earlier).
    LF_PRINT_DEBUG("Comparing event with elapsed time " PRINTF_TIME " against stop time " PRINTF_TIME ".", e->time - start_time, stop_tag.time - start_time);
    if (e->time > stop_tag.time) {
        LF_PRINT_DEBUG("_lf_schedule: event time is past the timeout. Discarding event.");
        _lf_done_using(token);
        _lf_recycle_event(e);
        return(0);
    }

    // Store a pointer to the current event in order to check the min spacing
    // between this and the following event. Only necessary for actions
    // that actually specify a min spacing.
    trigger->last = (event_t*)e;

    // Queue the event.
    // NOTE: There is no need for an explicit microstep because
    // when this is called, all events at the current tag
    // (time and microstep) have been pulled from the queue,
    // and any new events added at this tag will go into the reaction_q
    // rather than the event_q, so anything put in the event_q with this
    // same time will automatically be executed at the next microstep.
    LF_PRINT_LOG("Inserting event in the event queue with elapsed time " PRINTF_TIME ".",
            e->time - start_time);
    pqueue_insert(event_q, e);

    tracepoint_schedule(trigger, e->time - current_tag.time);

    // FIXME: make a record of handle and implement unschedule.
    // NOTE: Rather than wrapping around to get a negative number,
    // we reset the handle on the assumption that much earlier
    // handles are irrelevant.
    int return_value = _lf_handle++;
    if (_lf_handle < 0) {
        _lf_handle = 1;
    }
    return return_value;
}

/**
 * Insert reactions triggered by trigger to the reaction queue...
 *
 * @param trigger The trigger
 * @param token The token wrapping the payload or NULL for no payload.
 * @return 1 if successful, or 0 if no new reaction was scheduled because the function
 *  was called incorrectly.
 */
trigger_handle_t _lf_insert_reactions_for_trigger(trigger_t* trigger, lf_token_t* token) {
    // The trigger argument could be null, meaning that nothing is triggered.
    // Doing this after incrementing the reference count ensures that the
    // payload will be freed, if there is one.
    if (trigger == NULL) {
        lf_print_warning("_lf_schedule_init_reactions() called with a NULL trigger");
        _lf_done_using(token);
        return 0;
    }

    // Check to see if the trigger is not a timer
    // and not a physical action
    if (trigger->is_timer || trigger->is_physical) {
        lf_print_warning("_lf_schedule_init_reactions() called on a timer or physical action.");
        return 0;
    }

#ifdef MODAL_REACTORS
    // If this trigger is associated with an inactive mode, it should not trigger any reaction.
    if (!_lf_mode_is_active(trigger->mode)) {
        LF_PRINT_DEBUG("Suppressing reactions of trigger due inactivity of mode %s.", trigger->mode->name);
        return 1;
    }
#endif

    // Increment the reference count of the token.
    if (token != NULL) {
        token->ref_count++;
    }

    // Check if the trigger has violated the STP offset
    bool is_STP_violated = false;
#ifdef FEDERATED
    if (lf_tag_compare(trigger->intended_tag, lf_tag()) < 0) {
        is_STP_violated = true;
    }
#ifdef FEDERATED_CENTRALIZED
    // Check for STP violation in the centralized coordination, which is a
    // critical error.
    if (is_STP_violated) {
        lf_print_error_and_exit("Attempted to insert reactions for a trigger that had an intended tag that was in the past. "
                             "This should not happen under centralized coordination. Intended tag: " PRINTF_TAG ". Current tag: " PRINTF_TAG ").",
                             trigger->intended_tag.time - lf_time_start(),
                             trigger->intended_tag.microstep,
                             lf_time_logical_elapsed(),
                             lf_tag().microstep);
    }
#endif
#endif

    // Copy the token pointer into the trigger struct so that the
    // reactions can access it. This overwrites the previous template token,
    // for which we decrement the reference count.
    if (trigger->token != token && trigger->token != NULL) {
        // Mark the previous one ok_to_free so we don't get a memory leak.
        trigger->token->ok_to_free = OK_TO_FREE;
        // Free the token if its reference count is zero. Since _lf_done_using
        // decrements the reference count, first increment it here.
        trigger->token->ref_count++;
        _lf_done_using(trigger->token);
    }
    trigger->token = token;
    // Prevent this token from being freed. It is the new template.
    // This might be null if there are no reactions to the action.
    if (token != NULL) {
        token->ok_to_free = no;
    }

    // Mark the trigger present.
    trigger->status = present;

    // Push the corresponding reactions for this trigger
    // onto the reaction queue.
    for (int i = 0; i < trigger->number_of_reactions; i++) {
        reaction_t* reaction = trigger->reactions[i];

#ifdef MODAL_REACTORS
        // Check if reaction is disabled by mode inactivity
        if (!_lf_mode_is_active(reaction->mode)) {
            LF_PRINT_DEBUG("Suppressing reaction %s due inactivity of mode %s.", reaction->name, reaction->mode->name);
            continue; // Suppress reaction by preventing entering reaction queue
        }
#endif

        // Do not enqueue this reaction twice.
        if (reaction->status == inactive) {
            reaction->is_STP_violated = is_STP_violated;
            _lf_trigger_reaction(reaction, -1);
            LF_PRINT_LOG("Enqueued reaction %s at time " PRINTF_TIME ".", reaction->name, lf_time_logical());
        }
    }

    return 1;
}

/**
 * Utility function to convert a pointer to action struct into
 * a pointer to the corresponding trigger struct.  The type of the
 * action struct is defined by a generated typedef and differs for different
 * actions, which is why the point to the action struct is a void*.
 * All such structs, however, share a common feature, which is tht the
 * first entry in the struct is a pointer to the corresponding trigger_t
 * struct.  This function uses this fact to return a pointer to that
 * trigger_t struct.
 * @param action A pointer to an action struct.
 * @return A pointer to the corresponding trigger struct.
 */
trigger_t* _lf_action_to_trigger(void* action) {
    return *((trigger_t**)action);
}

/**
 * Schedule the specified trigger at current_tag.time plus the offset of the
 * specified trigger plus the delay.
 * See reactor.h for documentation.
 */
trigger_handle_t _lf_schedule_token(void* action, interval_t extra_delay, lf_token_t* token) {
    trigger_t* trigger = _lf_action_to_trigger(action);
    _lf_critical_section_enter();
    int return_value = _lf_schedule(trigger, extra_delay, token);
    // Notify the main thread in case it is waiting for physical time to elapse.
    _lf_notify_of_event();
    _lf_critical_section_exit();
    return return_value;
}

/**
 * Schedule an action to occur with the specified value and time offset
 * with a copy of the specified value.
 * See reactor.h for documentation.
 */
trigger_handle_t _lf_schedule_copy(void* action, interval_t offset, void* value, size_t length) {
    if (value == NULL) {
        return _lf_schedule_token(action, offset, NULL);
    }
    trigger_t* trigger = _lf_action_to_trigger(action);

    if (trigger == NULL || trigger->token == NULL || trigger->token->element_size <= 0) {
        lf_print_error("schedule: Invalid trigger or element size.");
        return -1;
    }
    _lf_critical_section_enter();
    // Initialize token with an array size of length and a reference count of 0.
    lf_token_t* token = _lf_initialize_token(trigger->token, length);
    // Copy the value into the newly allocated memory.
    memcpy(token->value, value, token->element_size * length);
    // The schedule function will increment the reference count.
    trigger_handle_t result = _lf_schedule(trigger, offset, token);
    // Notify the main thread in case it is waiting for physical time to elapse.
    _lf_notify_of_event();
    _lf_critical_section_exit();
    return result;
}

/**
 * Variant of schedule_token that creates a token to carry the specified value.
 * See reactor.h for documentation.
 */
trigger_handle_t _lf_schedule_value(void* action, interval_t extra_delay, void* value, size_t length) {
    trigger_t* trigger = _lf_action_to_trigger(action);

    _lf_critical_section_enter();
    lf_token_t* token = create_token(trigger->element_size);
    token->value = value;
    token->length = length;
    int return_value = _lf_schedule(trigger, extra_delay, token);
    // Notify the main thread in case it is waiting for physical time to elapse.
    _lf_notify_of_event();
    _lf_critical_section_exit();
    return return_value;
}

/**
 * Advance from the current tag to the next. If the given next_time is equal to
 * the current time, then increase the microstep. Otherwise, update the current
 * time and set the microstep to zero.
 *
 * @param next_time The time step to advance to.
 */
void _lf_advance_logical_time(instant_t next_time) {
    // FIXME: The following checks that _lf_advance_logical_time()
    // is being called correctly. Namely, check if logical time
    // is being pushed past the head of the event queue. This should
    // never happen if _lf_advance_logical_time() is called correctly.
    // This is commented out because it will add considerable overhead
    // to the ordinary execution of LF programs. Instead, there might
    // be a need for a target property that enables these kinds of logic
    // assertions for development purposes only.
    event_t* next_event = (event_t*)pqueue_peek(event_q);
    if (next_event != NULL) {
        if (next_time > next_event->time) {
            lf_print_error_and_exit("_lf_advance_logical_time(): Attempted to move time to " PRINTF_TIME ", which is "
                    "past the head of the event queue, " PRINTF_TIME ".",
                    next_time - start_time, next_event->time - start_time);
        }
    }

    if (current_tag.time < next_time) {
        current_tag.time = next_time;
        current_tag.microstep = 0;
    } else if (current_tag.time == next_time) {
        current_tag.microstep++;
    } else {
        lf_print_error_and_exit("_lf_advance_logical_time(): Attempted to move tag back in time.");
    }
    LF_PRINT_LOG("Advanced (elapsed) tag to " PRINTF_TAG, next_time - start_time, current_tag.microstep);
}

/**
 * Variant of schedule_value when the value is an integer.
 * See reactor.h for documentation.
 * @param action Pointer to an action on the self struct.
 */
trigger_handle_t _lf_schedule_int(void* action, interval_t extra_delay, int value) {
    trigger_t* trigger = _lf_action_to_trigger(action);
    // NOTE: This doesn't acquire the mutex lock in the multithreaded version
    // until schedule_value is called. This should be OK because the element_size
    // does not change dynamically.
    if (trigger->element_size != sizeof(int)) {
        lf_print_error("Action type is not an integer.");
        return -1;
    }
    int* container = (int*)malloc(sizeof(int));
    *container = value;
    return _lf_schedule_value(action, extra_delay, container, 1);
}

/**
 * Library function for allocating memory for an array to be sent on an output.
 * This turns over "ownership" of the allocated memory to the output, so
 * the allocated memory will be freed downstream.
 * @param token The token to use as a template (or if it is free, to use).
 * @param length The length of the array.
 * @param num_destinations The number of destinations (for initializing the reference count).
 * @return A pointer to the new or reused token or null if the template token
 *  is incompatible with this usage.
 */
lf_token_t* _lf_set_new_array_impl(lf_token_t* token, size_t length, int num_destinations) {
    // If the template token cannot carry a payload, then it is incompatible.
    if (token->element_size == 0) {
        lf_print_error("set_new_array: specified token cannot carry an array. It has zero element_size.");
        return NULL;
    }
    // First, initialize the token, reusing the one given if possible.
    lf_token_t* new_token = _lf_initialize_token(token, length);
    new_token->ref_count = num_destinations;
    LF_PRINT_DEBUG("_lf_set_new_array_impl: Allocated memory for payload %p.", new_token->value);
    return new_token;
}

/**
 * Check the deadline of the currently executing reaction against the
 * current physical time. If the deadline has passed, invoke the deadline
 * handler (if invoke_deadline_handler parameter is set true) and return true.
 * Otherwise, return false.
 *
 * @param self The self struct of the reactor.
 * @param invoke_deadline_handler When this is set true, also invoke deadline
 *  handler if the deadline has passed.
 * @return True if the specified deadline has passed and false otherwise.
 */
bool _lf_check_deadline(self_base_t* self, bool invoke_deadline_handler) {
    reaction_t* reaction = self->executing_reaction;
    if (lf_time_physical() > lf_time_logical() + reaction->deadline) {
        if (invoke_deadline_handler) {
            reaction->deadline_violation_handler(self);
        }
        return true;
    }
    return false;
}

// FIXME: modif4watchdogs
void* run_watchdog(watchdog_t* watchdog) {
    watchdog->thread_active = true;
<<<<<<< HEAD
    lf_mutex_lock(&(watchdog->base->watchdog_mutex));

    while (lf_time_physical() < watchdog->expiration) {
        interval_t T = watchdog->expiration - lf_time_physical();
        lf_mutex_unlock(&(watchdog->base->watchdog_mutex));
        lf_nanosleep(T);
        lf_mutex_lock(&(watchdog->base->watchdog_mutex));
=======
    self_base_t* base = watchdog->base;
    lf_mutex_lock(&(base->watchdog_mutex));

    while (lf_time_physical() < watchdog->expiration) {
        interval_t T = watchdog->expiration - lf_time_physical();
        lf_mutex_unlock(&(base->watchdog_mutex));
        lf_nanosleep(T);
        lf_mutex_lock(&(base->watchdog_mutex));
>>>>>>> 0f287596
    }
    // WATCHDOG QUESTION: Had to change watchdog_function to not be
    // a pointer because this threw error otherwise.
    watchdog_function_t watchdog_func = watchdog->watchdog_function;
    (*watchdog_func)(watchdog);
<<<<<<< HEAD
    lf_mutex_unlock(&(watchdog->base->watchdog_mutex));
=======
    lf_mutex_unlock(&(base->watchdog_mutex));
>>>>>>> 0f287596
}

// FIXME: modif4watchdogs
void _lf_watchdog_start(watchdog_t* watchdog, interval_t additional_timeout) {
<<<<<<< HEAD

    lf_mutex_lock(&(watchdog->base->watchdog_mutex));
=======
    self_base_t* base = watchdog->base;
    lf_mutex_lock(&(base->watchdog_mutex));
>>>>>>> 0f287596
    // reinitialize expiration time
    watchdog->expiration = lf_time_logical() + watchdog->min_expiration + additional_timeout;

    //check to see if thread is running
    // WATCHDOG QUESTION: should I be using thread_join instead?
    // WATCHDOG QUESTION: should I be calling watchdog stop for resets here?
    if (!watchdog->thread_active) {
        lf_thread_create(&(watchdog->thread_id), run_watchdog, watchdog);
    } 

    watchdog->thread_active = false;
<<<<<<< HEAD
    lf_mutex_unlock(&(watchdog->base->watchdog_mutex));
=======
    lf_mutex_unlock(&(base->watchdog_mutex));
>>>>>>> 0f287596
}

void _lf_watchdog_stop(watchdog_t* watchdog) {
    // WATCHDOG QUESTION: do I need to cancel thread
    // If so, how?
}

/**
 * Invoke the given reaction
 *
 * @param reaction The reaction that has just executed.
 * @param worker The thread number of the worker thread or 0 for unthreaded execution (for tracing).
 */
void _lf_invoke_reaction(reaction_t* reaction, int worker) {
    //FIXME: modif4watchdogs, added mutex lock/unlock
    //FIXME: also make sure to check warning about mutex lock in lf_reactor_c_main
    if (&(((self_base_t*) reaction->self)->watchdog_mutex) != NULL) {
        lf_mutex_lock(&(((self_base_t*) reaction->self)->watchdog_mutex));
    }
    
    tracepoint_reaction_starts(reaction, worker);
    ((self_base_t*) reaction->self)->executing_reaction = reaction;
    reaction->function(reaction->self);
    ((self_base_t*) reaction->self)->executing_reaction = NULL;
    tracepoint_reaction_ends(reaction, worker);

    if (&(((self_base_t*) reaction->self)->watchdog_mutex) != NULL) {
        lf_mutex_unlock(&(((self_base_t*) reaction->self)->watchdog_mutex));
    }
}

/**
 * For the specified reaction, if it has produced outputs, insert the
 * resulting triggered reactions into the reaction queue.
 * This procedure assumes the mutex lock is NOT held and grabs
 * the lock only when it actually inserts something onto the reaction queue.
 * @param reaction The reaction that has just executed.
 * @param worker The thread number of the worker thread or 0 for unthreaded execution (for tracing).
 */
void schedule_output_reactions(reaction_t* reaction, int worker) {
    if (reaction->is_a_control_reaction) {
        // Control reactions will not produce an output but can have
        // effects in order to have certain precedence requirements.
        // No need to execute this function if the reaction is a control
        // reaction.
        return;
    }
    // If the reaction produced outputs, put the resulting triggered
    // reactions into the reaction queue. As an optimization, if exactly one
    // downstream reaction is enabled by this reaction, then it may be
    // executed immediately in this same thread
    // without going through the reaction queue.
    reaction_t* downstream_to_execute_now = NULL;
    int num_downstream_reactions = 0;
#ifdef FEDERATED_DECENTRALIZED // Only pass down STP violation for federated programs that use decentralized coordination.
    // Extract the inherited STP violation
    bool inherited_STP_violation = reaction->is_STP_violated;
    LF_PRINT_LOG("Reaction %s has STP violation status: %d.", reaction->name, reaction->is_STP_violated);
#endif
    LF_PRINT_DEBUG("There are %zu outputs from reaction %s.", reaction->num_outputs, reaction->name);
    for (size_t i=0; i < reaction->num_outputs; i++) {
        if (reaction->output_produced[i] != NULL && *(reaction->output_produced[i])) {
            LF_PRINT_DEBUG("Output %zu has been produced.", i);
            trigger_t** triggerArray = (reaction->triggers)[i];
            LF_PRINT_DEBUG("There are %d trigger arrays associated with output %zu.",
                    reaction->triggered_sizes[i], i);
            for (int j=0; j < reaction->triggered_sizes[i]; j++) {
                trigger_t* trigger = triggerArray[j];
                if (trigger != NULL) {
                    LF_PRINT_DEBUG("Trigger %p lists %d reactions.", trigger, trigger->number_of_reactions);
                    for (int k=0; k < trigger->number_of_reactions; k++) {
                        reaction_t* downstream_reaction = trigger->reactions[k];
#ifdef FEDERATED_DECENTRALIZED // Only pass down tardiness for federated LF programs
                        // Set the is_STP_violated for the downstream reaction
                        if (downstream_reaction != NULL) {
                            downstream_reaction->is_STP_violated = inherited_STP_violation;
                            LF_PRINT_DEBUG("Passing is_STP_violated of %d to the downstream reaction: %s",
                                    downstream_reaction->is_STP_violated, downstream_reaction->name);
                        }
#endif
                        if (downstream_reaction != NULL && downstream_reaction != downstream_to_execute_now) {
                            num_downstream_reactions++;
                            // If there is exactly one downstream reaction that is enabled by this
                            // reaction, then we can execute that reaction immediately without
                            // going through the reaction queue. In multithreaded execution, this
                            // avoids acquiring a mutex lock.
                            // FIXME: Check the earliest deadline on the reaction queue.
                            // This optimization could violate EDF scheduling otherwise.
                            if (num_downstream_reactions == 1 && downstream_reaction->last_enabling_reaction == reaction) {
                                // So far, this downstream reaction is a candidate to execute now.
                                downstream_to_execute_now = downstream_reaction;
                            } else {
                                // If there is a previous candidate reaction to execute now,
                                // it is no longer a candidate.
                                if (downstream_to_execute_now != NULL) {
                                    // More than one downstream reaction is enabled.
                                    // In this case, if we were to execute the downstream reaction
                                    // immediately without changing any queues, then the second
                                    // downstream reaction would be blocked because this reaction
                                    // remains on the executing queue. Hence, the optimization
                                    // is not valid. Put the candidate reaction on the queue.
                                    _lf_trigger_reaction(downstream_to_execute_now, worker);
                                    downstream_to_execute_now = NULL;
                                }
                                // Queue the reaction.
                                _lf_trigger_reaction(downstream_reaction, worker);
                            }
                        }
                    }
                }
            }
        }
    }
    if (downstream_to_execute_now != NULL) {
        LF_PRINT_LOG("Worker %d: Optimizing and executing downstream reaction now: %s", worker, downstream_to_execute_now->name);
        bool violation = false;
#ifdef FEDERATED_DECENTRALIZED // Only use the STP handler for federated programs that use decentralized coordination
        // If the is_STP_violated for the reaction is true,
        // an input trigger to this reaction has been triggered at a later
        // logical time than originally anticipated. In this case, a special
        // STP handler will be invoked.
        // FIXME: Note that the STP handler will be invoked
        // at most once per logical time value. If the STP handler triggers the
        // same reaction at the current time value, even if at a future superdense time,
        // then the reaction will be invoked and the STP handler will not be invoked again.
        // However, input ports to a federate reactor are network port types so this possibly should
        // be disallowed.
        // @note The STP handler and the deadline handler are not mutually exclusive.
        //  In other words, both can be invoked for a reaction if it is triggered late
        //  in logical time (STP offset is violated) and also misses the constraint on
        //  physical time (deadline).
        // @note In absence of a STP handler, the is_STP_violated will be passed down the reaction
        //  chain until it is dealt with in a downstream STP handler.
        if (downstream_to_execute_now->is_STP_violated == true) {
            // Tardiness has occurred
            LF_PRINT_LOG("Event has STP violation.");
            reaction_function_t handler = downstream_to_execute_now->STP_handler;
            // Invoke the STP handler if there is one.
            if (handler != NULL) {
                // There is a violation and it is being handled here
                // If there is no STP handler, pass the is_STP_violated
                // to downstream reactions.
                violation = true;
                LF_PRINT_LOG("Invoke tardiness handler.");
                (*handler)(downstream_to_execute_now->self);

                // If the reaction produced outputs, put the resulting
                // triggered reactions into the queue or execute them directly if possible.
                schedule_output_reactions(downstream_to_execute_now, worker);

                // Reset the tardiness because it has been dealt with in the
                // STP handler
                downstream_to_execute_now->is_STP_violated = false;
                LF_PRINT_DEBUG("Reset reaction's is_STP_violated field to false: %s",
                        downstream_to_execute_now->name);
            }
        }
#endif
        if (downstream_to_execute_now->deadline >= 0LL) {
            // Get the current physical time.
            instant_t physical_time = lf_time_physical();
            // Check for deadline violation.
            if (downstream_to_execute_now->deadline == 0 || physical_time > current_tag.time + downstream_to_execute_now->deadline) {
                // Deadline violation has occurred.
                violation = true;
                // Invoke the local handler, if there is one.
                reaction_function_t handler = downstream_to_execute_now->deadline_violation_handler;
                if (handler != NULL) {
                    // Assume the mutex is still not held.
                    (*handler)(downstream_to_execute_now->self);

                    // If the reaction produced outputs, put the resulting
                    // triggered reactions into the queue or execute them directly if possible.
                    schedule_output_reactions(downstream_to_execute_now, worker);
                }
            }
        }
        if (!violation) {
            // Invoke the downstream_reaction function.
            _lf_invoke_reaction(downstream_to_execute_now, worker);

            // If the downstream_reaction produced outputs, put the resulting triggered
            // reactions into the queue (or execute them directly, if possible).
            schedule_output_reactions(downstream_to_execute_now, worker);
        }

        // Reset the is_STP_violated because it has been passed
        // down the chain
        downstream_to_execute_now->is_STP_violated = false;
        LF_PRINT_DEBUG("Finally, reset reaction's is_STP_violated field to false: %s",
                downstream_to_execute_now->name);
    }
}

/**
 * Return a writable copy of the specified token.
 * If the reference count is 1, this returns the original token rather than a copy.
 * The reference count will still be 1.
 * If the size of the token payload is zero, this also returns the original token.
 * Otherwise, this returns a new token with a reference count of 0.
 * To ensure that the allocated memory is not leaked, this new token must be
 * either passed to an output using set_token() or scheduled with a action
 * using schedule_token().
 */
lf_token_t* writable_copy(lf_token_t* token) {
    LF_PRINT_DEBUG("writable_copy: Requesting writable copy of token %p with reference count %d.", token, token->ref_count);
    if (token->ref_count == 1) {
        LF_PRINT_DEBUG("writable_copy: Avoided copy because reference count is %d.", token->ref_count);
        return token;
    }
    LF_PRINT_DEBUG("writable_copy: Copying array because reference count is greater than 1. It is %d.", token->ref_count);
    void* copy;
    if (token->copy_constructor == NULL) {
        LF_PRINT_DEBUG("writable_copy: Copy constructor is NULL. Using default strategy.");
        size_t size = token->element_size * token->length;
        if (size == 0) {
            return token;
        }
        copy = malloc(size);
        LF_PRINT_DEBUG("Allocating memory for writable copy %p.", copy);
        memcpy(copy, token->value, size);
        // Count allocations to issue a warning if this is never freed.
    } else {
        LF_PRINT_DEBUG("writable_copy: Copy constructor is not NULL. Using copy constructor.");
        if (token->destructor == NULL) {
            lf_print_warning("writable_copy: Using non-default copy constructor without setting destructor. Potential memory leak.");
        }
        copy = token->copy_constructor(token->value);
    }
    // Create a new, dynamically allocated token.
    lf_token_t* result = create_token(token->element_size);
    _lf_count_payload_allocations++;
    result->length = token->length;
    result->value = copy;
    result->destructor = token->destructor;
    result->copy_constructor = token->copy_constructor;
    return result;
}

/**
 * Print a usage message.
 */
void usage(int argc, const char* argv[]) {
    printf("\nCommand-line arguments: \n\n");
    printf("  -f, --fast [true | false]\n");
    printf("   Whether to wait for physical time to match logical time.\n\n");
    printf("  -o, --timeout <duration> <units>\n");
    printf("   Stop after the specified amount of logical time, where units are one of\n");
    printf("   nsec, usec, msec, sec, minute, hour, day, week, or the plurals of those.\n\n");
    printf("  -k, --keepalive\n");
    printf("   Whether continue execution even when there are no events to process.\n\n");
    printf("  -w, --workers <n>\n");
    printf("   Executed in <n> threads if possible (optional feature).\n\n");
    printf("  -i, --id <n>\n");
    printf("   The ID of the federation that this reactor will join.\n\n");
    #ifdef FEDERATED
    printf("  -r, --rti <n>\n");
    printf("   The address of the RTI, which can be in the form of user@host:port or ip:port.\n\n");
    #endif

    printf("Command given:\n");
    for (int i = 0; i < argc; i++) {
        printf("%s ", argv[i]);
    }
    printf("\n\n");
}

// Some options given in the target directive are provided here as
// default command-line options.
int default_argc = 0;
const char** default_argv = NULL;


/**
 * Process the command-line arguments. If the command line arguments are not
 * understood, then print a usage message and return 0. Otherwise, return 1.
 * @return 1 if the arguments processed successfully, 0 otherwise.
 */
int process_args(int argc, const char* argv[]) {
    int i = 1;
    while (i < argc) {
        const char* arg = argv[i++];
        if (strcmp(arg, "-f") == 0 || strcmp(arg, "--fast") == 0) {
            if (argc < i + 1) {
                lf_print_error("--fast needs a boolean.");
                usage(argc, argv);
                return 0;
            }
            const char* fast_spec = argv[i++];
            if (strcmp(fast_spec, "true") == 0) {
                fast = true;
            } else if (strcmp(fast_spec, "false") == 0) {
                fast = false;
            } else {
                lf_print_error("Invalid value for --fast: %s", fast_spec);
            }
        } else if (strcmp(arg, "-o") == 0
                || strcmp(arg, "--timeout") == 0
                || strcmp(arg, "-timeout") == 0) {
            // Tolerate -timeout for legacy uses.
            if (argc < i + 2) {
                lf_print_error("--timeout needs time and units.");
                usage(argc, argv);
                return 0;
            }
            const char* time_spec = argv[i++];
            const char* units = argv[i++];


            #if defined(ARDUINO)
            duration = atol(time_spec);
            #else
            duration = atoll(time_spec);
            #endif
            
            // A parse error returns 0LL, so check to see whether that is what is meant.
            if (duration == 0LL && strncmp(time_spec, "0", 1) != 0) {
                // Parse error.
                lf_print_error("Invalid time value: %s", time_spec);
                usage(argc, argv);
                return 0;
            }
            if (strncmp(units, "sec", 3) == 0) {
                duration = SEC(duration);
            } else if (strncmp(units, "msec", 4) == 0) {
                duration = MSEC(duration);
            } else if (strncmp(units, "usec", 4) == 0) {
                duration = USEC(duration);
            } else if (strncmp(units, "nsec", 4) == 0) {
                duration = NSEC(duration);
            } else if (strncmp(units, "min", 3) == 0) {
                duration = MINUTE(duration);
            } else if (strncmp(units, "hour", 4) == 0) {
                duration = HOUR(duration);
            } else if (strncmp(units, "day", 3) == 0) {
                duration = DAY(duration);
            } else if (strncmp(units, "week", 4) == 0) {
                duration = WEEK(duration);
            } else {
                // Invalid units.
                lf_print_error("Invalid time units: %s", units);
                usage(argc, argv);
                return 0;
            }
        } else if (strcmp(arg, "-k") == 0 || strcmp(arg, "--keepalive") == 0) {
            if (argc < i + 1) {
                lf_print_error("--keepalive needs a boolean.");
                usage(argc, argv);
                return 0;
            }
            const char* keep_spec = argv[i++];
            if (strcmp(keep_spec, "true") == 0) {
                keepalive_specified = true;
            } else if (strcmp(keep_spec, "false") == 0) {
                keepalive_specified = false;
            } else {
                lf_print_error("Invalid value for --keepalive: %s", keep_spec);
            }
        } else if (strcmp(arg, "-w") == 0 || strcmp(arg, "--workers") == 0) {
            if (argc < i + 1) {
                lf_print_error("--workers needs an integer argument.s");
                usage(argc, argv);
                return 0;
            }
            const char* threads_spec = argv[i++];
            int num_workers = atoi(threads_spec);
            if (num_workers <= 0) {
                lf_print_error("Invalid value for --workers: %s. Using 1.", threads_spec);
                num_workers = 1;
            }
            _lf_number_of_workers = (unsigned int)num_workers;
        }
        #ifdef FEDERATED
          else if (strcmp(arg, "-i") == 0 || strcmp(arg, "--id") == 0) {
            if (argc < i + 1) {
                lf_print_error("--id needs a string argument.");
                usage(argc, argv);
                return 0;
            }
            const char* fid = argv[i++];
            set_federation_id(fid);
            lf_print("Federation ID for executable %s: %s", argv[0], fid);
        } else if (strcmp(arg, "-r") == 0 || strcmp(arg, "--rti") == 0) {
            if (argc < i + 1) {
                lf_print_error("--rti needs a string argument in the form of [user]@[host]:[port].");
                usage(argc, argv);
                return 0;
            }
            parse_rti_code_t code = parse_rti_addr(argv[i++]);
            if (code != SUCCESS) {
                switch (code) {
                    case INVALID_HOST:
                        lf_print_error("--rti needs a valid host");
                        break;
                    case INVALID_PORT:
                        lf_print_error("--rti needs a valid port");
                        break;
                    case INVALID_USER:
                        lf_print_error("--rti needs a valid user");
                        break;
                    case FAILED_TO_PARSE:
                        lf_print_error("Failed to parse address of RTI");
                        break;
                    default:
                        break;
                }
                usage(argc, argv);
                return 0;
            }
        }
        #endif
          else if (strcmp(arg, "--ros-args") == 0) {
              // FIXME: Ignore ROS arguments for now
        } else {
            lf_print_error("Unrecognized command-line argument: %s", arg);
            usage(argc, argv);
            return 0;
        }
    }
    return 1;
}

/**
 * Initialize the priority queues and set logical time to match
 * physical time. This also prints a message reporting the start time.
 */
void initialize(void) {
    _lf_count_payload_allocations = 0;
    _lf_count_token_allocations = 0;

    // Initialize our priority queues.

    event_q = pqueue_init(INITIAL_EVENT_QUEUE_SIZE, in_reverse_order, get_event_time,
            get_event_position, set_event_position, event_matches, print_event);
    // NOTE: The recycle and next queue does not need to be sorted. But here it is.
    recycle_q = pqueue_init(INITIAL_EVENT_QUEUE_SIZE, in_no_particular_order, get_event_time,
            get_event_position, set_event_position, event_matches, print_event);
    next_q = pqueue_init(INITIAL_EVENT_QUEUE_SIZE, in_no_particular_order, get_event_time,
            get_event_position, set_event_position, event_matches, print_event);

    // Initialize the trigger table.
    _lf_initialize_trigger_objects();

    physical_start_time = lf_time_physical();
    current_tag.time = physical_start_time;
    start_time = current_tag.time;

    LF_PRINT_DEBUG("Start time: " PRINTF_TIME "ns", start_time);

    struct timespec physical_time_timespec = {physical_start_time / BILLION, physical_start_time % BILLION};

    printf("---- Start execution at time %s---- plus %ld nanoseconds.\n",
            ctime(&physical_time_timespec.tv_sec), physical_time_timespec.tv_nsec);
    
    if (duration >= 0LL) {
        // A duration has been specified. Calculate the stop time.
        _lf_set_stop_tag((tag_t) {.time = current_tag.time + duration, .microstep = 0});
    }
}

/**
 * Report elapsed logical and physical times and report if any
 * memory allocated by set_new, set_new_array, or writable_copy
 * has not been freed.
 */
void termination(void) {
    // Invoke the code generated termination function.
    terminate_execution();

    // Stop any tracing, if it is running.
    stop_trace();

    // In order to free tokens, we perform the same actions we would have for a new time step.
    _lf_start_time_step();

#ifdef MODAL_REACTORS
    // Free events and tokens suspended by modal reactors.
    _lf_terminate_modal_reactors();
#endif

    // If the event queue still has events on it, report that.
    if (event_q != NULL && pqueue_size(event_q) > 0) {
        lf_print_warning("---- There are %zu unprocessed future events on the event queue.", pqueue_size(event_q));
        event_t* event = (event_t*)pqueue_peek(event_q);
        interval_t event_time = event->time - start_time;
        lf_print_warning("---- The first future event has timestamp " PRINTF_TIME " after start time.", event_time);
    }
    // Issue a warning if a memory leak has been detected.
    if (_lf_count_payload_allocations > 0) {
        lf_print_warning("Memory allocated for messages has not been freed.");
        lf_print_warning("Number of unfreed messages: %d.", _lf_count_payload_allocations);
    }
    if (_lf_count_token_allocations > 0) {
        lf_print_warning("Memory allocated for tokens has not been freed!");
        lf_print_warning("Number of unfreed tokens: %d.", _lf_count_token_allocations);
    }
    // Print elapsed times.
    // If these are negative, then the program failed to start up.
    interval_t elapsed_time = lf_time_logical_elapsed();
    if (elapsed_time >= 0LL) {
        char time_buffer[29]; // 28 bytes is enough for the largest 64 bit number: 9,223,372,036,854,775,807
        lf_comma_separated_time(time_buffer, elapsed_time);
        printf("---- Elapsed logical time (in nsec): %s\n", time_buffer);

        // If physical_start_time is 0, then execution didn't get far enough along
        // to initialize this.
        if (physical_start_time > 0LL) {
            lf_comma_separated_time(time_buffer, lf_time_physical_elapsed());
            printf("---- Elapsed physical time (in nsec): %s\n", time_buffer);
        }
    }
    _lf_free_all_reactors();
    free(_lf_tokens_with_ref_count);
    free(_lf_is_present_fields);
    free(_lf_is_present_fields_abbreviated);
}<|MERGE_RESOLUTION|>--- conflicted
+++ resolved
@@ -52,22 +52,8 @@
 #include "trace.h"
 #include "util.h"
 #include "vector.h"
-
-
-/**
- * The flag OK_TO_FREE is used to indicate whether
- * the void* value in token_t should be freed or not.
- * In particular, in the Python target, the value should
- * not be freed because Python handles garbage collection.
- * But the token will still need to be freed (unless it's a
- * template token).
- */
-#ifdef _LF_GARBAGE_COLLECTED
-#define OK_TO_FREE token_only
-#else
-#define OK_TO_FREE token_and_value
-#endif
-
+#include "hashset/hashset.h"
+#include "hashset/hashset_itr.h"
 
 ////////////////////////////////////////////////////////////
 //// Global variables :(
@@ -140,17 +126,6 @@
 tag_t** _lf_intended_tag_fields = NULL;
 int _lf_intended_tag_fields_size = 0;
 
-// Define the array of pointers to the token fields of all the
-// actions and inputs that need to have their reference counts
-// decremented at the start of each time step.
-// NOTE: This may have to be resized for a mutation.
-token_present_t* _lf_tokens_with_ref_count = NULL;
-// Dynamically created list of tokens that are copies made
-// as a result of mutable inputs. These need to also have
-// _lf_done_using() called on them at the start of the next time step.
-lf_token_t* _lf_more_tokens_with_ref_count = NULL;
-int _lf_tokens_with_ref_count_size = 0;
-
 /**
  * Global STP offset uniformly applied to advancement of each
  * time step in federated execution. This can be retrieved in
@@ -180,6 +155,7 @@
  * @param size The size of each item.
  * @param head Pointer to the head of a list on which to record
  *  the allocation, or NULL to not record it.
+ * @return A pointer to the allocated memory.
  */
 void* _lf_allocate(
         size_t count, size_t size, struct allocation_record_t** head) {
@@ -215,9 +191,9 @@
 }
 
 /**
- * Free memory allocated using
- * {@link _lf_allocate(size_t, size_t, allocation_record_t**)}
- * and mark the list empty by setting `*head` to NULL.
+ * Free memory on the specified allocation record, e.g. allocated by
+ * {@link _lf_allocate(size_t, size_t, allocation_record_t**)}.
+ * Mark the list empty by setting `*head` to NULL.
  * @param head Pointer to the head of a list on which to record
  *  the allocation, or NULL to not record it.
  */
@@ -225,8 +201,10 @@
     if (head == NULL) return;
     struct allocation_record_t* record = *head;
     while (record != NULL) {
+        LF_PRINT_DEBUG("Freeing memory at %p", record->allocated);
         free(record->allocated);
         struct allocation_record_t* tmp = record->next;
+    	LF_PRINT_DEBUG("Freeing allocation record at %p", record);
         free(record);
         record = tmp;
     }
@@ -310,126 +288,6 @@
 static trigger_handle_t _lf_handle = 1;
 
 /**
- * Counter used to issue a warning if memory is
- * allocated for message payloads and never freed.
- */
-static int _lf_count_payload_allocations;
-
-/**
- * Counter used to issue a warning if memory is
- * allocated for tokens and never freed. Note that
- * every trigger will have one token allocated for
- * it. That token is not counted because it is not
- * expected to be freed.
- */
-static int _lf_count_token_allocations;
-
-/**
- * Tokens always have the same size in memory so they are easily recycled.
- * When a token is freed, this pointer will be updated to point to it.
- * Freed tokens are chained using their next_free field.
- */
-static lf_token_t* _lf_token_recycling_bin = NULL;
-
-/** Count of the number of tokens in the recycling bin. */
-static int _lf_token_recycling_bin_size = 0;
-
-/**
- * To allow a system to recover from burst of activity, the token recycling
- * bin has a limited size. When it becomes full, token are freed using free().
- */
-#define _LF_TOKEN_RECYCLING_BIN_SIZE_LIMIT 512
-
-/** Possible return values for _lf_done_using. */
-typedef enum token_freed {
-    NOT_FREED,     // Nothing was freed.
-    VALUE_FREED,   // The value (payload) was freed.
-    TOKEN_FREED    // The value and the token were freed.
-} token_freed;
-
-
-/**
- * Determine which part of the token should be freed and
- * free each part correspondingly.
- *
- * @param token Pointer to a token.
- * @return NOT_FREED if nothing was freed, VALUE_FREED if the value
- *  was freed, and TOKEN_FREED if both the value and the token were
- *  freed.
- */
-static token_freed _lf_free_token(lf_token_t* token) {
-    if (token == NULL) {
-        return NOT_FREED;
-    }
-    token_freed result = NOT_FREED;
-    if (token->value != NULL) {
-        // Count frees to issue a warning if this is never freed.
-        // Do not free the value field if it is garbage collected and token's
-        // ok_to_free field is not "token_and_value".
-        _lf_count_payload_allocations--;
-        // Free the value field (the payload).
-        // First check whether the value field is garbage collected (e.g. in the
-        // Python target), in which case the payload should not be freed.
-        if (OK_TO_FREE != token_only
-                && token->value != NULL
-                && token->ok_to_free != token_only
-            ) {
-            LF_PRINT_DEBUG("_lf_free_token: Freeing allocated memory for payload (token value): %p",
-                    token->value);
-            if (token->destructor == NULL) {
-                free(token->value);
-            } else {
-                token->destructor(token->value);
-            }
-        }
-        token->value = NULL;
-        result = VALUE_FREED;
-    }
-    // Tokens that are created at the start of execution and associated with
-    // output ports or actions are pointed to by those actions and output
-    // ports and should not be freed. They are expected to be reused instead.
-    if (token->ok_to_free) {
-        // Need to free the lf_token_t struct also.
-        if (_lf_token_recycling_bin_size < _LF_TOKEN_RECYCLING_BIN_SIZE_LIMIT) {
-            // Recycle instead of freeing.
-            token->next_free = _lf_token_recycling_bin;
-            _lf_token_recycling_bin = token;
-            _lf_token_recycling_bin_size++;
-        } else {
-            // Recycling bin is full.
-            free(token);
-        }
-        _lf_count_token_allocations--;
-        LF_PRINT_DEBUG("_lf_free_token: Freeing allocated memory for token: %p", token);
-        result = TOKEN_FREED;
-    }
-    return result;
-}
-
-/**
- * Decrement the reference count of the specified token.
- * If the reference count hits 0, free the memory for the value
- * carried by the token, and, if the token is not also the template
- * token of its trigger, free the token.
- * @param token Pointer to a token.
- * @return NOT_FREED if nothing was freed, VALUE_FREED if the value
- *  was freed, and TOKEN_FREED if both the value and the token were
- *  freed.
- */
-static token_freed _lf_done_using(lf_token_t* token) {
-    if (token == NULL) {
-        return NOT_FREED;
-    }
-    if (token->ref_count == 0) {
-        lf_print_warning("Token being freed that has already been freed: %p", token);
-        return NOT_FREED;
-    }
-    token->ref_count--;
-    LF_PRINT_DEBUG("_lf_done_using: token = %p, ref_count = %d.", token, token->ref_count);
-    return token->ref_count == 0 ? _lf_free_token(token) : NOT_FREED;
-}
-
-/**
  * Trigger 'reaction'.
  *
  * @param reaction The reaction.
@@ -448,21 +306,9 @@
  */
 void _lf_start_time_step() {
     LF_PRINT_LOG("--------- Start time step at tag " PRINTF_TAG ".", current_tag.time - start_time, current_tag.microstep);
-    for(int i = 0; i < _lf_tokens_with_ref_count_size; i++) {
-        if (*(_lf_tokens_with_ref_count[i].status) == present) {
-            if (_lf_tokens_with_ref_count[i].reset_is_present
-                    && _lf_tokens_with_ref_count[i].status != NULL) {
-                *(_lf_tokens_with_ref_count[i].status) = absent;
-            }
-            _lf_done_using(*(_lf_tokens_with_ref_count[i].token));
-        }
-    }
-    // Also handle dynamically created tokens for mutable inputs.
-    while (_lf_more_tokens_with_ref_count != NULL) {
-        lf_token_t* next = _lf_more_tokens_with_ref_count->next_free;
-        _lf_done_using(_lf_more_tokens_with_ref_count);
-        _lf_more_tokens_with_ref_count = next;
-    }
+    // Handle dynamically created tokens for mutable inputs.
+    _lf_free_token_copies();
+
     bool** is_present_fields = _lf_is_present_fields_abbreviated;
     int size = _lf_is_present_fields_abbreviated_size;
     if (_lf_is_present_fields_abbreviated_size > _lf_is_present_fields_size) {
@@ -498,111 +344,6 @@
     reset_status_fields_on_input_port_triggers();
 #endif
     _lf_is_present_fields_abbreviated_size = 0;
-}
-
-/**
- * Create a new lf_token_t struct and initialize it for assignment to a trigger.
- * The value pointer will be NULL and the length will be 0.
- * This function is for tokens that are not expected to be freed, and
- * reactors are not expected to use it. It is used by the code generator
- * to initialize actions with tokens.
- * @param element_size The size of an element carried in the payload or
- *  0 if there is no payload.
- * @return A new or recycled lf_token_t struct.
- */
-lf_token_t* _lf_create_token(size_t element_size) {
-    lf_token_t* token;
-    // Check the recycling bin.
-    if (_lf_token_recycling_bin != NULL) {
-        token = _lf_token_recycling_bin;
-        _lf_token_recycling_bin = token->next_free;
-        _lf_token_recycling_bin_size--;
-        LF_PRINT_DEBUG("_lf_create_token: Retrieved token from the recycling bin: %p", token);
-    } else {
-        token = (lf_token_t*)malloc(sizeof(lf_token_t));
-        LF_PRINT_DEBUG("_lf_create_token: Allocated memory for token: %p", token);
-    }
-    token->value = NULL;
-    token->length = 0;
-    token->element_size = element_size;
-    token->ref_count = 0;
-    token->destructor = NULL;
-    token->copy_constructor = NULL;
-    token->ok_to_free = no;
-    token->next_free = NULL;
-    return token;
-}
-
-/**
- * Create a new token and initialize it.
- * The value pointer will be NULL and the length will be 0.
- * @param element_size The size of an element carried in the payload or
- *  0 if there is no payload.
- * @return A new or recycled lf_token_t struct.
- *
- * @note For multithreaded applications, the caller must hold
- *  the mutex lock because it accesses global variables.
- */
-lf_token_t* create_token(size_t element_size) {
-    LF_PRINT_DEBUG("create_token: element_size: %zu", element_size);
-    _lf_count_token_allocations++;
-    lf_token_t* result = _lf_create_token(element_size);
-    result->ok_to_free = OK_TO_FREE;
-    return result;
-}
-
-/**
- * Return a token for storing an array of the specified length
- * with the specified value containing the array.
- * If the specified token is available (its reference count is 0),
- * then reuse it. Otherwise, create a new token.
- * The element_size for elements of the array is specified by
- * the specified token.
- *
- * @param token The token to populate, if it is available (must not be NULL).
- * @param value The value of the array.
- * @param length The length of the array, or 1 if it is not an array.
- * @return Either the specified token or a new one, in each case with a value
- *  field pointing to newly allocated memory.
- */
-lf_token_t* _lf_initialize_token_with_value(lf_token_t* token, void* value, size_t length) {
-    assert(token != NULL);
-
-    // If necessary, allocate memory for a new lf_token_t struct.
-    // This assumes that the lf_token_t* in the self struct has been initialized to NULL.
-    lf_token_t* result = token;
-    LF_PRINT_DEBUG("Initializing a token %p with ref_count %d.", token, token->ref_count);
-    if (token->ref_count > 0) {
-        // The specified token is not available.
-        result = create_token(token->element_size);
-    }
-    result->value = value;
-    result->length = length;
-    return result;
-}
-
-/**
- * Return a token for storing an array of the specified length
- * with new memory allocated (using malloc) for storing that array.
- * If the specified token is available (its reference count is 0),
- * then reuse it. Otherwise, create a new token.
- * The element_size for elements of the array is specified by
- * the specified token. The caller should populate the value and
- * ref_count field of the returned token after this returns.
- *
- * @param token The token to populate, if it is available (must not be NULL).
- * @param length The length of the array, or 1 if it is not an array.
- * @return Either the specified token or a new one, in each case with a value
- *  field pointing to newly allocated memory.
- */
-lf_token_t* _lf_initialize_token(lf_token_t* token, size_t length) {
-    assert(token != NULL);
-
-    // Allocate memory for storing the array.
-    void* value = malloc(token->element_size * length);
-    // Count allocations to issue a warning if this is never freed.
-    _lf_count_payload_allocations++;
-    return _lf_initialize_token_with_value(token, value, length);
 }
 
 /**
@@ -704,21 +445,13 @@
         // Copy the token pointer into the trigger struct so that the
         // reactions can access it. This overwrites the previous template token,
         // for which we decrement the reference count.
-        if (event->trigger->token != event->token
-                && event->trigger->token != NULL) {
-            // Mark the previous one ok_to_free so we don't get a memory leak.
-            event->trigger->token->ok_to_free = OK_TO_FREE;
-            // Free the token if its reference count is zero. Since _lf_done_using
-            // decrements the reference count, first increment it here.
-            event->trigger->token->ref_count++;
-            _lf_done_using(event->trigger->token);
-        }
-        event->trigger->token = token;
-        // Prevent this token from being freed. It is the new template.
-        // This might be null if there are no reactions to the action.
-        if (token != NULL) {
-            token->ok_to_free = no;
-        }
+        _lf_replace_template_token((token_template_t*)event->trigger, token);
+
+        // Decrement the reference count because the event queue no longer needs this token.
+        // This has to be done after the above call to _lf_replace_template_token because
+        // that call will increment the reference count and we need to not let the token be
+        // freed prematurely.
+        _lf_done_using(token);
 
         // Mark the trigger present.
         event->trigger->status = present;
@@ -917,6 +650,8 @@
     // Increment the reference count of the token.
     if (token != NULL) {
         token->ref_count++;
+        LF_PRINT_DEBUG("_lf_schedule_at_tag: Incremented ref_count of %p to %zu.",
+                token, token->ref_count);
     }
 
     // Do not schedule events if the tag is after the stop tag
@@ -1122,17 +857,19 @@
     LF_PRINT_DEBUG("_lf_schedule: scheduling trigger %p with delay " PRINTF_TIME " and token %p.",
             trigger, extra_delay, token);
 
+    // Increment the reference count of the token.
+    if (token != NULL) {
+        token->ref_count++;
+        LF_PRINT_DEBUG("_lf_schedule: Incremented ref_count of %p to %zu.",
+                token, token->ref_count);
+    }
+
     // The trigger argument could be null, meaning that nothing is triggered.
     // Doing this after incrementing the reference count ensures that the
     // payload will be freed, if there is one.
     if (trigger == NULL) {
         _lf_done_using(token);
         return 0;
-    }
-
-    // Increment the reference count of the token.
-    if (token != NULL) {
-        token->ref_count++;
     }
 
     // Compute the tag (the logical timestamp for the future event).
@@ -1176,12 +913,14 @@
         // FIXME: This can go away once:
         // - we have eliminated the possibility to have a negative additional delay; and
         // - we detect the asynchronous use of logical actions
+        #ifndef NDEBUG
         if (intended_time < current_tag.time) {
             lf_print_warning("Attempting to schedule an event earlier than current time by " PRINTF_TIME " nsec! "
                     "Revising to the current time " PRINTF_TIME ".",
                     current_tag.time - intended_time, current_tag.time);
             intended_time = current_tag.time;
         }
+        #endif
     }
 
 #ifdef FEDERATED_DECENTRALIZED
@@ -1292,12 +1031,14 @@
     // This is a sanity check for the logic above
     // FIXME: This is a development assertion and might
     // not be necessary for end-user LF programs
+    #ifndef NDEBUG
     if (intended_time < current_tag.time) {
         lf_print_error("Attempting to schedule an event earlier than current time by " PRINTF_TIME " nsec! "
                 "Revising to the current time " PRINTF_TIME ".",
                 current_tag.time - intended_time, current_tag.time);
         intended_time = current_tag.time;
     }
+    #endif
 
     // Set the tag of the event.
     e->time = intended_time;
@@ -1374,11 +1115,6 @@
     }
 #endif
 
-    // Increment the reference count of the token.
-    if (token != NULL) {
-        token->ref_count++;
-    }
-
     // Check if the trigger has violated the STP offset
     bool is_STP_violated = false;
 #ifdef FEDERATED
@@ -1402,20 +1138,7 @@
     // Copy the token pointer into the trigger struct so that the
     // reactions can access it. This overwrites the previous template token,
     // for which we decrement the reference count.
-    if (trigger->token != token && trigger->token != NULL) {
-        // Mark the previous one ok_to_free so we don't get a memory leak.
-        trigger->token->ok_to_free = OK_TO_FREE;
-        // Free the token if its reference count is zero. Since _lf_done_using
-        // decrements the reference count, first increment it here.
-        trigger->token->ref_count++;
-        _lf_done_using(trigger->token);
-    }
-    trigger->token = token;
-    // Prevent this token from being freed. It is the new template.
-    // This might be null if there are no reactions to the action.
-    if (token != NULL) {
-        token->ok_to_free = no;
-    }
+    _lf_replace_template_token((token_template_t*)trigger, token);
 
     // Mark the trigger present.
     trigger->status = present;
@@ -1445,33 +1168,20 @@
 }
 
 /**
- * Utility function to convert a pointer to action struct into
- * a pointer to the corresponding trigger struct.  The type of the
- * action struct is defined by a generated typedef and differs for different
- * actions, which is why the point to the action struct is a void*.
- * All such structs, however, share a common feature, which is tht the
- * first entry in the struct is a pointer to the corresponding trigger_t
- * struct.  This function uses this fact to return a pointer to that
- * trigger_t struct.
- * @param action A pointer to an action struct.
- * @return A pointer to the corresponding trigger struct.
- */
-trigger_t* _lf_action_to_trigger(void* action) {
-    return *((trigger_t**)action);
-}
-
-/**
  * Schedule the specified trigger at current_tag.time plus the offset of the
  * specified trigger plus the delay.
  * See reactor.h for documentation.
  */
-trigger_handle_t _lf_schedule_token(void* action, interval_t extra_delay, lf_token_t* token) {
-    trigger_t* trigger = _lf_action_to_trigger(action);
-    _lf_critical_section_enter();
-    int return_value = _lf_schedule(trigger, extra_delay, token);
+trigger_handle_t _lf_schedule_token(lf_action_base_t* action, interval_t extra_delay, lf_token_t* token) {
+    if (lf_critical_section_enter() != 0) {
+        lf_print_error_and_exit("Could not enter critical section");
+    }
+    int return_value = _lf_schedule(action->trigger, extra_delay, token);
     // Notify the main thread in case it is waiting for physical time to elapse.
-    _lf_notify_of_event();
-    _lf_critical_section_exit();
+    lf_notify_of_event();
+    if(lf_critical_section_exit() != 0) {
+        lf_print_error_and_exit("Could not leave critical section");
+    }
     return return_value;
 }
 
@@ -1480,26 +1190,29 @@
  * with a copy of the specified value.
  * See reactor.h for documentation.
  */
-trigger_handle_t _lf_schedule_copy(void* action, interval_t offset, void* value, size_t length) {
+trigger_handle_t _lf_schedule_copy(lf_action_base_t* action, interval_t offset, void* value, size_t length) {
     if (value == NULL) {
         return _lf_schedule_token(action, offset, NULL);
     }
-    trigger_t* trigger = _lf_action_to_trigger(action);
-
-    if (trigger == NULL || trigger->token == NULL || trigger->token->element_size <= 0) {
-        lf_print_error("schedule: Invalid trigger or element size.");
+    token_template_t* template = (token_template_t*)action;
+    if (action == NULL || template->type.element_size <= 0) {
+        lf_print_error("schedule: Invalid element size.");
         return -1;
     }
-    _lf_critical_section_enter();
+    if (lf_critical_section_enter() != 0) {
+        lf_print_error_and_exit("Could not enter critical section");
+    }
     // Initialize token with an array size of length and a reference count of 0.
-    lf_token_t* token = _lf_initialize_token(trigger->token, length);
+    lf_token_t* token = _lf_initialize_token(template, length);
     // Copy the value into the newly allocated memory.
-    memcpy(token->value, value, token->element_size * length);
+    memcpy(token->value, value, template->type.element_size * length);
     // The schedule function will increment the reference count.
-    trigger_handle_t result = _lf_schedule(trigger, offset, token);
+    trigger_handle_t result = _lf_schedule(action->trigger, offset, token);
     // Notify the main thread in case it is waiting for physical time to elapse.
-    _lf_notify_of_event();
-    _lf_critical_section_exit();
+    lf_notify_of_event();
+    if(lf_critical_section_exit() != 0) {
+        lf_print_error_and_exit("Could not leave critical section");
+    }
     return result;
 }
 
@@ -1507,17 +1220,19 @@
  * Variant of schedule_token that creates a token to carry the specified value.
  * See reactor.h for documentation.
  */
-trigger_handle_t _lf_schedule_value(void* action, interval_t extra_delay, void* value, size_t length) {
-    trigger_t* trigger = _lf_action_to_trigger(action);
-
-    _lf_critical_section_enter();
-    lf_token_t* token = create_token(trigger->element_size);
-    token->value = value;
-    token->length = length;
-    int return_value = _lf_schedule(trigger, extra_delay, token);
+trigger_handle_t _lf_schedule_value(lf_action_base_t* action, interval_t extra_delay, void* value, size_t length) {
+    token_template_t* template = (token_template_t*)action;
+
+    if (lf_critical_section_enter() != 0) {
+        lf_print_error_and_exit("Could not enter critical section");
+    }
+    lf_token_t* token = _lf_initialize_token_with_value(template, value, length);
+    int return_value = _lf_schedule(action->trigger, extra_delay, token);
     // Notify the main thread in case it is waiting for physical time to elapse.
-    _lf_notify_of_event();
-    _lf_critical_section_exit();
+    lf_notify_of_event();
+    if(lf_critical_section_exit() != 0) {
+        lf_print_error_and_exit("Could not leave critical section");
+    }
     return return_value;
 }
 
@@ -1537,6 +1252,7 @@
     // to the ordinary execution of LF programs. Instead, there might
     // be a need for a target property that enables these kinds of logic
     // assertions for development purposes only.
+    #ifndef NDEBUG
     event_t* next_event = (event_t*)pqueue_peek(event_q);
     if (next_event != NULL) {
         if (next_time > next_event->time) {
@@ -1545,7 +1261,7 @@
                     next_time - start_time, next_event->time - start_time);
         }
     }
-
+    #endif
     if (current_tag.time < next_time) {
         current_tag.time = next_time;
         current_tag.microstep = 0;
@@ -1562,41 +1278,19 @@
  * See reactor.h for documentation.
  * @param action Pointer to an action on the self struct.
  */
-trigger_handle_t _lf_schedule_int(void* action, interval_t extra_delay, int value) {
-    trigger_t* trigger = _lf_action_to_trigger(action);
+trigger_handle_t _lf_schedule_int(lf_action_base_t* action, interval_t extra_delay, int value) {
+    token_template_t* template = (token_template_t*)action;
+
     // NOTE: This doesn't acquire the mutex lock in the multithreaded version
     // until schedule_value is called. This should be OK because the element_size
     // does not change dynamically.
-    if (trigger->element_size != sizeof(int)) {
-        lf_print_error("Action type is not an integer.");
+    if (template->type.element_size != sizeof(int)) {
+        lf_print_error("Action type is not an integer. element_size is %zu", template->type.element_size);
         return -1;
     }
     int* container = (int*)malloc(sizeof(int));
     *container = value;
     return _lf_schedule_value(action, extra_delay, container, 1);
-}
-
-/**
- * Library function for allocating memory for an array to be sent on an output.
- * This turns over "ownership" of the allocated memory to the output, so
- * the allocated memory will be freed downstream.
- * @param token The token to use as a template (or if it is free, to use).
- * @param length The length of the array.
- * @param num_destinations The number of destinations (for initializing the reference count).
- * @return A pointer to the new or reused token or null if the template token
- *  is incompatible with this usage.
- */
-lf_token_t* _lf_set_new_array_impl(lf_token_t* token, size_t length, int num_destinations) {
-    // If the template token cannot carry a payload, then it is incompatible.
-    if (token->element_size == 0) {
-        lf_print_error("set_new_array: specified token cannot carry an array. It has zero element_size.");
-        return NULL;
-    }
-    // First, initialize the token, reusing the one given if possible.
-    lf_token_t* new_token = _lf_initialize_token(token, length);
-    new_token->ref_count = num_destinations;
-    LF_PRINT_DEBUG("_lf_set_new_array_impl: Allocated memory for payload %p.", new_token->value);
-    return new_token;
 }
 
 /**
@@ -1624,45 +1318,26 @@
 // FIXME: modif4watchdogs
 void* run_watchdog(watchdog_t* watchdog) {
     watchdog->thread_active = true;
-<<<<<<< HEAD
-    lf_mutex_lock(&(watchdog->base->watchdog_mutex));
-
-    while (lf_time_physical() < watchdog->expiration) {
-        interval_t T = watchdog->expiration - lf_time_physical();
-        lf_mutex_unlock(&(watchdog->base->watchdog_mutex));
-        lf_nanosleep(T);
-        lf_mutex_lock(&(watchdog->base->watchdog_mutex));
-=======
     self_base_t* base = watchdog->base;
-    lf_mutex_lock(&(base->watchdog_mutex));
+    // lf_mutex_lock(&(base->watchdog_mutex));
 
     while (lf_time_physical() < watchdog->expiration) {
         interval_t T = watchdog->expiration - lf_time_physical();
         lf_mutex_unlock(&(base->watchdog_mutex));
         lf_nanosleep(T);
         lf_mutex_lock(&(base->watchdog_mutex));
->>>>>>> 0f287596
     }
     // WATCHDOG QUESTION: Had to change watchdog_function to not be
     // a pointer because this threw error otherwise.
     watchdog_function_t watchdog_func = watchdog->watchdog_function;
     (*watchdog_func)(watchdog);
-<<<<<<< HEAD
-    lf_mutex_unlock(&(watchdog->base->watchdog_mutex));
-=======
     lf_mutex_unlock(&(base->watchdog_mutex));
->>>>>>> 0f287596
 }
 
 // FIXME: modif4watchdogs
 void _lf_watchdog_start(watchdog_t* watchdog, interval_t additional_timeout) {
-<<<<<<< HEAD
-
-    lf_mutex_lock(&(watchdog->base->watchdog_mutex));
-=======
     self_base_t* base = watchdog->base;
-    lf_mutex_lock(&(base->watchdog_mutex));
->>>>>>> 0f287596
+    // lf_mutex_lock(&(base->watchdog_mutex));
     // reinitialize expiration time
     watchdog->expiration = lf_time_logical() + watchdog->min_expiration + additional_timeout;
 
@@ -1674,11 +1349,7 @@
     } 
 
     watchdog->thread_active = false;
-<<<<<<< HEAD
-    lf_mutex_unlock(&(watchdog->base->watchdog_mutex));
-=======
-    lf_mutex_unlock(&(base->watchdog_mutex));
->>>>>>> 0f287596
+    // lf_mutex_unlock(&(base->watchdog_mutex));
 }
 
 void _lf_watchdog_stop(watchdog_t* watchdog) {
@@ -1874,52 +1545,8 @@
 }
 
 /**
- * Return a writable copy of the specified token.
- * If the reference count is 1, this returns the original token rather than a copy.
- * The reference count will still be 1.
- * If the size of the token payload is zero, this also returns the original token.
- * Otherwise, this returns a new token with a reference count of 0.
- * To ensure that the allocated memory is not leaked, this new token must be
- * either passed to an output using set_token() or scheduled with a action
- * using schedule_token().
- */
-lf_token_t* writable_copy(lf_token_t* token) {
-    LF_PRINT_DEBUG("writable_copy: Requesting writable copy of token %p with reference count %d.", token, token->ref_count);
-    if (token->ref_count == 1) {
-        LF_PRINT_DEBUG("writable_copy: Avoided copy because reference count is %d.", token->ref_count);
-        return token;
-    }
-    LF_PRINT_DEBUG("writable_copy: Copying array because reference count is greater than 1. It is %d.", token->ref_count);
-    void* copy;
-    if (token->copy_constructor == NULL) {
-        LF_PRINT_DEBUG("writable_copy: Copy constructor is NULL. Using default strategy.");
-        size_t size = token->element_size * token->length;
-        if (size == 0) {
-            return token;
-        }
-        copy = malloc(size);
-        LF_PRINT_DEBUG("Allocating memory for writable copy %p.", copy);
-        memcpy(copy, token->value, size);
-        // Count allocations to issue a warning if this is never freed.
-    } else {
-        LF_PRINT_DEBUG("writable_copy: Copy constructor is not NULL. Using copy constructor.");
-        if (token->destructor == NULL) {
-            lf_print_warning("writable_copy: Using non-default copy constructor without setting destructor. Potential memory leak.");
-        }
-        copy = token->copy_constructor(token->value);
-    }
-    // Create a new, dynamically allocated token.
-    lf_token_t* result = create_token(token->element_size);
-    _lf_count_payload_allocations++;
-    result->length = token->length;
-    result->value = copy;
-    result->destructor = token->destructor;
-    result->copy_constructor = token->copy_constructor;
-    return result;
-}
-
-/**
  * Print a usage message.
+ * TODO: This is not necessary for NO_TTY
  */
 void usage(int argc, const char* argv[]) {
     printf("\nCommand-line arguments: \n\n");
@@ -1956,6 +1583,7 @@
  * Process the command-line arguments. If the command line arguments are not
  * understood, then print a usage message and return 0. Otherwise, return 1.
  * @return 1 if the arguments processed successfully, 0 otherwise.
+ * TODO: Not necessary for NO_TTY
  */
 int process_args(int argc, const char* argv[]) {
     int i = 1;
@@ -1988,7 +1616,7 @@
             const char* units = argv[i++];
 
 
-            #if defined(ARDUINO)
+            #if defined(PLATFORM_ARDUINO)
             duration = atol(time_spec);
             #else
             duration = atoll(time_spec);
@@ -2141,7 +1769,7 @@
 
 /**
  * Report elapsed logical and physical times and report if any
- * memory allocated by set_new, set_new_array, or writable_copy
+ * memory allocated by set_new, set_new_array, or lf_writable_copy
  * has not been freed.
  */
 void termination(void) {
@@ -2190,8 +1818,8 @@
             printf("---- Elapsed physical time (in nsec): %s\n", time_buffer);
         }
     }
+    _lf_free_all_tokens(); // Must be done before freeing reactors.
     _lf_free_all_reactors();
-    free(_lf_tokens_with_ref_count);
     free(_lf_is_present_fields);
     free(_lf_is_present_fields_abbreviated);
 }