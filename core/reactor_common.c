--- conflicted
+++ resolved
@@ -347,119 +347,6 @@
 }
 
 /**
-<<<<<<< HEAD
-=======
- * Create a new lf_token_t struct and initialize it for assignment to a trigger.
- * The value pointer will be NULL and the length will be 0.
- * This function is for tokens that are not expected to be freed, and
- * reactors are not expected to use it. It is used by the code generator
- * to initialize actions with tokens.
- * @param element_size The size of an element carried in the payload or
- *  0 if there is no payload.
- * @return A new or recycled lf_token_t struct.
- */
-lf_token_t* _lf_create_token(size_t element_size) {
-    lf_token_t* token;
-    // Check the recycling bin.
-    if (_lf_token_recycling_bin != NULL) {
-        token = _lf_token_recycling_bin;
-        _lf_token_recycling_bin = token->next_free;
-        _lf_token_recycling_bin_size--;
-        LF_PRINT_DEBUG("_lf_create_token: Retrieved token from the recycling bin: %p", token);
-    } else {
-        token = (lf_token_t*)malloc(sizeof(lf_token_t));
-        LF_PRINT_DEBUG("_lf_create_token: Allocated memory for token: %p", token);
-    }
-    token->value = NULL;
-    token->length = 0;
-    token->element_size = element_size;
-    token->ref_count = 0;
-    token->destructor = NULL;
-    token->copy_constructor = NULL;
-    token->ok_to_free = no;
-    token->next_free = NULL;
-    return token;
-}
-
-/**
- * Create a new token and initialize it.
- * The value pointer will be NULL and the length will be 0.
- * @param element_size The size of an element carried in the payload or
- *  0 if there is no payload.
- * @return A new or recycled lf_token_t struct.
- *
- * @note For multithreaded applications, the caller must hold
- *  the mutex lock because it accesses global variables.
- */
-lf_token_t* create_token(size_t element_size) {
-    LF_PRINT_DEBUG("create_token: element_size: %zu", element_size);
-    _lf_count_token_allocations++;
-    lf_token_t* result = _lf_create_token(element_size);
-    result->ok_to_free = OK_TO_FREE;
-    return result;
-}
-
-/**
- * Return a token for storing an array of the specified length
- * with the specified value containing the array.
- * If the specified token is available (its reference count is 0),
- * then reuse it. Otherwise, create a new token.
- * The element_size for elements of the array is specified by
- * the specified token.
- *
- * @param token The token to populate, if it is available (must not be NULL).
- * @param value The value of the array.
- * @param length The length of the array, or 1 if it is not an array.
- * @return Either the specified token or a new one, in each case with a value
- *  field pointing to newly allocated memory.
- */
-lf_token_t* _lf_initialize_token_with_value(lf_token_t* token, void* value, size_t length) {
-    assert(token != NULL);
-
-    // If necessary, allocate memory for a new lf_token_t struct.
-    // This assumes that the lf_token_t* in the self struct has been initialized to NULL.
-    lf_token_t* result = token;
-    LF_PRINT_DEBUG("Initializing a token %p with ref_count %d.", token, token->ref_count);
-    if (token->ref_count > 0) {
-        // The specified token is not available.
-        result = create_token(token->element_size);
-    }
-    result->value = value;
-    result->length = length;
-    return result;
-}
-
-/**
- * Return a token for storing an array of the specified length
- * with new memory allocated (using malloc) for storing that array.
- * If the specified token is available (its reference count is 0),
- * then reuse it. Otherwise, create a new token.
- * The element_size for elements of the array is specified by
- * the specified token. The caller should populate the value and
- * ref_count field of the returned token after this returns.
- *
- * @param token The token to populate, if it is available (must not be NULL).
- * @param length The length of the array, or 1 if it is not an array.
- * @return Either the specified token or a new one, in each case with a value
- *  field pointing to newly allocated memory.
- */
-lf_token_t* _lf_initialize_token(lf_token_t* token, size_t length) {
-    assert(token != NULL);
-
-    // Allocate memory for storing the array.
-    void* value = malloc(token->element_size * length);
-    
-    if (value == NULL) {
-        lf_print_error_and_exit("Out of memory");
-    }
-
-    // Count allocations to issue a warning if this is never freed.
-    _lf_count_payload_allocations++;
-    return _lf_initialize_token_with_value(token, value, length);
-}
-
-/**
->>>>>>> 3fd9f4d1
  * A helper function that returns true if the provided tag is after stop tag.
  *
  * @param tag The tag to check against stop tag
@@ -1285,14 +1172,8 @@
  * specified trigger plus the delay.
  * See reactor.h for documentation.
  */
-<<<<<<< HEAD
 trigger_handle_t _lf_schedule_token(lf_action_base_t* action, interval_t extra_delay, lf_token_t* token) {
     if (_lf_critical_section_enter() != 0) {
-=======
-trigger_handle_t _lf_schedule_token(void* action, interval_t extra_delay, lf_token_t* token) {
-    trigger_t* trigger = _lf_action_to_trigger(action);
-    if (lf_critical_section_enter() != 0) {
->>>>>>> 3fd9f4d1
         lf_print_error_and_exit("Could not enter critical section");
     }
     int return_value = _lf_schedule(action->trigger, extra_delay, token);
