/* Runtime infrastructure for the C target of Lingua Franca. */

/*************
Copyright (c) 2019, The University of California at Berkeley.

Redistribution and use in source and binary forms, with or without modification,
are permitted provided that the following conditions are met:

1. Redistributions of source code must retain the above copyright notice,
   this list of conditions and the following disclaimer.

2. Redistributions in binary form must reproduce the above copyright notice,
   this list of conditions and the following disclaimer in the documentation
   and/or other materials provided with the distribution.

THIS SOFTWARE IS PROVIDED BY THE COPYRIGHT HOLDERS AND CONTRIBUTORS "AS IS" AND ANY
EXPRESS OR IMPLIED WARRANTIES, INCLUDING, BUT NOT LIMITED TO, THE IMPLIED WARRANTIES OF
MERCHANTABILITY AND FITNESS FOR A PARTICULAR PURPOSE ARE DISCLAIMED. IN NO EVENT SHALL
THE COPYRIGHT HOLDER OR CONTRIBUTORS BE LIABLE FOR ANY DIRECT, INDIRECT, INCIDENTAL,
SPECIAL, EXEMPLARY, OR CONSEQUENTIAL DAMAGES (INCLUDING, BUT NOT LIMITED TO,
PROCUREMENT OF SUBSTITUTE GOODS OR SERVICES; LOSS OF USE, DATA, OR PROFITS; OR BUSINESS
INTERRUPTION) HOWEVER CAUSED AND ON ANY THEORY OF LIABILITY, WHETHER IN CONTRACT,
STRICT LIABILITY, OR TORT (INCLUDING NEGLIGENCE OR OTHERWISE) ARISING IN ANY WAY OUT OF
THE USE OF THIS SOFTWARE, EVEN IF ADVISED OF THE POSSIBILITY OF SUCH DAMAGE.
***************/

/**
 * Runtime infrastructure for the C target of Lingua Franca.
 * This file contains resources that are shared by the threaded and
 * non-threaded versions of the C runtime.
 *
 *  @author{Edward A. Lee <eal@berkeley.edu>}
 *  @author{Marten Lohstroh <marten@berkeley.edu>}
 *  @author{Mehrdad Niknami <mniknami@berkeley.edu>}
 *  @author{Soroush Bateni <soroush@utdallas.edu}
 *  @author{Alexander Schulz-Rosengarten <als@informatik.uni-kiel.de>}
 */
#include <assert.h>
#include <stdio.h>
#include <string.h>

#include "lf_types.h"
#ifdef MODAL_REACTORS
#include "modes.h"
#endif
#include "port.h"
#include "pqueue.h"
#include "reactor.h"
#include "reactor_common.h"
#include "tag.h"
#include "trace.h"
#include "util.h"
#include "vector.h"


/**
 * The flag OK_TO_FREE is used to indicate whether
 * the void* in token_t should be freed or not.
 */
#ifdef _LF_GARBAGE_COLLECTED
#define OK_TO_FREE token_only
#else
#define OK_TO_FREE token_and_value
#endif


////////////////////////////////////////////////////////////
//// Global variables :(

/**
 * Indicator of whether to wait for physical time to match logical time.
 * By default, execution will wait. The command-line argument -fast will
 * eliminate the wait and allow logical time to exceed physical time.
 */
bool fast = false;

/**
 * The number of worker threads for threaded execution.
 * By default, execution is not threaded and this variable will have value 0.
 *
 * If the execution is threaded, a value of 0 indicates that the runtime should
 * decide on the number of workers (which will be decided based on the number of
 * available cores on the host machine).
 */
unsigned int _lf_number_of_workers = 0u;

/**
 * The logical time to elapse during execution, or -1 if no timeout time has
 * been given. When the logical equal to start_time + duration has been
 * reached, execution will terminate.
 */
instant_t duration = -1LL;

/**
 * Indicates whether or not the execution
 * has started.
 */
bool _lf_execution_started = false;

/**
 * The tag at which the Lingua Franca program should stop.
 * It will be initially set to timeout if it is set. However,
 * starvation or calling lf_request_stop() can also alter the stop_tag by moving it
 * earlier.
 *
 * FIXME: This variable might need to be volatile
 */
tag_t stop_tag = FOREVER_TAG_INITIALIZER;

/** Indicator of whether the keepalive command-line option was given. */
bool keepalive_specified = false;

// Define the array of pointers to the _is_present fields of all the
// self structs that need to be reinitialized at the start of each time step.
// NOTE: This may have to be resized for a mutation.
bool** _lf_is_present_fields = NULL;
int _lf_is_present_fields_size = 0;

// Define an array of pointers to the _is_present fields
// that have been set to true during the execution of a tag
// so that at the conclusion of the tag, these fields can be reset to
// false. Usually, this list will have fewer records than will
// _lf_is_present_fields, allowing for some time to be saved.
// However, it is possible for it to have more records if some ports
// are set multiple times at the same tag. In such cases, we fall back
// to resetting all is_present fields at the start of the next time
// step.
bool** _lf_is_present_fields_abbreviated = NULL;
int _lf_is_present_fields_abbreviated_size = 0;

// Define the array of pointers to the intended_tag fields of all
// ports and actions that need to be reinitialized at the start
// of each time step.
tag_t** _lf_intended_tag_fields = NULL;
int _lf_intended_tag_fields_size = 0;

// Define the array of pointers to the token fields of all the
// actions and inputs that need to have their reference counts
// decremented at the start of each time step.
// NOTE: This may have to be resized for a mutation.
token_present_t* _lf_tokens_with_ref_count = NULL;
// Dynamically created list of tokens that are copies made
// as a result of mutable inputs. These need to also have
// _lf_done_using() called on them at the start of the next time step.
lf_token_t* _lf_more_tokens_with_ref_count = NULL;
int _lf_tokens_with_ref_count_size = 0;

/**
 * Global STP offset uniformly applied to advancement of each
 * time step in federated execution. This can be retrieved in
 * user code by calling lf_get_stp_offset() and adjusted by
 * calling lf_set_stp_offset(interval_t offset).
 */
interval_t _lf_fed_STA_offset = 0LL;

/**
 * A vector of pointers to the size fields of instances of
 * lf_sparse_io_record_t so that these can be set to 0 between iterations.
 * The start field of this struct will be NULL initially, so calling
 * vector_new(_lf_sparse_io_record_sizes) will be necessary to use this.
 */
// FIXME: The original call to vector_new appears to never have been implemented.
// Fortunately if it is initialized to all zeros, we avoid undefined behavior.
// This is a bit of a hack.
vector_t _lf_sparse_io_record_sizes = {
    NULL, NULL, NULL, 0, 0
};

<<<<<<< HEAD
=======
/**
 * Enqueue network control reactions.
 */
void enqueue_network_control_reactions();

/**
 * Determine the status of the port at the current logical time.
 * If successful, return true. If the status cannot be determined
 * at this moment, return false.
 * 
 * @param portID the ID of the port to determine status for
 */
port_status_t determine_port_status_if_possible(int portID);

/**
 * A helper enum for the returned status code of parse_rti_addr.  
 */
typedef enum parse_rti_code_t {
    SUCCESS,
    INVALID_PORT,
    INVALID_HOST,
    INVALID_USER,
    FAILED_TO_PARSE
} parse_rti_code_t;

/**
 * Parse the address of the RTI and store them into the global federation_metadata struct.
 * @return a parse_rti_code_t indicating the result of the parse.
 */
parse_rti_code_t parse_rti_addr(const char* rti_addr);

/**
 * Sets the federation_id of this federate to fid.
 */
void set_federation_id(const char* fid);
#endif
>>>>>>> 948efef6

/**
 * Allocate memory using calloc (so the allocated memory is zeroed out)
 * and record the allocated memory on the specified self struct so that
 * it will be freed when calling {@link free_reactor(self_base_t)}.
 * @param count The number of items of size 'size' to accomodate.
 * @param size The size of each item.
 * @param head Pointer to the head of a list on which to record
 *  the allocation, or NULL to not record it.
 */
void* _lf_allocate(
		size_t count, size_t size, struct allocation_record_t** head) {
	void *mem = calloc(count, size);
    if (mem == NULL) lf_print_error_and_exit("Out of memory!");
	if (head != NULL) {
		struct allocation_record_t* record
				= (allocation_record_t*)calloc(1, sizeof(allocation_record_t));
		if (record == NULL) lf_print_error_and_exit("Out of memory!");
		record->allocated = mem;
		allocation_record_t* tmp = *head; // Previous head of the list or NULL.
		*head = record;                   // New head of the list.
		record->next = tmp;
	}
	return mem;
}

/**
 * Head of a list of pointers to dynamically generated reactor
 * self structs to be freed in terminate().
 */
struct allocation_record_t* _lf_reactors_to_free = NULL;

/**
 * Allocate memory for a new runtime instance of a reactor.
 * This records the reactor on the list of reactors to be freed at
 * termination of the program. If you plan to free the reactor before
 * termination of the program, use calloc instead (which this uses).
 * @param size The size of the self struct, obtained with sizeof().
 */
void* _lf_new_reactor(size_t size) {
	return _lf_allocate(1, size, &_lf_reactors_to_free);
}

/**
 * Free memory allocated using
 * {@link _lf_allocate(size_t, size_t, allocation_record_t**)}
 * and mark the list empty by setting `*head` to NULL.
 * @param head Pointer to the head of a list on which to record
 *  the allocation, or NULL to not record it.
 */
void _lf_free(struct allocation_record_t** head) {
	if (head == NULL) return;
	struct allocation_record_t* record = *head;
	while (record != NULL) {
		free(record->allocated);
		struct allocation_record_t* tmp = record->next;
		free(record);
		record = tmp;
	}
	*head = NULL;
}

/**
 * Free memory recorded on the allocations list of the specified reactor
 * and then free the specified self struct.
 * @param self The self struct of the reactor.
 */
void _lf_free_reactor(struct self_base_t *self) {
	_lf_free(&self->allocations);
	free(self);
}

/**
 * Free all the reactors that are allocated with
 * {@link #_lf_new_reactor(size_t)}.
 */
void _lf_free_all_reactors(void) {
	struct allocation_record_t* head = _lf_reactors_to_free;
	while (head != NULL) {
		_lf_free_reactor((self_base_t*)head->allocated);
		struct allocation_record_t* tmp = head->next;
		free(head);
		head = tmp;
	}
	_lf_reactors_to_free = NULL;
}

/**
 * Set the stop tag.
 *
 * This function will always choose the minimum
 * of the provided tag and stop_tag
 *
 * @note In threaded programs, the mutex must be locked before
 *  calling this function.
 */
void _lf_set_stop_tag(tag_t tag) {
    if (lf_tag_compare(tag, stop_tag) < 0) {
        stop_tag = tag;
    }
}

/////////////////////////////
// The following functions are in scope for all reactors:

/**
 * Return the global STP offset on advancement of logical
 * time for federated execution.
 */
interval_t lf_get_stp_offset() {
    return _lf_fed_STA_offset;
}

/**
 * Set the global STP offset on advancement of logical
 * time for federated execution.
 *
 * @param offset A positive time value to be applied
 *  as the STP offset.
 */
void lf_set_stp_offset(interval_t offset) {
    if (offset > 0LL) {
        _lf_fed_STA_offset = offset;
    }
}

/////////////////////////////
// The following is not in scope for reactors:

/** Priority queues. */
pqueue_t* event_q;     // For sorting by time.

static pqueue_t* recycle_q;   // For recycling malloc'd events.
static pqueue_t* next_q;      // For temporarily storing the next event lined
                       // up in superdense time.

static trigger_handle_t _lf_handle = 1;

/**
 * Counter used to issue a warning if memory is
 * allocated for message payloads and never freed.
 */
static int _lf_count_payload_allocations;

/**
 * Counter used to issue a warning if memory is
 * allocated for tokens and never freed. Note that
 * every trigger will have one token allocated for
 * it. That token is not counted because it is not
 * expected to be freed.
 */
static int _lf_count_token_allocations;

/**
 * Tokens always have the same size in memory so they are easily recycled.
 * When a token is freed, this pointer will be updated to point to it.
 * Freed tokens are chained using their next_free field.
 */
static lf_token_t* _lf_token_recycling_bin = NULL;

/** Count of the number of tokens in the recycling bin. */
static int _lf_token_recycling_bin_size = 0;

/**
 * To allow a system to recover from burst of activity, the token recycling
 * bin has a limited size. When it becomes full, token are freed using free().
 */
#define _LF_TOKEN_RECYCLING_BIN_SIZE_LIMIT 512

/** Possible return values for _lf_done_using. */
typedef enum token_freed {
    NOT_FREED,     // Nothing was freed.
    VALUE_FREED,   // The value (payload) was freed.
    TOKEN_FREED    // The value and the token were freed.
} token_freed;


/**
 * Determine which part of the token should be freed and
 * free each part correspondingly.
 *
 * @param token Pointer to a token.
 * @return NOT_FREED if nothing was freed, VALUE_FREED if the value
 *  was freed, and TOKEN_FREED if both the value and the token were
 *  freed.
 */
static token_freed _lf_free_token(lf_token_t* token) {
    if (token == NULL) {
        return NOT_FREED;
    }
    token_freed result = NOT_FREED;
    if (token->value != NULL) {
        // Count frees to issue a warning if this is never freed.
        // Do not free the value field if it is garbage collected and token's ok_to_free field is not "token_and_value".
        _lf_count_payload_allocations--;
        if (OK_TO_FREE != token_only && token->ok_to_free == token_and_value) {
            LF_PRINT_DEBUG("_lf_free_token: Freeing allocated memory for payload (token value): %p", token->value);
            if (token->destructor == NULL) {
                free(token->value);
            } else {
                token->destructor(token->value);
            }
        }
        token->value = NULL;
        result = VALUE_FREED;
    }
    // Tokens that are created at the start of execution and associated with
    // output ports or actions are pointed to by those actions and output
    // ports and should not be freed. They are expected to be reused instead.
    if (token->ok_to_free) {
        // Need to free the lf_token_t struct also.
        if (_lf_token_recycling_bin_size < _LF_TOKEN_RECYCLING_BIN_SIZE_LIMIT) {
            // Recycle instead of freeing.
            token->next_free = _lf_token_recycling_bin;
            _lf_token_recycling_bin = token;
            _lf_token_recycling_bin_size++;
        } else {
            // Recycling bin is full.
            free(token);
        }
        _lf_count_token_allocations--;
        LF_PRINT_DEBUG("_lf_free_token: Freeing allocated memory for token: %p", token);
        result = TOKEN_FREED;
    }
    return result;
}

/**
 * Decrement the reference count of the specified token.
 * If the reference count hits 0, free the memory for the value
 * carried by the token, and, if the token is not also the template
 * token of its trigger, free the token.
 * @param token Pointer to a token.
 * @return NOT_FREED if nothing was freed, VALUE_FREED if the value
 *  was freed, and TOKEN_FREED if both the value and the token were
 *  freed.
 */
static token_freed _lf_done_using(lf_token_t* token) {
    if (token == NULL) {
        return NOT_FREED;
    }
    if (token->ref_count == 0) {
        lf_print_warning("Token being freed that has already been freed: %p", token);
        return NOT_FREED;
    }
    token->ref_count--;
    LF_PRINT_DEBUG("_lf_done_using: ref_count = %d.", token->ref_count);
    return token->ref_count == 0 ? _lf_free_token(token) : NOT_FREED;
}

/**
 * Trigger 'reaction'.
 *
 * @param reaction The reaction.
 * @param worker_number The ID of the worker that is making this call. 0 should be
 *  used if there is only one worker (e.g., when the program is using the
 *  unthreaded C runtime). -1 is used for an anonymous call in a context where a
 *  worker number does not make sense (e.g., the caller is not a worker thread).
 */
void _lf_trigger_reaction(reaction_t* reaction, int worker_number);

/**
 * Use tables to reset is_present fields to false,
 * set intended_tag fields in federated execution
 * to the current_tag, and decrement reference
 * counts between time steps and at the end of execution.
 */
void _lf_start_time_step() {
    LF_PRINT_LOG("--------- Start time step at tag " PRINTF_TAG ".", current_tag.time - start_time, current_tag.microstep);
    for(int i = 0; i < _lf_tokens_with_ref_count_size; i++) {
        if (*(_lf_tokens_with_ref_count[i].status) == present) {
            if (_lf_tokens_with_ref_count[i].reset_is_present
            		&& _lf_tokens_with_ref_count[i].status != NULL) {
                *(_lf_tokens_with_ref_count[i].status) = absent;
            }
            _lf_done_using(*(_lf_tokens_with_ref_count[i].token));
        }
    }
    // Also handle dynamically created tokens for mutable inputs.
    while (_lf_more_tokens_with_ref_count != NULL) {
        lf_token_t* next = _lf_more_tokens_with_ref_count->next_free;
        _lf_done_using(_lf_more_tokens_with_ref_count);
        _lf_more_tokens_with_ref_count = next;
    }
    bool** is_present_fields = _lf_is_present_fields_abbreviated;
    int size = _lf_is_present_fields_abbreviated_size;
    if (_lf_is_present_fields_abbreviated_size > _lf_is_present_fields_size) {
        size = _lf_is_present_fields_size;
        is_present_fields = _lf_is_present_fields;
    }
    for(int i = 0; i < size; i++) {
        *is_present_fields[i] = false;
    }
    // Reset sparse IO record sizes to 0, if any.
    if (_lf_sparse_io_record_sizes.start != NULL) {
    	for (size_t i = 0; i < vector_size(&_lf_sparse_io_record_sizes); i++) {
    		// NOTE: vector_at does not return the element at
    		// the index, but rather returns a pointer to that element, which is
    		// itself a pointer.
    		int** sizep = (int**)vector_at(&_lf_sparse_io_record_sizes, i);
    		if (sizep != NULL && *sizep != NULL) {
    			**sizep = 0;
    		}
    	}
    }

#ifdef FEDERATED_DECENTRALIZED
    for (int i = 0; i < _lf_is_present_fields_size; i++) {
        // FIXME: For now, an intended tag of (NEVER, 0)
        // indicates that it has never been set.
        *_lf_intended_tag_fields[i] = (tag_t) {NEVER, 0};
    }
#endif
#ifdef FEDERATED
    // Reset absent fields on network ports because
    // their status is unknown
    reset_status_fields_on_input_port_triggers();
#endif
    _lf_is_present_fields_abbreviated_size = 0;
}

/**
 * Create a new lf_token_t struct and initialize it for assignment to a trigger.
 * The value pointer will be NULL and the length will be 0.
 * This function is for tokens that are not expected to be freed, and
 * reactors are not expected to use it. It is used by the code generator
 * to initialize actions with tokens.
 * @param element_size The size of an element carried in the payload or
 *  0 if there is no payload.
 * @return A new or recycled lf_token_t struct.
 */
lf_token_t* _lf_create_token(size_t element_size) {
    lf_token_t* token;
    // Check the recycling bin.
    if (_lf_token_recycling_bin != NULL) {
        token = _lf_token_recycling_bin;
        _lf_token_recycling_bin = token->next_free;
        _lf_token_recycling_bin_size--;
        LF_PRINT_DEBUG("_lf_create_token: Retrieved token from the recycling bin: %p", token);
    } else {
        token = (lf_token_t*)malloc(sizeof(lf_token_t));
        LF_PRINT_DEBUG("_lf_create_token: Allocated memory for token: %p", token);
    }
    token->value = NULL;
    token->length = 0;
    token->element_size = element_size;
    token->ref_count = 0;
    token->destructor = NULL;
    token->copy_constructor = NULL;
    token->ok_to_free = no;
    token->next_free = NULL;
    return token;
}

/**
 * Create a new token and initialize it.
 * The value pointer will be NULL and the length will be 0.
 * @param element_size The size of an element carried in the payload or
 *  0 if there is no payload.
 * @return A new or recycled lf_token_t struct.
 *
 * @note For multithreaded applications, the caller must hold
 *  the mutex lock because it accesses global variables.
 */
lf_token_t* create_token(size_t element_size) {
    LF_PRINT_DEBUG("create_token: element_size: %zu", element_size);
    _lf_count_token_allocations++;
    lf_token_t* result = _lf_create_token(element_size);
    result->ok_to_free = OK_TO_FREE;
    return result;
}

/**
 * Return a token for storing an array of the specified length
 * with the specified value containing the array.
 * If the specified token is available (its reference count is 0),
 * then reuse it. Otherwise, create a new token.
 * The element_size for elements of the array is specified by
 * the specified token.
 *
 * @param token The token to populate, if it is available (must not be NULL).
 * @param value The value of the array.
 * @param length The length of the array, or 1 if it is not an array.
 * @return Either the specified token or a new one, in each case with a value
 *  field pointing to newly allocated memory.
 */
lf_token_t* _lf_initialize_token_with_value(lf_token_t* token, void* value, size_t length) {
    assert(token != NULL);

    // If necessary, allocate memory for a new lf_token_t struct.
    // This assumes that the lf_token_t* in the self struct has been initialized to NULL.
    lf_token_t* result = token;
    LF_PRINT_DEBUG("Initializing a token %p with ref_count %d.", token, token->ref_count);
    if (token->ref_count > 0) {
        // The specified token is not available.
        result = create_token(token->element_size);
    }
    result->value = value;
    result->length = length;
    return result;
}

/**
 * Return a token for storing an array of the specified length
 * with new memory allocated (using malloc) for storing that array.
 * If the specified token is available (its reference count is 0),
 * then reuse it. Otherwise, create a new token.
 * The element_size for elements of the array is specified by
 * the specified token. The caller should populate the value and
 * ref_count field of the returned token after this returns.
 *
 * @param token The token to populate, if it is available (must not be NULL).
 * @param length The length of the array, or 1 if it is not an array.
 * @return Either the specified token or a new one, in each case with a value
 *  field pointing to newly allocated memory.
 */
lf_token_t* _lf_initialize_token(lf_token_t* token, size_t length) {
    assert(token != NULL);

    // Allocate memory for storing the array.
    void* value = malloc(token->element_size * length);
    // Count allocations to issue a warning if this is never freed.
    _lf_count_payload_allocations++;
    return _lf_initialize_token_with_value(token, value, length);
}

/**
 * A helper function that returns true if the provided tag is after stop tag.
 *
 * @param tag The tag to check against stop tag
 */
bool _lf_is_tag_after_stop_tag(tag_t tag) {
    return (lf_tag_compare(tag, stop_tag) > 0);
}

/**
 * Pop all events from event_q with timestamp equal to current_tag.time, extract all
 * the reactions triggered by these events, and stick them into the reaction
 * queue.
 */
void _lf_pop_events() {
#ifdef MODAL_REACTORS
    _lf_handle_mode_triggered_reactions();
#endif

    event_t* event = (event_t*)pqueue_peek(event_q);
    while(event != NULL && event->time == current_tag.time) {
        event = (event_t*)pqueue_pop(event_q);

        if (event->is_dummy) {
        	LF_PRINT_DEBUG("Popped dummy event from the event queue.");
        	if (event->next != NULL) {
            	LF_PRINT_DEBUG("Putting event from the event queue for the next microstep.");
        		pqueue_insert(next_q, event->next);
        	}
            _lf_recycle_event(event);
            // Peek at the next event in the event queue.
            event = (event_t*)pqueue_peek(event_q);
            continue;
        }

#ifdef MODAL_REACTORS
        // If this event is associated with an incative it should haven been suspended and no longer on the event queue.
        // FIXME This should not be possible
        if (!_lf_mode_is_active(event->trigger->mode)) {
            lf_print_warning("Assumption violated. There is an event on the event queue that is associated to an inactive mode.");
        }
#endif

        lf_token_t *token = event->token;

        // Put the corresponding reactions onto the reaction queue.
        for (int i = 0; i < event->trigger->number_of_reactions; i++) {
            reaction_t *reaction = event->trigger->reactions[i];
            // Do not enqueue this reaction twice.
            if (reaction->status == inactive) {
#ifdef FEDERATED_DECENTRALIZED
                // In federated execution, an intended tag that is not (NEVER, 0)
                // indicates that this particular event is triggered by a network message.
                // The intended tag is set in handle_timed_message in federate.c whenever
                // a timed message arrives from another federate.
                if (event->intended_tag.time != NEVER) {
                    // If the intended tag of the event is actually set,
                    // transfer the intended tag to the trigger so that
                    // the reaction can access the value.
                    event->trigger->intended_tag = event->intended_tag;
                    // And check if it is in the past compared to the current tag.
                    if (lf_tag_compare(event->intended_tag,
                                    current_tag) < 0) {
                        // Mark the triggered reaction with a STP violation
                        reaction->is_STP_violated = true;
                        LF_PRINT_LOG("Trigger %p has violated the reaction's STP offset. Intended tag: " PRINTF_TAG ". Current tag: " PRINTF_TAG,
                                    event->trigger,
                                    event->intended_tag.time - start_time, event->intended_tag.microstep,
                                    current_tag.time - start_time, current_tag.microstep);
                    }
                }
#endif

#ifdef MODAL_REACTORS
                // Check if reaction is disabled by mode inactivity
                if (!_lf_mode_is_active(reaction->mode)) {
                    LF_PRINT_DEBUG("Suppressing reaction %s due inactive mode.", reaction->name);
                    continue; // Suppress reaction by preventing entering reaction queue
                }
#endif
                LF_PRINT_DEBUG("Triggering reaction %s.", reaction->name);
                _lf_trigger_reaction(reaction, -1);
            } else {
                LF_PRINT_DEBUG("Reaction is already triggered: %s", reaction->name);
            }
        }

        // Mark the trigger present.
        event->trigger->status = present;

        // If the trigger is a periodic timer, create a new event for its next execution.
        if (event->trigger->is_timer && event->trigger->period > 0LL) {
            // Reschedule the trigger.
            _lf_schedule(event->trigger, event->trigger->period, NULL);
        }

        // Copy the token pointer into the trigger struct so that the
        // reactions can access it. This overwrites the previous template token,
        // for which we decrement the reference count.
        if (event->trigger->token != event->token
                && event->trigger->token != NULL) {
            // Mark the previous one ok_to_free so we don't get a memory leak.
            event->trigger->token->ok_to_free = OK_TO_FREE;
            // Free the token if its reference count is zero. Since _lf_done_using
            // decrements the reference count, first increment it here.
            event->trigger->token->ref_count++;
            _lf_done_using(event->trigger->token);
        }
        event->trigger->token = token;
        // Prevent this token from being freed. It is the new template.
        // This might be null if there are no reactions to the action.
        if (token != NULL) {
            token->ok_to_free = no;
        }

        // Mark the trigger present.
        event->trigger->status = present;

        // If this event points to a next event, insert it into the next queue.
        if (event->next != NULL) {
            // Insert the next event into the next queue.
            pqueue_insert(next_q, event->next);
        }

        _lf_recycle_event(event);

        // Peek at the next event in the event queue.
        event = (event_t*)pqueue_peek(event_q);
    };

#ifdef FEDERATED
    // Insert network dependent reactions for network input and output ports into
    // the reaction queue
    enqueue_network_control_reactions();
#endif // FEDERATED

    LF_PRINT_DEBUG("There are %zu events deferred to the next microstep.", pqueue_size(next_q));

    // After populating the reaction queue, see if there are things on the
    // next queue to put back into the event queue.
    while(pqueue_peek(next_q) != NULL) {
        pqueue_insert(event_q, pqueue_pop(next_q));
    }
}

/**
 * Get a new event. If there is a recycled event available, use that.
 * If not, allocate a new one. In either case, all fields will be zero'ed out.
 */
static event_t* _lf_get_new_event() {
    // Recycle event_t structs, if possible.
    event_t* e = (event_t*)pqueue_pop(recycle_q);
    if (e == NULL) {
        e = (event_t*)calloc(1, sizeof(struct event_t));
        if (e == NULL) lf_print_error_and_exit("Out of memory!");
#ifdef FEDERATED_DECENTRALIZED
        e->intended_tag = (tag_t) { .time = NEVER, .microstep = 0u};
#endif
    }
    return e;
}

/**
 * Initialize the given timer.
 * If this timer has a zero offset, enqueue the reactions it triggers.
 * If this timer is to trigger reactions at a _future_ tag as well,
 * schedule it accordingly.
 */
void _lf_initialize_timer(trigger_t* timer) {
    interval_t delay = 0;

#ifdef MODAL_REACTORS
    // Suspend all timer events that start in inactive mode
    if (!_lf_mode_is_active(timer->mode)) {
        // FIXME: The following check might not be working as
        // intended
        // && (timer->offset != 0 || timer->period != 0)) {
        event_t* e = _lf_get_new_event();
        e->trigger = timer;
        e->time = lf_time_logical() + timer->offset;
        _lf_add_suspended_event(e);
    	return;
    }
#endif
    if (timer->offset == 0) {
        for (int i = 0; i < timer->number_of_reactions; i++) {
            _lf_trigger_reaction(timer->reactions[i], -1);
            tracepoint_schedule(timer, 0LL); // Trace even though schedule is not called.
        }
        if (timer->period == 0) {
            return;
        } else {
            // Schedule at t + period.
            delay = timer->period;
        }
    } else {
        // Schedule at t + offset.
        delay = timer->offset;
    }

    // Get an event_t struct to put on the event queue.
    // Recycle event_t structs, if possible.
    event_t* e = _lf_get_new_event();
    e->trigger = timer;
    e->time = lf_time_logical() + delay;
    // NOTE: No lock is being held. Assuming this only happens at startup.
    pqueue_insert(event_q, e);
    tracepoint_schedule(timer, delay); // Trace even though schedule is not called.
}

/**
 * Recycle the given event.
 * Zero it out and pushed it onto the recycle queue.
 */
void _lf_recycle_event(event_t* e) {
    e->time = 0LL;
    e->trigger = NULL;
    e->pos = 0;
    e->token = NULL;
    e->is_dummy = false;
#ifdef FEDERATED_DECENTRALIZED
    e->intended_tag = (tag_t) { .time = NEVER, .microstep = 0u};
#endif
    e->next = NULL;
    pqueue_insert(recycle_q, e);
}

/**
 * Create dummy events to be used as spacers in the event queue.
 * @param trigger The eventual event to be triggered.
 * @param time The logical time of that event.
 * @param next The event to place after the dummy events.
 * @param offset The number of dummy events to insert.
 * @return A pointer to the first dummy event.
 */
event_t* _lf_create_dummy_events(trigger_t* trigger, instant_t time, event_t* next, microstep_t offset) {
    event_t* first_dummy = _lf_get_new_event();
    event_t* dummy = first_dummy;
    dummy->time = time;
    dummy->is_dummy = true;
    dummy->trigger = trigger;
    while (offset > 0) {
        if (offset == 1) {
            dummy->next = next;
            break;
        }
        dummy->next = _lf_get_new_event();
        dummy = dummy->next;
        dummy->time = time;
        dummy->is_dummy = true;
        dummy->trigger = trigger;
        offset--;
    }
    return first_dummy;
}

/**
 * Replace the token on the specified event with the specified
 * token and free the old token.
 * @param event The event.
 * @param token The token.
 */
static void _lf_replace_token(event_t* event, lf_token_t* token) {
    if (event->token != token) {
        // Free the existing token, if any
        _lf_done_using(event->token);
    }
    // Replace the token with ours.
    event->token = token;
}

/**
 * Schedule events at a specific tag (time, microstep), provided
 * that the tag is in the future relative to the current tag.
 * The input time values are absolute.
 *
 * If there is an event found at the requested tag, the payload
 * is replaced and 0 is returned.
 *
 * Note that this function is an internal API that must
 * be called with tags that are in order for a given
 * trigger. This means that the following order is illegal:
 * _lf_schedule_at_tag(trigger1, bigger_tag, ...);
 * _lf_schedule_at_tag(trigger1, smaller_tag, ...);
 * where bigger_tag > smaller_tag. This function is primarily
 * used for network communication (which is assumed to be
 * in order).
 *
 * This function assumes the caller holds the mutex lock.
 *
 * @param trigger The trigger to be invoked at a later logical time.
 * @param tag Logical tag of the event
 * @param token The token wrapping the payload or NULL for no payload.
 *
 * @return 1 for success, 0 if no new event was scheduled (instead, the payload was updated),
 *  or -1 for error (the tag is equal to or less than the current tag).
 */
int _lf_schedule_at_tag(trigger_t* trigger, tag_t tag, lf_token_t* token) {

    tag_t current_logical_tag = lf_tag();

    LF_PRINT_DEBUG("_lf_schedule_at_tag() called with tag " PRINTF_TAG " at tag " PRINTF_TAG ".",
                  tag.time - start_time, tag.microstep,
                  current_logical_tag.time - start_time, current_logical_tag.microstep);
    if (lf_tag_compare(tag, current_logical_tag) <= 0) {
        lf_print_warning("_lf_schedule_at_tag(): requested to schedule an event in the past.");
        return -1;
    }

    // Increment the reference count of the token.
    if (token != NULL) {
        token->ref_count++;
    }

    // Do not schedule events if the tag is after the stop tag
    if (_lf_is_tag_after_stop_tag(tag)) {
        lf_print_warning("_lf_schedule_at_tag: event time is past the timeout. Discarding event.");
        _lf_done_using(token);
        return -1;
    }

    event_t* e = _lf_get_new_event();
    // Set the event time
    e->time = tag.time;

    tracepoint_schedule(trigger, tag.time - current_logical_tag.time);

    // Make sure the event points to this trigger so when it is
    // dequeued, it will trigger this trigger.
    e->trigger = trigger;

    // Set the payload.
    e->token = token;

#ifdef FEDERATED_DECENTRALIZED
    // Set the intended tag
    e->intended_tag = trigger->intended_tag;
#endif

    event_t* found = (event_t *)pqueue_find_equal_same_priority(event_q, e);
    if (found != NULL) {
        if (tag.microstep == 0u) {
                // The microstep is 0, which means that the event is being scheduled
                // at a future time and at the beginning of the skip list of events
                // at that time.
                // In case the event is a dummy event
                // convert it to a real event.
                found->is_dummy = false;
                switch (trigger->policy) {
                    case drop:
                        if (found->token != token) {
                            _lf_done_using(token);
                        }
                        _lf_recycle_event(e);
                        return(0);
                        break;
                    case replace:
                        // Replace the payload of the event at the head with our
                        // current payload.
                        _lf_replace_token(found, token);
                        _lf_recycle_event(e);
                        return 0;
                        break;
                    default:
                        // Adding a microstep to the original
                        // intended tag.
                        if (_lf_is_tag_after_stop_tag((tag_t) {.time=found->time,.microstep=1})) {
                            // Scheduling e will incur a microstep after the stop tag,
                            // which is illegal.
                            _lf_recycle_event(e);
                            return 0;
                        }
                        if (found->next != NULL) {
                            lf_print_error("_lf_schedule_at_tag: in-order contract violated.");
                            return -1;
                        }
                        found->next = e;
                }
        } else {
            // We are requesting a microstep greater than 0
            // where there is already an event for this trigger on the event queue.
            // That event may itself be a dummy event for a real event that is
            // also at a microstep greater than 0.
            // We have to insert our event into the chain or append it
            // to the end of the chain, depending on which microstep is lesser.
            microstep_t microstep_of_found = 0;
            if (tag.time == current_logical_tag.time) {
                // This is a situation where the head of the queue
                // is an event with microstep == current_microstep + 1
                // which should be reflected in our steps calculation.
                microstep_of_found += current_logical_tag.microstep + 1; // Indicating that
                                                            // the found event
                                                            // is at this microstep.
            }
            // Follow the chain of events until the right point
            // to insert the new event.
            while (microstep_of_found < tag.microstep - 1) {
                if (found->next == NULL) {
                    // The chain stops short of where we want to be.
                    // If it exactly one microstep short of where we want to be,
                    // then we don't need a dummy. Otherwise, we do.
                    microstep_t undershot_by = (tag.microstep - 1) - microstep_of_found;
                    if (undershot_by > 0) {
                        found->next = _lf_create_dummy_events(trigger, tag.time, e, undershot_by);
                    } else {
                        found->next = e;
                    }
                    return 1;
                }
                found = found->next;
                microstep_of_found++;
            }
            // At this point, microstep_of_found == tag.microstep - 1.
            if (found->next == NULL) {
                found->next = e;
            } else {
                switch (trigger->policy) {
                    case drop:
                        if (found->next->token != token) {
                            _lf_done_using(token);
                        }
                        _lf_recycle_event(e);
                        return 0;
                        break;
                    case replace:
                        // Replace the payload of the event at the head with our
                        // current payload.
                        _lf_replace_token(found->next, token);
                        _lf_recycle_event(e);
                        return 0;
                        break;
                    default:
                        // Adding a microstep to the original
                        // intended tag.
                        if (_lf_is_tag_after_stop_tag((tag_t){.time=found->time,.microstep=microstep_of_found+1})) {
                            // Scheduling e will incur a microstep at timeout,
                            // which is illegal.
                            _lf_recycle_event(e);
                            return 0;
                        }
                        if (found->next->next != NULL) {
                            lf_print_error("_lf_schedule_at_tag: in-order contract violated.");
                            return -1;
                        }
                        found->next->next = e;
                }
            }
        }
    } else {
        // No existing event queued.
        microstep_t relative_microstep = tag.microstep;
        if (tag.time == current_logical_tag.time) {
            relative_microstep -= current_logical_tag.microstep;
        }
        if (((tag.time == current_logical_tag.time) && (relative_microstep == 1)) ||
                tag.microstep == 0) {
            // Do not need a dummy event if we are scheduling at 1 microstep
            // in the future at current time or at microstep 0 in a future time.
            pqueue_insert(event_q, e);
        } else {
            // Create a dummy event. Insert it into the queue, and let its next
            // pointer point to the actual event.
            pqueue_insert(event_q, _lf_create_dummy_events(trigger, tag.time, e, relative_microstep));
        }
    }
    return 1;
}

/**
 * Schedule the specified trigger at current_tag.time plus the offset of the
 * specified trigger plus the delay. See schedule_token() in reactor.h for details.
 * This is the internal implementation shared by both the threaded
 * and non-threaded versions.
 *
 * The value is required to be either
 * NULL or a pointer to a token wrapping the payload. The token carries
 * a reference count, and when the reference count decrements to 0,
 * the will be freed. Hence, it is essential that the payload be in
 * memory allocated using malloc.
 *
 * There are three conditions under which this function will not
 * actually put an event on the event queue and decrement the reference count
 * of the token (if there is one), which could result in the payload being
 * freed. In all three cases, this function returns 0. Otherwise,
 * it returns a handle to the scheduled trigger, which is an integer
 * greater than 0.
 *
 * The first condition is that a stop has been requested and the trigger
 * offset plus the extra delay is greater than zero.
 * The second condition is that the trigger offset plus the extra delay
 * is greater that the requested stop time (timeout).
 * The third condition is that the trigger argument is null.
 *
 * @param trigger The trigger to be invoked at a later logical time.
 * @param extra_delay The logical time delay, which gets added to the
 *  trigger's minimum delay, if it has one. If this number is negative,
 *  then zero is used instead.
 * @param token The token wrapping the payload or NULL for no payload.
 * @return A handle to the event, or 0 if no new event was scheduled, or -1 for error.
 */
trigger_handle_t _lf_schedule(trigger_t* trigger, interval_t extra_delay, lf_token_t* token) {
    if (_lf_is_tag_after_stop_tag(current_tag)) {
        // If schedule is called after stop_tag
        // This is a critical condition.
        _lf_done_using(token);
        lf_print_warning("lf_schedule() called after stop tag.");
        return 0;
    }

    if (extra_delay < 0LL) {
        lf_print_warning("schedule called with a negative extra_delay " PRINTF_TIME ". Replacing with zero.", extra_delay);
        extra_delay = 0LL;
    }

    LF_PRINT_DEBUG("_lf_schedule: scheduling trigger %p with delay " PRINTF_TIME " and token %p.",
            trigger, extra_delay, token);

	// The trigger argument could be null, meaning that nothing is triggered.
    // Doing this after incrementing the reference count ensures that the
    // payload will be freed, if there is one.
	if (trigger == NULL) {
	    _lf_done_using(token);
	    return 0;
	}

    // Increment the reference count of the token.
	if (token != NULL) {
	    token->ref_count++;
	}

    // Compute the tag (the logical timestamp for the future event).
	// We first do this assuming it is logical action and then, if it is a
	// physical action, modify it if physical time exceeds the result.
    interval_t delay = extra_delay;
    // Add the offset if this is not a timer because, in that case,
    // it is the minimum delay.
    if (!trigger->is_timer) {
    	delay += trigger->offset;
    }
    interval_t intended_time = current_tag.time + delay;
    LF_PRINT_DEBUG("_lf_schedule: current_tag.time = " PRINTF_TIME ". Total logical delay = " PRINTF_TIME "",
            current_tag.time, delay);
    interval_t min_spacing = trigger->period;

    event_t* e = _lf_get_new_event();

    // Initialize the next pointer.
    e->next = NULL;

    // Set the payload.
    e->token = token;

    // Make sure the event points to this trigger so when it is
    // dequeued, it will trigger this trigger.
    e->trigger = trigger;

    // If the trigger is physical, then we need to check whether
    // physical time is larger than the intended time and, if so,
    // modify the intended time.
    if (trigger->is_physical) {
        // Get the current physical time and assign it as the intended time.
        intended_time = lf_time_physical() + delay;
    } else {
        // FIXME: We need to verify that we are executing within a reaction?
        // See reactor_threaded.
        // If a logical action is scheduled asynchronously (which should never be
        // done) the computed tag can be smaller than the current tag, in which case
        // it needs to be adjusted.
        // FIXME: This can go away once:
        // - we have eliminated the possibility to have a negative additional delay; and
        // - we detect the asynchronous use of logical actions
        if (intended_time < current_tag.time) {
            lf_print_warning("Attempting to schedule an event earlier than current time by " PRINTF_TIME " nsec! "
                    "Revising to the current time " PRINTF_TIME ".",
                    current_tag.time - intended_time, current_tag.time);
            intended_time = current_tag.time;
        }
    }

#ifdef FEDERATED_DECENTRALIZED
    // Event inherits the original intended_tag of the trigger
    // set by the network stack (or the default, which is (NEVER,0))
    e->intended_tag = trigger->intended_tag;
#endif

    event_t* existing = (event_t*)(trigger->last);
    // Check for conflicts (a queued event with the same trigger and time).
    if (trigger->period < 0) {
        // No minimum spacing defined.
        tag_t intended_tag = (tag_t) {.time = intended_time, .microstep = 0u};
        e->time = intended_tag.time;
        event_t* found = (event_t *)pqueue_find_equal_same_priority(event_q, e);
        // Check for conflicts. Let events pile up in super dense time.
        if (found != NULL) {
            intended_tag.microstep++;
            // Skip to the last node in the linked list.
            while(found->next != NULL) {
                found = found->next;
                intended_tag.microstep++;
            }
            if (_lf_is_tag_after_stop_tag(intended_tag)) {
                LF_PRINT_DEBUG("Attempt to schedule an event after stop_tag was rejected.");
                // Scheduling an event will incur a microstep
                // after the stop tag.
                _lf_recycle_event(e);
                return 0;
            }
            // Hook the event into the list.
            found->next = e;
            return(0); // FIXME: return value
        }
        // If there are not conflicts, schedule as usual. If intended time is
        // equal to the current logical time, the event will effectively be
        // scheduled at the next microstep.
    } else if (!trigger->is_timer && existing != NULL) {
        // There exists a previously scheduled event. It determines the
        // earliest time at which the new event can be scheduled.
        // Check to see whether the event is too early.
        instant_t earliest_time = existing->time + min_spacing;
        LF_PRINT_DEBUG("There is a previously scheduled event; earliest possible time "
                "with min spacing: " PRINTF_TIME,
                earliest_time);
        // If the event is early, see which policy applies.
        if (earliest_time >= intended_time) {
            LF_PRINT_DEBUG("Event is early.");
            switch(trigger->policy) {
                case drop:
                    LF_PRINT_DEBUG("Policy is drop. Dropping the event.");
                    if (min_spacing > 0 ||
                            pqueue_find_equal_same_priority(event_q, existing) != NULL) {
                        // Recycle the new event and the token.
                        if (existing->token != token) {
                            _lf_done_using(token);
                        }
                        _lf_recycle_event(e);
                        return(0);
                    }
                case replace:
                    LF_PRINT_DEBUG("Policy is replace. Replacing the previous event.");
                    // If the existing event has not been handled yet, update
                    // it. WARNING: If provide a mechanism for unscheduling, we
                    // can no longer rely on the tag of the existing event to
                    // determine whether or not it has been recycled (the
                    // existing->time < current_tag.time case below).
                    // NOTE: Because microsteps are not explicit, if the tag of
                    // the preceding event is equal to the current time, then
                    // we search the event queue to figure out whether it has
                    // been handled yet.
                    if (existing->time > current_tag.time ||
                            (existing->time == current_tag.time &&
                            pqueue_find_equal_same_priority(event_q, existing) != NULL)) {
                        // Recycle the existing token and the new event
                        // and update the token of the existing event.
                        _lf_replace_token(existing, token);
                        _lf_recycle_event(e);
                        return(0);
                    }
                    // If the preceding event _has_ been handled, then adjust
                    // the tag to defer the event.
                    intended_time = earliest_time;
                    break;
                default:
                    if (existing->time == current_tag.time &&
                            pqueue_find_equal_same_priority(event_q, existing) != NULL) {
                        if (_lf_is_tag_after_stop_tag((tag_t){.time=existing->time,.microstep=lf_tag().microstep+1})) {
                            // Scheduling e will incur a microstep at timeout,
                            // which is illegal.
                            _lf_recycle_event(e);
                            return 0;
                        }
                        // If the last event hasn't been handled yet, insert
                        // the new event right behind.
                        existing->next = e;
                        return 0; // FIXME: return a value
                    } else {
                         // Adjust the tag.
                        intended_time = earliest_time;
                    }
                    break;
            }
        }
    }

    // Check if the intended time is in the future
    // This is a sanity check for the logic above
    // FIXME: This is a development assertion and might
    // not be necessary for end-user LF programs
    if (intended_time < current_tag.time) {
        lf_print_error("Attempting to schedule an event earlier than current time by " PRINTF_TIME " nsec! "
                "Revising to the current time " PRINTF_TIME ".",
                current_tag.time - intended_time, current_tag.time);
        intended_time = current_tag.time;
    }

    // Set the tag of the event.
    e->time = intended_time;

    // Do not schedule events if if the event time is past the stop time
    // (current microsteps are checked earlier).
    LF_PRINT_DEBUG("Comparing event with elapsed time " PRINTF_TIME " against stop time " PRINTF_TIME ".", e->time - start_time, stop_tag.time - start_time);
    if (e->time > stop_tag.time) {
        LF_PRINT_DEBUG("_lf_schedule: event time is past the timeout. Discarding event.");
        _lf_done_using(token);
        _lf_recycle_event(e);
        return(0);
    }

    // Store a pointer to the current event in order to check the min spacing
    // between this and the following event. Only necessary for actions
    // that actually specify a min spacing.
    trigger->last = (event_t*)e;

    // Queue the event.
    // NOTE: There is no need for an explicit microstep because
    // when this is called, all events at the current tag
    // (time and microstep) have been pulled from the queue,
    // and any new events added at this tag will go into the reaction_q
    // rather than the event_q, so anything put in the event_q with this
    // same time will automatically be executed at the next microstep.
    LF_PRINT_LOG("Inserting event in the event queue with elapsed time " PRINTF_TIME ".",
            e->time - start_time);
    pqueue_insert(event_q, e);

    tracepoint_schedule(trigger, e->time - current_tag.time);

    // FIXME: make a record of handle and implement unschedule.
    // NOTE: Rather than wrapping around to get a negative number,
    // we reset the handle on the assumption that much earlier
    // handles are irrelevant.
    int return_value = _lf_handle++;
    if (_lf_handle < 0) {
        _lf_handle = 1;
    }
    return return_value;
}

/**
 * Insert reactions triggered by trigger to the reaction queue...
 *
 * @param trigger The trigger
 * @param token The token wrapping the payload or NULL for no payload.
 * @return 1 if successful, or 0 if no new reaction was scheduled because the function
 *  was called incorrectly.
 */
trigger_handle_t _lf_insert_reactions_for_trigger(trigger_t* trigger, lf_token_t* token) {
    // The trigger argument could be null, meaning that nothing is triggered.
    // Doing this after incrementing the reference count ensures that the
    // payload will be freed, if there is one.
	if (trigger == NULL) {
        lf_print_warning("_lf_schedule_init_reactions() called with a NULL trigger");
	    _lf_done_using(token);
	    return 0;
	}

    // Check to see if the trigger is not a timer
    // and not a physical action
    if (trigger->is_timer || trigger->is_physical) {
        lf_print_warning("_lf_schedule_init_reactions() called on a timer or physical action.");
        return 0;
    }

#ifdef MODAL_REACTORS
    // If this trigger is associated with an inactive mode, it should not trigger any reaction.
    if (!_lf_mode_is_active(trigger->mode)) {
        LF_PRINT_DEBUG("Suppressing reactions of trigger due inactivity of mode %s.", trigger->mode->name);
        return 1;
    }
#endif

    // Increment the reference count of the token.
	if (token != NULL) {
	    token->ref_count++;
	}

    // Check if the trigger has violated the STP offset
    bool is_STP_violated = false;
#ifdef FEDERATED
    if (lf_tag_compare(trigger->intended_tag, lf_tag()) < 0) {
        is_STP_violated = true;
    }
#ifdef FEDERATED_CENTRALIZED
    // Check for STP violation in the centralized coordination, which is a
    // critical error.
    if (is_STP_violated) {
        lf_print_error_and_exit("Attempted to insert reactions for a trigger that had an intended tag that was in the past. "
                             "This should not happen under centralized coordination. Intended tag: " PRINTF_TAG ". Current tag: " PRINTF_TAG ").",
                             trigger->intended_tag.time - lf_time_start(),
                             trigger->intended_tag.microstep,
                             lf_time_logical_elapsed(),
                             lf_tag().microstep);
    }
#endif
#endif

    // Copy the token pointer into the trigger struct so that the
    // reactions can access it. This overwrites the previous template token,
    // for which we decrement the reference count.
    if (trigger->token != token && trigger->token != NULL) {
        // Mark the previous one ok_to_free so we don't get a memory leak.
        trigger->token->ok_to_free = OK_TO_FREE;
        // Free the token if its reference count is zero. Since _lf_done_using
        // decrements the reference count, first increment it here.
        trigger->token->ref_count++;
        _lf_done_using(trigger->token);
    }
    trigger->token = token;
    // Prevent this token from being freed. It is the new template.
    // This might be null if there are no reactions to the action.
    if (token != NULL) {
        token->ok_to_free = no;
    }

    // Mark the trigger present.
    trigger->status = present;

    // Push the corresponding reactions for this trigger
    // onto the reaction queue.
    for (int i = 0; i < trigger->number_of_reactions; i++) {
        reaction_t* reaction = trigger->reactions[i];

#ifdef MODAL_REACTORS
        // Check if reaction is disabled by mode inactivity
        if (!_lf_mode_is_active(reaction->mode)) {
            LF_PRINT_DEBUG("Suppressing reaction %s due inactivity of mode %s.", reaction->name, reaction->mode->name);
            continue; // Suppress reaction by preventing entering reaction queue
        }
#endif

        // Do not enqueue this reaction twice.
        if (reaction->status == inactive) {
            reaction->is_STP_violated = is_STP_violated;
            _lf_trigger_reaction(reaction, -1);
            LF_PRINT_LOG("Enqueued reaction %s at time " PRINTF_TIME ".", reaction->name, lf_time_logical());
        }
    }

    return 1;
}

/**
 * Utility function to convert a pointer to action struct into
 * a pointer to the corresponding trigger struct.  The type of the
 * action struct is defined by a generated typedef and differs for different
 * actions, which is why the point to the action struct is a void*.
 * All such structs, however, share a common feature, which is tht the
 * first entry in the struct is a pointer to the corresponding trigger_t
 * struct.  This function uses this fact to return a pointer to that
 * trigger_t struct.
 * @param action A pointer to an action struct.
 * @return A pointer to the corresponding trigger struct.
 */
trigger_t* _lf_action_to_trigger(void* action) {
    return *((trigger_t**)action);
}

/**
 * Advance from the current tag to the next. If the given next_time is equal to
 * the current time, then increase the microstep. Otherwise, update the current
 * time and set the microstep to zero.
 *
 * @param next_time The time step to advance to.
 */
void _lf_advance_logical_time(instant_t next_time) {
    // FIXME: The following checks that _lf_advance_logical_time()
    // is being called correctly. Namely, check if logical time
    // is being pushed past the head of the event queue. This should
    // never happen if _lf_advance_logical_time() is called correctly.
    // This is commented out because it will add considerable overhead
    // to the ordinary execution of LF programs. Instead, there might
    // be a need for a target property that enables these kinds of logic
    // assertions for development purposes only.
    event_t* next_event = (event_t*)pqueue_peek(event_q);
    if (next_event != NULL) {
        if (next_time > next_event->time) {
            lf_print_error_and_exit("_lf_advance_logical_time(): Attempted to move time to " PRINTF_TIME ", which is "
                    "past the head of the event queue, " PRINTF_TIME ".",
                    next_time - start_time, next_event->time - start_time);
        }
    }

    if (current_tag.time < next_time) {
        current_tag.time = next_time;
        current_tag.microstep = 0;
    } else if (current_tag.time == next_time) {
        current_tag.microstep++;
    } else {
        lf_print_error_and_exit("_lf_advance_logical_time(): Attempted to move tag back in time.");
    }
    LF_PRINT_LOG("Advanced (elapsed) tag to " PRINTF_TAG, next_time - start_time, current_tag.microstep);
}

/**
 * Variant of schedule_value when the value is an integer.
 * See reactor.h for documentation.
 * @param action Pointer to an action on the self struct.
 */
trigger_handle_t _lf_schedule_int(void* action, interval_t extra_delay, int value) {
    trigger_t* trigger = _lf_action_to_trigger(action);
    // NOTE: This doesn't acquire the mutex lock in the multithreaded version
    // until schedule_value is called. This should be OK because the element_size
    // does not change dynamically.
    if (trigger->element_size != sizeof(int)) {
        lf_print_error("Action type is not an integer.");
        return -1;
    }
    int* container = (int*)malloc(sizeof(int));
    *container = value;
    return _lf_schedule_value(action, extra_delay, container, 1);
}

/**
 * Library function for allocating memory for an array to be sent on an output.
 * This turns over "ownership" of the allocated memory to the output, so
 * the allocated memory will be freed downstream.
 * @param token The token to use as a template (or if it is free, to use).
 * @param length The length of the array.
 * @param num_destinations The number of destinations (for initializing the reference count).
 * @return A pointer to the new or reused token or null if the template token
 *  is incompatible with this usage.
 */
lf_token_t* _lf_set_new_array_impl(lf_token_t* token, size_t length, int num_destinations) {
    // If the template token cannot carry a payload, then it is incompatible.
    if (token->element_size == 0) {
        lf_print_error("set_new_array: specified token cannot carry an array. It has zero element_size.");
        return NULL;
    }
    // First, initialize the token, reusing the one given if possible.
    lf_token_t* new_token = _lf_initialize_token(token, length);
    new_token->ref_count = num_destinations;
    LF_PRINT_DEBUG("_lf_set_new_array_impl: Allocated memory for payload %p.", new_token->value);
    return new_token;
}

/**
 * Check the deadline of the currently executing reaction against the
 * current physical time. If the deadline has passed, invoke the deadline
 * handler (if invoke_deadline_handler parameter is set true) and return true.
 * Otherwise, return false.
 *
 * @param self The self struct of the reactor.
 * @param invoke_deadline_handler When this is set true, also invoke deadline
 *  handler if the deadline has passed.
 * @return True if the specified deadline has passed and false otherwise.
 */
bool _lf_check_deadline(self_base_t* self, bool invoke_deadline_handler) {
    reaction_t* reaction = self->executing_reaction;
    if (lf_time_physical() > lf_time_logical() + reaction->deadline) {
        if (invoke_deadline_handler) {
            reaction->deadline_violation_handler(self);
        }
        return true;
    }
    return false;
}

/**
 * Invoke the given reaction
 *
 * @param reaction The reaction that has just executed.
 * @param worker The thread number of the worker thread or 0 for unthreaded execution (for tracing).
 */
void _lf_invoke_reaction(reaction_t* reaction, int worker) {
    tracepoint_reaction_starts(reaction, worker);
    ((self_base_t*) reaction->self)->executing_reaction = reaction;
    reaction->function(reaction->self);
    ((self_base_t*) reaction->self)->executing_reaction = NULL;
    tracepoint_reaction_ends(reaction, worker);
}

/**
 * For the specified reaction, if it has produced outputs, insert the
 * resulting triggered reactions into the reaction queue.
 * This procedure assumes the mutex lock is NOT held and grabs
 * the lock only when it actually inserts something onto the reaction queue.
 * @param reaction The reaction that has just executed.
 * @param worker The thread number of the worker thread or 0 for unthreaded execution (for tracing).
 */
void schedule_output_reactions(reaction_t* reaction, int worker) {
    if (reaction->is_a_control_reaction) {
        // Control reactions will not produce an output but can have
        // effects in order to have certain precedence requirements.
        // No need to execute this function if the reaction is a control
        // reaction.
        return;
    }
    // If the reaction produced outputs, put the resulting triggered
    // reactions into the reaction queue. As an optimization, if exactly one
    // downstream reaction is enabled by this reaction, then it may be
    // executed immediately in this same thread
    // without going through the reaction queue.
    reaction_t* downstream_to_execute_now = NULL;
    int num_downstream_reactions = 0;
#ifdef FEDERATED_DECENTRALIZED // Only pass down STP violation for federated programs that use decentralized coordination.
    // Extract the inherited STP violation
    bool inherited_STP_violation = reaction->is_STP_violated;
    LF_PRINT_LOG("Reaction %s has STP violation status: %d.", reaction->name, reaction->is_STP_violated);
#endif
    LF_PRINT_DEBUG("There are %zu outputs from reaction %s.", reaction->num_outputs, reaction->name);
    for (size_t i=0; i < reaction->num_outputs; i++) {
        if (reaction->output_produced[i] != NULL && *(reaction->output_produced[i])) {
            LF_PRINT_DEBUG("Output %zu has been produced.", i);
            trigger_t** triggerArray = (reaction->triggers)[i];
            LF_PRINT_DEBUG("There are %d trigger arrays associated with output %zu.",
            		reaction->triggered_sizes[i], i);
            for (int j=0; j < reaction->triggered_sizes[i]; j++) {
                trigger_t* trigger = triggerArray[j];
                if (trigger != NULL) {
                    LF_PRINT_DEBUG("Trigger %p lists %d reactions.", trigger, trigger->number_of_reactions);
                    for (int k=0; k < trigger->number_of_reactions; k++) {
                        reaction_t* downstream_reaction = trigger->reactions[k];
#ifdef FEDERATED_DECENTRALIZED // Only pass down tardiness for federated LF programs
                        // Set the is_STP_violated for the downstream reaction
                        if (downstream_reaction != NULL) {
                            downstream_reaction->is_STP_violated = inherited_STP_violation;
                            LF_PRINT_DEBUG("Passing is_STP_violated of %d to the downstream reaction: %s",
                            		downstream_reaction->is_STP_violated, downstream_reaction->name);
                        }
#endif
                        if (downstream_reaction != NULL && downstream_reaction != downstream_to_execute_now) {
                            num_downstream_reactions++;
                            // If there is exactly one downstream reaction that is enabled by this
                            // reaction, then we can execute that reaction immediately without
                            // going through the reaction queue. In multithreaded execution, this
                            // avoids acquiring a mutex lock.
                            // FIXME: Check the earliest deadline on the reaction queue.
                            // This optimization could violate EDF scheduling otherwise.
                            if (num_downstream_reactions == 1 && downstream_reaction->last_enabling_reaction == reaction) {
                                // So far, this downstream reaction is a candidate to execute now.
                                downstream_to_execute_now = downstream_reaction;
                            } else {
                                // If there is a previous candidate reaction to execute now,
                                // it is no longer a candidate.
                                if (downstream_to_execute_now != NULL) {
                                    // More than one downstream reaction is enabled.
                                    // In this case, if we were to execute the downstream reaction
                                    // immediately without changing any queues, then the second
                                    // downstream reaction would be blocked because this reaction
                                    // remains on the executing queue. Hence, the optimization
                                    // is not valid. Put the candidate reaction on the queue.
                                    _lf_trigger_reaction(downstream_to_execute_now, worker);
                                    downstream_to_execute_now = NULL;
                                }
                                // Queue the reaction.
                                _lf_trigger_reaction(downstream_reaction, worker);
                            }
                        }
                    }
                }
            }
        }
    }
    if (downstream_to_execute_now != NULL) {
        LF_PRINT_LOG("Worker %d: Optimizing and executing downstream reaction now: %s", worker, downstream_to_execute_now->name);
        bool violation = false;
#ifdef FEDERATED_DECENTRALIZED // Only use the STP handler for federated programs that use decentralized coordination
        // If the is_STP_violated for the reaction is true,
        // an input trigger to this reaction has been triggered at a later
        // logical time than originally anticipated. In this case, a special
        // STP handler will be invoked.
        // FIXME: Note that the STP handler will be invoked
        // at most once per logical time value. If the STP handler triggers the
        // same reaction at the current time value, even if at a future superdense time,
        // then the reaction will be invoked and the STP handler will not be invoked again.
        // However, input ports to a federate reactor are network port types so this possibly should
        // be disallowed.
        // @note The STP handler and the deadline handler are not mutually exclusive.
        //  In other words, both can be invoked for a reaction if it is triggered late
        //  in logical time (STP offset is violated) and also misses the constraint on
        //  physical time (deadline).
        // @note In absence of a STP handler, the is_STP_violated will be passed down the reaction
        //  chain until it is dealt with in a downstream STP handler.
        if (downstream_to_execute_now->is_STP_violated == true) {
            // Tardiness has occurred
            LF_PRINT_LOG("Event has STP violation.");
            reaction_function_t handler = downstream_to_execute_now->STP_handler;
            // Invoke the STP handler if there is one.
            if (handler != NULL) {
                // There is a violation and it is being handled here
                // If there is no STP handler, pass the is_STP_violated
                // to downstream reactions.
                violation = true;
                LF_PRINT_LOG("Invoke tardiness handler.");
                (*handler)(downstream_to_execute_now->self);

                // If the reaction produced outputs, put the resulting
                // triggered reactions into the queue or execute them directly if possible.
                schedule_output_reactions(downstream_to_execute_now, worker);

                // Reset the tardiness because it has been dealt with in the
                // STP handler
                downstream_to_execute_now->is_STP_violated = false;
                LF_PRINT_DEBUG("Reset reaction's is_STP_violated field to false: %s",
                		downstream_to_execute_now->name);
            }
        }
#endif
        if (downstream_to_execute_now->deadline >= 0LL) {
            // Get the current physical time.
            instant_t physical_time = lf_time_physical();
            // Check for deadline violation.
            if (downstream_to_execute_now->deadline == 0 || physical_time > current_tag.time + downstream_to_execute_now->deadline) {
                // Deadline violation has occurred.
                violation = true;
                // Invoke the local handler, if there is one.
                reaction_function_t handler = downstream_to_execute_now->deadline_violation_handler;
                if (handler != NULL) {
                    // Assume the mutex is still not held.
                    (*handler)(downstream_to_execute_now->self);

                    // If the reaction produced outputs, put the resulting
                    // triggered reactions into the queue or execute them directly if possible.
                    schedule_output_reactions(downstream_to_execute_now, worker);
                }
            }
        }
        if (!violation) {
            // Invoke the downstream_reaction function.
            _lf_invoke_reaction(downstream_to_execute_now, worker);

            // If the downstream_reaction produced outputs, put the resulting triggered
            // reactions into the queue (or execute them directly, if possible).
            schedule_output_reactions(downstream_to_execute_now, worker);
        }

        // Reset the is_STP_violated because it has been passed
        // down the chain
        downstream_to_execute_now->is_STP_violated = false;
        LF_PRINT_DEBUG("Finally, reset reaction's is_STP_violated field to false: %s",
        		downstream_to_execute_now->name);
    }
}

/**
 * Return a writable copy of the specified token.
 * If the reference count is 1, this returns the original token rather than a copy.
 * The reference count will still be 1.
 * If the size of the token payload is zero, this also returns the original token.
 * Otherwise, this returns a new token with a reference count of 0.
 * To ensure that the allocated memory is not leaked, this new token must be
 * either passed to an output using set_token() or scheduled with a action
 * using schedule_token().
 */
lf_token_t* writable_copy(lf_token_t* token) {
    LF_PRINT_DEBUG("writable_copy: Requesting writable copy of token %p with reference count %d.", token, token->ref_count);
    if (token->ref_count == 1) {
        LF_PRINT_DEBUG("writable_copy: Avoided copy because reference count is %d.", token->ref_count);
        return token;
    }
    LF_PRINT_DEBUG("writable_copy: Copying array because reference count is greater than 1. It is %d.", token->ref_count);
    void* copy;
    if (token->copy_constructor == NULL) {
        LF_PRINT_DEBUG("writable_copy: Copy constructor is NULL. Using default strategy.");
        size_t size = token->element_size * token->length;
        if (size == 0) {
            return token;
        }
        copy = malloc(size);
        LF_PRINT_DEBUG("Allocating memory for writable copy %p.", copy);
        memcpy(copy, token->value, size);
        // Count allocations to issue a warning if this is never freed.
    } else {
        LF_PRINT_DEBUG("writable_copy: Copy constructor is not NULL. Using copy constructor.");
        if (token->destructor == NULL) {
            lf_print_warning("writable_copy: Using non-default copy constructor without setting destructor. Potential memory leak.");
        }
        copy = token->copy_constructor(token->value);
    }
    // Create a new, dynamically allocated token.
    lf_token_t* result = create_token(token->element_size);
    _lf_count_payload_allocations++;
    result->length = token->length;
    result->value = copy;
    result->destructor = token->destructor;
    result->copy_constructor = token->copy_constructor;
    return result;
}

/**
 * Print a usage message.
 */
<<<<<<< HEAD
static void usage(int argc, char* argv[]) {
=======
void usage(int argc, const char* argv[]) {
>>>>>>> 948efef6
    printf("\nCommand-line arguments: \n\n");
    printf("  -f, --fast [true | false]\n");
    printf("   Whether to wait for physical time to match logical time.\n\n");
    printf("  -o, --timeout <duration> <units>\n");
    printf("   Stop after the specified amount of logical time, where units are one of\n");
    printf("   nsec, usec, msec, sec, minute, hour, day, week, or the plurals of those.\n\n");
    printf("  -k, --keepalive\n");
    printf("   Whether continue execution even when there are no events to process.\n\n");
    printf("  -w, --workers <n>\n");
    printf("   Executed in <n> threads if possible (optional feature).\n\n");
    printf("  -i, --id <n>\n");
    printf("   The ID of the federation that this reactor will join.\n\n");
    #ifdef FEDERATED
    printf("  -r, --rti <n>\n");
    printf("   The address of the RTI, which can be in the form of user@host:port or ip:port.\n\n");
    #endif

    printf("Command given:\n");
    for (int i = 0; i < argc; i++) {
        printf("%s ", argv[i]);
    }
    printf("\n\n");
}

// Some options given in the target directive are provided here as
// default command-line options.
int default_argc = 0;
const char** default_argv = NULL;


/**
 * Process the command-line arguments. If the command line arguments are not
 * understood, then print a usage message and return 0. Otherwise, return 1.
 * @return 1 if the arguments processed successfully, 0 otherwise.
 */
int process_args(int argc, const char* argv[]) {
    int i = 1;
    while (i < argc) {
        const char* arg = argv[i++];
        if (strcmp(arg, "-f") == 0 || strcmp(arg, "--fast") == 0) {
            if (argc < i + 1) {
                lf_print_error("--fast needs a boolean.");
                usage(argc, argv);
                return 0;
            }
            const char* fast_spec = argv[i++];
            if (strcmp(fast_spec, "true") == 0) {
                fast = true;
            } else if (strcmp(fast_spec, "false") == 0) {
                fast = false;
            } else {
                lf_print_error("Invalid value for --fast: %s", fast_spec);
            }
        } else if (strcmp(arg, "-o") == 0
                || strcmp(arg, "--timeout") == 0
                || strcmp(arg, "-timeout") == 0) {
            // Tolerate -timeout for legacy uses.
            if (argc < i + 2) {
                lf_print_error("--timeout needs time and units.");
                usage(argc, argv);
                return 0;
            }
            const char* time_spec = argv[i++];
            const char* units = argv[i++];

            #ifdef BIT_32
            duration = atol(time_spec);
            #else
            duration = atoll(time_spec);
            #endif
            // A parse error returns 0LL, so check to see whether that is what is meant.
            if (duration == 0LL && strncmp(time_spec, "0", 1) != 0) {
                // Parse error.
                lf_print_error("Invalid time value: %s", time_spec);
                usage(argc, argv);
                return 0;
            }
            if (strncmp(units, "sec", 3) == 0) {
                duration = SEC(duration);
            } else if (strncmp(units, "msec", 4) == 0) {
                duration = MSEC(duration);
            } else if (strncmp(units, "usec", 4) == 0) {
                duration = USEC(duration);
            } else if (strncmp(units, "nsec", 4) == 0) {
                duration = NSEC(duration);
            } else if (strncmp(units, "min", 3) == 0) {
                duration = MINUTE(duration);
            } else if (strncmp(units, "hour", 4) == 0) {
                duration = HOUR(duration);
            } else if (strncmp(units, "day", 3) == 0) {
                duration = DAY(duration);
            } else if (strncmp(units, "week", 4) == 0) {
                duration = WEEK(duration);
            } else {
                // Invalid units.
                lf_print_error("Invalid time units: %s", units);
                usage(argc, argv);
                return 0;
            }
        } else if (strcmp(arg, "-k") == 0 || strcmp(arg, "--keepalive") == 0) {
            if (argc < i + 1) {
                lf_print_error("--keepalive needs a boolean.");
                usage(argc, argv);
                return 0;
            }
            const char* keep_spec = argv[i++];
            if (strcmp(keep_spec, "true") == 0) {
                keepalive_specified = true;
            } else if (strcmp(keep_spec, "false") == 0) {
                keepalive_specified = false;
            } else {
                lf_print_error("Invalid value for --keepalive: %s", keep_spec);
            }
        } else if (strcmp(arg, "-w") == 0 || strcmp(arg, "--workers") == 0) {
            if (argc < i + 1) {
                lf_print_error("--workers needs an integer argument.s");
                usage(argc, argv);
                return 0;
            }
            const char* threads_spec = argv[i++];
            int num_workers = atoi(threads_spec);
            if (num_workers <= 0) {
                lf_print_error("Invalid value for --workers: %s. Using 1.", threads_spec);
                num_workers = 1;
            }
            _lf_number_of_workers = (unsigned int)num_workers;
        }
        #ifdef FEDERATED
          else if (strcmp(arg, "-i") == 0 || strcmp(arg, "--id") == 0) {
            if (argc < i + 1) {
                lf_print_error("--id needs a string argument.");
                usage(argc, argv);
                return 0;
            }
            const char* fid = argv[i++];
            set_federation_id(fid);
            lf_print("Federation ID for executable %s: %s", argv[0], fid);
        } else if (strcmp(arg, "-r") == 0 || strcmp(arg, "--rti") == 0) {
            if (argc < i + 1) {
                lf_print_error("--rti needs a string argument in the form of [user]@[host]:[port].");
                usage(argc, argv);
                return 0;
            }
            parse_rti_code_t code = parse_rti_addr(argv[i++]);
            if (code != SUCCESS) {
                switch (code) {
                    case INVALID_HOST:
                        lf_print_error("--rti needs a valid host");
                        break;
                    case INVALID_PORT:
                        lf_print_error("--rti needs a valid port");
                        break;
                    case INVALID_USER:
                        lf_print_error("--rti needs a valid user");
                        break;
                    case FAILED_TO_PARSE:
                        lf_print_error("Failed to parse address of RTI");
                        break;
                    default:
                        break;
                }
                usage(argc, argv);
                return 0;
            }
        }
        #endif
          else if (strcmp(arg, "--ros-args") == 0) {
    	      // FIXME: Ignore ROS arguments for now
        } else {
            lf_print_error("Unrecognized command-line argument: %s", arg);
            usage(argc, argv);
            return 0;
        }
    }
    return 1;
}

/**
 * Initialize the priority queues and set logical time to match
 * physical time. This also prints a message reporting the start time.
 */
void initialize(void) {
    _lf_count_payload_allocations = 0;
    _lf_count_token_allocations = 0;

    // Initialize our priority queues.

    event_q = pqueue_init(INITIAL_EVENT_QUEUE_SIZE, in_reverse_order, get_event_time,
            get_event_position, set_event_position, event_matches, print_event);
	// NOTE: The recycle and next queue does not need to be sorted. But here it is.
    recycle_q = pqueue_init(INITIAL_EVENT_QUEUE_SIZE, in_no_particular_order, get_event_time,
            get_event_position, set_event_position, event_matches, print_event);
    next_q = pqueue_init(INITIAL_EVENT_QUEUE_SIZE, in_no_particular_order, get_event_time,
            get_event_position, set_event_position, event_matches, print_event);

    // Initialize the trigger table.
    _lf_initialize_trigger_objects();

    physical_start_time = lf_time_physical();
    current_tag.time = physical_start_time;
    start_time = current_tag.time;

    #ifdef BIT_32
        #ifdef MICROSECOND_TIME
            LF_PRINT_DEBUG("Start time: " PRINTF_TIME "us", start_time);
        #else
            LF_PRINT_DEBUG("Start time: " PRINTF_TIME "ns", start_time);
        #endif
    #else
        #ifdef MICROSECOND_TIME
            LF_PRINT_DEBUG("Start time: " PRINTF_TIME "us", start_time);
        #else
            LF_PRINT_DEBUG("Start time: " PRINTF_TIME "ns", start_time);
        #endif
    #endif

    #ifdef ARDUINO
    printf("---- Start execution at time " PRINTF_TIME "us\n", physical_start_time);
    #else
    struct timespec physical_time_timespec = {physical_start_time / BILLION, physical_start_time % BILLION};

    printf("---- Start execution at time %s---- plus %ld nanoseconds.\n",
            ctime(&physical_time_timespec.tv_sec), physical_time_timespec.tv_nsec);
    #endif
    if (duration >= 0LL) {
        // A duration has been specified. Calculate the stop time.
        _lf_set_stop_tag((tag_t) {.time = current_tag.time + duration, .microstep = 0});
    }
}

/**
 * Report elapsed logical and physical times and report if any
 * memory allocated by set_new, set_new_array, or writable_copy
 * has not been freed.
 */
void termination(void) {
    // Invoke the code generated termination function.
    terminate_execution();

    // Stop any tracing, if it is running.
    stop_trace();

    // In order to free tokens, we perform the same actions we would have for a new time step.
    _lf_start_time_step();

#ifdef MODAL_REACTORS
    // Free events and tokens suspended by modal reactors.
    _lf_terminate_modal_reactors();
#endif

    // If the event queue still has events on it, report that.
    if (event_q != NULL && pqueue_size(event_q) > 0) {
        lf_print_warning("---- There are %zu unprocessed future events on the event queue.", pqueue_size(event_q));
        event_t* event = (event_t*)pqueue_peek(event_q);
        interval_t event_time = event->time - start_time;
        lf_print_warning("---- The first future event has timestamp " PRINTF_TIME " after start time.", event_time);
    }
    // Issue a warning if a memory leak has been detected.
    if (_lf_count_payload_allocations > 0) {
        lf_print_warning("Memory allocated for messages has not been freed.");
        lf_print_warning("Number of unfreed messages: %d.", _lf_count_payload_allocations);
    }
    if (_lf_count_token_allocations > 0) {
        lf_print_warning("Memory allocated for tokens has not been freed!");
        lf_print_warning("Number of unfreed tokens: %d.", _lf_count_token_allocations);
    }
    // Print elapsed times.
    // If these are negative, then the program failed to start up.
    interval_t elapsed_time = lf_time_logical_elapsed();
    if (elapsed_time >= 0LL) {
        char time_buffer[29]; // 28 bytes is enough for the largest 64 bit number: 9,223,372,036,854,775,807
        lf_comma_separated_time(time_buffer, elapsed_time);
        printf("---- Elapsed logical time (in nsec): %s\n", time_buffer);

        // If physical_start_time is 0, then execution didn't get far enough along
        // to initialize this.
        if (physical_start_time > 0LL) {
        	lf_comma_separated_time(time_buffer, lf_time_physical_elapsed());
            printf("---- Elapsed physical time (in nsec): %s\n", time_buffer);
        }
    }
    _lf_free_all_reactors();
    free(_lf_tokens_with_ref_count);
    free(_lf_is_present_fields);
    free(_lf_is_present_fields_abbreviated);
}<|MERGE_RESOLUTION|>--- conflicted
+++ resolved
@@ -165,46 +165,6 @@
 vector_t _lf_sparse_io_record_sizes = {
     NULL, NULL, NULL, 0, 0
 };
-
-<<<<<<< HEAD
-=======
-/**
- * Enqueue network control reactions.
- */
-void enqueue_network_control_reactions();
-
-/**
- * Determine the status of the port at the current logical time.
- * If successful, return true. If the status cannot be determined
- * at this moment, return false.
- * 
- * @param portID the ID of the port to determine status for
- */
-port_status_t determine_port_status_if_possible(int portID);
-
-/**
- * A helper enum for the returned status code of parse_rti_addr.  
- */
-typedef enum parse_rti_code_t {
-    SUCCESS,
-    INVALID_PORT,
-    INVALID_HOST,
-    INVALID_USER,
-    FAILED_TO_PARSE
-} parse_rti_code_t;
-
-/**
- * Parse the address of the RTI and store them into the global federation_metadata struct.
- * @return a parse_rti_code_t indicating the result of the parse.
- */
-parse_rti_code_t parse_rti_addr(const char* rti_addr);
-
-/**
- * Sets the federation_id of this federate to fid.
- */
-void set_federation_id(const char* fid);
-#endif
->>>>>>> 948efef6
 
 /**
  * Allocate memory using calloc (so the allocated memory is zeroed out)
@@ -1811,11 +1771,7 @@
 /**
  * Print a usage message.
  */
-<<<<<<< HEAD
-static void usage(int argc, char* argv[]) {
-=======
 void usage(int argc, const char* argv[]) {
->>>>>>> 948efef6
     printf("\nCommand-line arguments: \n\n");
     printf("  -f, --fast [true | false]\n");
     printf("   Whether to wait for physical time to match logical time.\n\n");
