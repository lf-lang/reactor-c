/* Runtime infrastructure for the C target of Lingua Franca. */

/*************
Copyright (c) 2019, The University of California at Berkeley.

Redistribution and use in source and binary forms, with or without modification,
are permitted provided that the following conditions are met:

1. Redistributions of source code must retain the above copyright notice,
   this list of conditions and the following disclaimer.

2. Redistributions in binary form must reproduce the above copyright notice,
   this list of conditions and the following disclaimer in the documentation
   and/or other materials provided with the distribution.

THIS SOFTWARE IS PROVIDED BY THE COPYRIGHT HOLDERS AND CONTRIBUTORS "AS IS" AND ANY
EXPRESS OR IMPLIED WARRANTIES, INCLUDING, BUT NOT LIMITED TO, THE IMPLIED WARRANTIES OF
MERCHANTABILITY AND FITNESS FOR A PARTICULAR PURPOSE ARE DISCLAIMED. IN NO EVENT SHALL
THE COPYRIGHT HOLDER OR CONTRIBUTORS BE LIABLE FOR ANY DIRECT, INDIRECT, INCIDENTAL,
SPECIAL, EXEMPLARY, OR CONSEQUENTIAL DAMAGES (INCLUDING, BUT NOT LIMITED TO,
PROCUREMENT OF SUBSTITUTE GOODS OR SERVICES; LOSS OF USE, DATA, OR PROFITS; OR BUSINESS
INTERRUPTION) HOWEVER CAUSED AND ON ANY THEORY OF LIABILITY, WHETHER IN CONTRACT,
STRICT LIABILITY, OR TORT (INCLUDING NEGLIGENCE OR OTHERWISE) ARISING IN ANY WAY OUT OF
THE USE OF THIS SOFTWARE, EVEN IF ADVISED OF THE POSSIBILITY OF SUCH DAMAGE.
***************/

/**
 * Runtime infrastructure for the C target of Lingua Franca.
 * This file contains resources that are shared by the threaded and
 * non-threaded versions of the C runtime.
 *
 *  @author{Edward A. Lee <eal@berkeley.edu>}
 *  @author{Marten Lohstroh <marten@berkeley.edu>}
 *  @author{Mehrdad Niknami <mniknami@berkeley.edu>}
 *  @author{Soroush Bateni <soroush@utdallas.edu}
 *  @author{Alexander Schulz-Rosengarten <als@informatik.uni-kiel.de>}
 *  @author{Erling Rennemo Jellum <erling.r.jellum0@ntnu.no>}
 */
#include <assert.h>
#include <stdio.h>
#include <string.h>
#include <time.h>

#include "platform.h"
#include "lf_types.h"
#ifdef MODAL_REACTORS
#include "modes.h"
#endif
#ifdef FEDERATED
#include "federate.h"
#endif
#include "port.h"
#include "pqueue.h"
#include "reactor.h"
#include "reactor_common.h"
#include "tag.h"
#include "trace.h"
#include "util.h"
#include "vector.h"
#include "hashset/hashset.h"
#include "hashset/hashset_itr.h"
#include "environment.h"

#ifdef LF_THREADED
#include "watchdog.h"

// Code generated global variables.
extern int _lf_watchdog_count;
extern watchdog_t* _lf_watchdogs;
#endif

// Global variable defined in tag.c:
extern instant_t start_time;

// Global variable defined in lf_token.c:
extern int _lf_count_payload_allocations;

/**
 * Indicator of whether to wait for physical time to match logical time.
 * By default, execution will wait. The command-line argument -fast will
 * eliminate the wait and allow logical time to exceed physical time.
 */
bool fast = false;

/**
 * The number of worker threads for threaded execution.
 * By default, execution is not threaded and this variable will have value 0.
 *
 * If the execution is threaded, a value of 0 indicates that the runtime should
 * decide on the number of workers (which will be decided based on the number of
 * available cores on the host machine).
 */
unsigned int _lf_number_of_workers = 0u;

/**
 * The logical time to elapse during execution, or -1 if no timeout time has
 * been given. When the logical equal to start_time + duration has been
 * reached, execution will terminate.
 */
instant_t duration = -1LL;

/**
 * Indicates whether or not the execution
 * has started.
 */
bool _lf_execution_started = false;

/** Indicator of whether the keepalive command-line option was given. */
bool keepalive_specified = false;

/**
 * Global STP offset uniformly applied to advancement of each
 * time step in federated execution. This can be retrieved in
 * user code by calling lf_get_stp_offset() and adjusted by
 * calling lf_set_stp_offset(interval_t offset).
 */
interval_t _lf_fed_STA_offset = 0LL;

/**
 * Allocate memory using calloc (so the allocated memory is zeroed out)
 * and record the allocated memory on the specified self struct so that
 * it will be freed when calling {@link free_reactor(self_base_t)}.
 * @param count The number of items of size 'size' to accomodate.
 * @param size The size of each item.
 * @param head Pointer to the head of a list on which to record
 *  the allocation, or NULL to not record it.
 * @return A pointer to the allocated memory.
 */
void* _lf_allocate(
        size_t count, size_t size, struct allocation_record_t** head) {
    void *mem = calloc(count, size);
    if (mem == NULL) lf_print_error_and_exit("Out of memory!");
    if (head != NULL) {
        struct allocation_record_t* record
                = (allocation_record_t*)calloc(1, sizeof(allocation_record_t));
        if (record == NULL) lf_print_error_and_exit("Out of memory!");
        record->allocated = mem;
        allocation_record_t* tmp = *head; // Previous head of the list or NULL.
        *head = record;                   // New head of the list.
        record->next = tmp;
    }
    return mem;
}

/**
 * Head of a list of pointers to dynamically generated reactor
 * self structs to be freed in terminate().
 */
struct allocation_record_t* _lf_reactors_to_free = NULL;

/**
 * Allocate memory for a new runtime instance of a reactor.
 * This records the reactor on the list of reactors to be freed at
 * termination of the program. If you plan to free the reactor before
 * termination of the program, use calloc instead (which this uses).
 * @param size The size of the self struct, obtained with sizeof().
 */
void* _lf_new_reactor(size_t size) {
    return _lf_allocate(1, size, &_lf_reactors_to_free);
}

/**
 * Free memory on the specified allocation record, e.g. allocated by
 * {@link _lf_allocate(size_t, size_t, allocation_record_t**)}.
 * Mark the list empty by setting `*head` to NULL.
 * @param head Pointer to the head of a list on which to record
 *  the allocation, or NULL to not record it.
 */
void _lf_free(struct allocation_record_t** head) {
    if (head == NULL) return;
    struct allocation_record_t* record = *head;
    while (record != NULL) {
        LF_PRINT_DEBUG("Freeing memory at %p", record->allocated);
        free(record->allocated);
        struct allocation_record_t* tmp = record->next;
    	LF_PRINT_DEBUG("Freeing allocation record at %p", record);
        free(record);
        record = tmp;
    }
    *head = NULL;
}

/**
 * Free memory recorded on the allocations list of the specified reactor
 * and then free the specified self struct.
 * @param self The self struct of the reactor.
 */
void _lf_free_reactor(self_base_t *self) {
    _lf_free(&self->allocations);
    free(self);
}

/**
 * Free all the reactors that are allocated with
 * {@link #_lf_new_reactor(size_t)}.
 */
void _lf_free_all_reactors(void) {
    struct allocation_record_t* head = _lf_reactors_to_free;
    while (head != NULL) {
        _lf_free_reactor((self_base_t*)head->allocated);
        struct allocation_record_t* tmp = head->next;
        free(head);
        head = tmp;
    }
    _lf_reactors_to_free = NULL;
}

/**
 * Set the stop tag.
 *
 * This function will always choose the minimum
 * of the provided tag and stop_tag
 *
 * @note In threaded programs, the mutex must be locked before
 *  calling this function.
 */
void _lf_set_stop_tag(environment_t* env, tag_t tag) {
    assert(env != GLOBAL_ENVIRONMENT);
    if (lf_tag_compare(tag, env->stop_tag) < 0) {
        env->stop_tag = tag;
    }
}

/////////////////////////////
// The following functions are in scope for all reactors:

/**
 * Return the global STP offset on advancement of logical
 * time for federated execution.
 */
interval_t lf_get_stp_offset() {
    return _lf_fed_STA_offset;
}

/**
 * Set the global STP offset on advancement of logical
 * time for federated execution.
 *
 * @param offset A positive time value to be applied
 *  as the STP offset.
 */
void lf_set_stp_offset(interval_t offset) {
    if (offset > 0LL) {
        _lf_fed_STA_offset = offset;
    }
}


/**
 * Trigger 'reaction'.
 *
 * @param env Environment in which we are executing.
 * @param reaction The reaction.
 * @param worker_number The ID of the worker that is making this call. 0 should be
 *  used if there is only one worker (e.g., when the program is using the
 *  unthreaded C runtime). -1 is used for an anonymous call in a context where a
 *  worker number does not make sense (e.g., the caller is not a worker thread).
 */
void _lf_trigger_reaction(environment_t* env, reaction_t* reaction, int worker_number);

/**
 * Use tables to reset is_present fields to false,
 * set intended_tag fields in federated execution
 * to the current_tag, and decrement reference
 * counts between time steps and at the end of execution.
 */
void _lf_start_time_step(environment_t *env) {
    assert(env != GLOBAL_ENVIRONMENT);
    LF_PRINT_LOG("--------- Start time step at tag " PRINTF_TAG ".", env->current_tag.time - start_time, env->current_tag.microstep);
    // Handle dynamically created tokens for mutable inputs.
    _lf_free_token_copies(env);

    bool** is_present_fields = env->is_present_fields_abbreviated;
    int size = env->is_present_fields_abbreviated_size;
    if (env->is_present_fields_abbreviated_size > env->is_present_fields_size) {
        size = env->is_present_fields_size;
        is_present_fields = env->is_present_fields;
    }
    for(int i = 0; i < size; i++) {
        *is_present_fields[i] = false;
    }
    // Reset sparse IO record sizes to 0, if any.
    if (env->sparse_io_record_sizes.start != NULL) {
        for (size_t i = 0; i < vector_size(&env->sparse_io_record_sizes); i++) {
            // NOTE: vector_at does not return the element at
            // the index, but rather returns a pointer to that element, which is
            // itself a pointer.
            int** sizep = (int**)vector_at(&env->sparse_io_record_sizes, i);
            if (sizep != NULL && *sizep != NULL) {
                **sizep = 0;
            }
        }
    }

#ifdef FEDERATED_DECENTRALIZED
    for (int i = 0; i < env->is_present_fields_size; i++) {
        // FIXME: For now, an intended tag of (NEVER, 0)
        // indicates that it has never been set.
        *env->_lf_intended_tag_fields[i] = (tag_t) {NEVER, 0};
    }
#endif
#ifdef FEDERATED
    // Reset absent fields on network ports because
    // their status is unknown
    reset_status_fields_on_input_port_triggers();
    // Signal the helper thread to reset its progress since the logical time has changed.
    lf_cond_signal(&logical_time_changed);
#endif
<<<<<<< HEAD

    _lf_is_present_fields_abbreviated_size = 0;
=======
    env->is_present_fields_abbreviated_size = 0;
>>>>>>> 294fbb2a
}

/**
 * A helper function that returns true if the provided tag is after stop tag.
 *
 * @param env Environment in which we are executing.
 * @param tag The tag to check against stop tag
 */
bool _lf_is_tag_after_stop_tag(environment_t* env, tag_t tag) {
    assert(env != GLOBAL_ENVIRONMENT);
    return (lf_tag_compare(tag, env->stop_tag) > 0);
}

/**
 * Pop all events from event_q with timestamp equal to current_tag.time, extract all
 * the reactions triggered by these events, and stick them into the reaction
 * queue.
 * @param env Environment in which we are executing.
 */
void _lf_pop_events(environment_t *env) {
    assert(env != GLOBAL_ENVIRONMENT);
#ifdef MODAL_REACTORS
    _lf_handle_mode_triggered_reactions(env);
#endif

    event_t* event = (event_t*)pqueue_peek(env->event_q);
    while(event != NULL && event->time == env->current_tag.time) {
        event = (event_t*)pqueue_pop(env->event_q);

        if (event->is_dummy) {
            LF_PRINT_DEBUG("Popped dummy event from the event queue.");
            if (event->next != NULL) {
                LF_PRINT_DEBUG("Putting event from the event queue for the next microstep.");
                pqueue_insert(env->next_q, event->next);
            }
            _lf_recycle_event(env, event);
            // Peek at the next event in the event queue.
            event = (event_t*)pqueue_peek(env->event_q);
            continue;
        }

#ifdef MODAL_REACTORS
        // If this event is associated with an incative it should haven been suspended and no longer on the event queue.
        // FIXME This should not be possible
        if (!_lf_mode_is_active(event->trigger->mode)) {
            lf_print_warning("Assumption violated. There is an event on the event queue that is associated to an inactive mode.");
        }
#endif

        lf_token_t *token = event->token;

        // Put the corresponding reactions onto the reaction queue.
        for (int i = 0; i < event->trigger->number_of_reactions; i++) {
            reaction_t *reaction = event->trigger->reactions[i];
            // Do not enqueue this reaction twice.
            if (reaction->status == inactive) {
#ifdef FEDERATED_DECENTRALIZED
                // In federated execution, an intended tag that is not (NEVER, 0)
                // indicates that this particular event is triggered by a network message.
                // The intended tag is set in handle_timed_message in federate.c whenever
                // a timed message arrives from another federate.
                if (event->intended_tag.time != NEVER) {
                    // If the intended tag of the event is actually set,
                    // transfer the intended tag to the trigger so that
                    // the reaction can access the value.
                    event->trigger->intended_tag = event->intended_tag;
                    // And check if it is in the past compared to the current tag.
                    if (lf_tag_compare(event->intended_tag,
                                    env->current_tag) < 0) {
                        // Mark the triggered reaction with a STP violation
                        reaction->is_STP_violated = true;
                        LF_PRINT_LOG("Trigger %p has violated the reaction's STP offset. Intended tag: " PRINTF_TAG ". Current tag: " PRINTF_TAG,
                                    event->trigger,
                                    event->intended_tag.time - start_time, event->intended_tag.microstep,
                                    env->current_tag.time - start_time, env->current_tag.microstep);
                    }
                }
#endif

#ifdef MODAL_REACTORS
                // Check if reaction is disabled by mode inactivity
                if (!_lf_mode_is_active(reaction->mode)) {
                    LF_PRINT_DEBUG("Suppressing reaction %s due inactive mode.", reaction->name);
                    continue; // Suppress reaction by preventing entering reaction queue
                }
#endif
                LF_PRINT_DEBUG("Triggering reaction %s.", reaction->name);
                _lf_trigger_reaction(env, reaction, -1);
            } else {
                LF_PRINT_DEBUG("Reaction is already triggered: %s", reaction->name);
            }
        }

        // Mark the trigger present.
        event->trigger->status = present;

        // If the trigger is a periodic timer, create a new event for its next execution.
        if (event->trigger->is_timer && event->trigger->period > 0LL) {
            // Reschedule the trigger.
            _lf_schedule(env, event->trigger, event->trigger->period, NULL);
        }

        // Copy the token pointer into the trigger struct so that the
        // reactions can access it. This overwrites the previous template token,
        // for which we decrement the reference count.
        _lf_replace_template_token((token_template_t*)event->trigger, token);

        // Decrement the reference count because the event queue no longer needs this token.
        // This has to be done after the above call to _lf_replace_template_token because
        // that call will increment the reference count and we need to not let the token be
        // freed prematurely.
        _lf_done_using(token);

        // Mark the trigger present.
        event->trigger->status = present;

        // If this event points to a next event, insert it into the next queue.
        if (event->next != NULL) {
            // Insert the next event into the next queue.
            pqueue_insert(env->next_q, event->next);
        }

        _lf_recycle_event(env, event);

        // Peek at the next event in the event queue.
        event = (event_t*)pqueue_peek(env->event_q);
    };

<<<<<<< HEAD
    LF_PRINT_DEBUG("There are %zu events deferred to the next microstep.", pqueue_size(next_q));
=======
#ifdef FEDERATED
    // Insert network dependent reactions for network input and output ports into
    // the reaction queue
    enqueue_network_control_reactions(env);
#endif // FEDERATED

    LF_PRINT_DEBUG("There are %zu events deferred to the next microstep.", pqueue_size(env->next_q));
>>>>>>> 294fbb2a

    // After populating the reaction queue, see if there are things on the
    // next queue to put back into the event queue.
    while(pqueue_peek(env->next_q) != NULL) {
        pqueue_insert(env->event_q, pqueue_pop(env->next_q));
    }
}

/**
 * Get a new event. If there is a recycled event available, use that.
 * If not, allocate a new one. In either case, all fields will be zero'ed out.
 * @param env Environment in which we are executing.
 */
static event_t* _lf_get_new_event(environment_t* env) {
    assert(env != GLOBAL_ENVIRONMENT);
    // Recycle event_t structs, if possible.
    event_t* e = (event_t*)pqueue_pop(env->recycle_q);
    if (e == NULL) {
        e = (event_t*)calloc(1, sizeof(struct event_t));
        if (e == NULL) lf_print_error_and_exit("Out of memory!");
#ifdef FEDERATED_DECENTRALIZED
        e->intended_tag = (tag_t) { .time = NEVER, .microstep = 0u};
#endif
    }
    return e;
}

/**
 * Initialize the given timer.
 * If this timer has a zero offset, enqueue the reactions it triggers.
 * If this timer is to trigger reactions at a _future_ tag as well,
 * schedule it accordingly.
 * @param env Environment in which we are executing.
 * @param timer The timer to initialize.
 */
void _lf_initialize_timer(environment_t* env, trigger_t* timer) {
    assert(env != GLOBAL_ENVIRONMENT);
    interval_t delay = 0;

#ifdef MODAL_REACTORS
    // Suspend all timer events that start in inactive mode
    if (!_lf_mode_is_active(timer->mode)) {
        // FIXME: The following check might not be working as
        // intended
        // && (timer->offset != 0 || timer->period != 0)) {
        event_t* e = _lf_get_new_event(env);
        e->trigger = timer;
        e->time = lf_time_logical(env) + timer->offset;
        _lf_add_suspended_event(e);
        return;
    }
#endif
    if (timer->offset == 0) {
        for (int i = 0; i < timer->number_of_reactions; i++) {
            _lf_trigger_reaction(env, timer->reactions[i], -1);
            tracepoint_schedule(env->trace, timer, 0LL); // Trace even though schedule is not called.
        }
        if (timer->period == 0) {
            return;
        } else {
            // Schedule at t + period.
            delay = timer->period;
        }
    } else {
        // Schedule at t + offset.
        delay = timer->offset;
    }

    // Get an event_t struct to put on the event queue.
    // Recycle event_t structs, if possible.
    event_t* e = _lf_get_new_event(env);
    e->trigger = timer;
    e->time = lf_time_logical(env) + delay;
    // NOTE: No lock is being held. Assuming this only happens at startup.
    pqueue_insert(env->event_q, e);
    tracepoint_schedule(env->trace, timer, delay); // Trace even though schedule is not called.
}

/**
 * @brief Initialize all the timers in the environment
 * @param env Environment in which we are executing.
 */
void _lf_initialize_timers(environment_t* env) {
    assert(env != GLOBAL_ENVIRONMENT);
    for (int i = 0; i < env->timer_triggers_size; i++) {
        if (env->timer_triggers[i] != NULL) {
            _lf_initialize_timer(env, env->timer_triggers[i]);
        }
    }
}

/**
 * @brief Trigger all the startup reactions in our environment
 * @param env Environment in which we are executing.
 */
void _lf_trigger_startup_reactions(environment_t* env) {
    assert(env != GLOBAL_ENVIRONMENT);
    for (int i = 0; i < env->startup_reactions_size; i++) {
        if (env->startup_reactions[i] != NULL) {
            if (env->startup_reactions[i]->mode != NULL) {
                // Skip reactions in modes
                continue;
            }
            _lf_trigger_reaction(env, env->startup_reactions[i], -1);
        }
    }
    #ifdef MODAL_REACTORS
    if (env->modes) {
        _lf_handle_mode_startup_reset_reactions(
            env,
            env->startup_reactions, env->startup_reactions_size,
            NULL, 0,
            env->modes->modal_reactor_states, env->modes->modal_reactor_states_size
        );
    }
    #endif
}

/**
 * @brief Trigger all the shutdown reactions in our environment
 * @param env Environment in which we are executing.
 */
void _lf_trigger_shutdown_reactions(environment_t *env) {
    assert(env != GLOBAL_ENVIRONMENT);
    for (int i = 0; i < env->shutdown_reactions_size; i++) {
        if (env->shutdown_reactions[i] != NULL) {
            if (env->shutdown_reactions[i]->mode != NULL) {
                // Skip reactions in modes
                continue;
            }
            _lf_trigger_reaction(env, env->shutdown_reactions[i], -1);
        }
    }
#ifdef MODAL_REACTORS
    if (env->modes) {
        _lf_handle_mode_shutdown_reactions(env, env->shutdown_reactions, env->shutdown_reactions_size);
    }
#endif
}

/**
 * Recycle the given event.
 * Zero it out and pushed it onto the recycle queue.
 * @param env Environment in which we are executing.
 * @param e The event to recycle.
 */
void _lf_recycle_event(environment_t* env, event_t* e) {
    assert(env != GLOBAL_ENVIRONMENT);
    e->time = 0LL;
    e->trigger = NULL;
    e->pos = 0;
    e->token = NULL;
    e->is_dummy = false;
#ifdef FEDERATED_DECENTRALIZED
    e->intended_tag = (tag_t) { .time = NEVER, .microstep = 0u};
#endif
    e->next = NULL;
    pqueue_insert(env->recycle_q, e);
}

/**
 * Create dummy events to be used as spacers in the event queue.
 * @param env Environment in which we are executing.
 * @param trigger The eventual event to be triggered.
 * @param time The logical time of that event.
 * @param next The event to place after the dummy events.
 * @param offset The number of dummy events to insert.
 * @return A pointer to the first dummy event.
 */
event_t* _lf_create_dummy_events(environment_t* env, trigger_t* trigger, instant_t time, event_t* next, microstep_t offset) {
    event_t* first_dummy = _lf_get_new_event(env);
    event_t* dummy = first_dummy;
    dummy->time = time;
    dummy->is_dummy = true;
    dummy->trigger = trigger;
    while (offset > 0) {
        if (offset == 1) {
            dummy->next = next;
            break;
        }
        dummy->next = _lf_get_new_event(env);
        dummy = dummy->next;
        dummy->time = time;
        dummy->is_dummy = true;
        dummy->trigger = trigger;
        offset--;
    }
    return first_dummy;
}

/**
 * Replace the token on the specified event with the specified
 * token and free the old token.
 * @param event The event.
 * @param token The token.
 */
static void _lf_replace_token(event_t* event, lf_token_t* token) {
    if (event->token != token) {
        // Free the existing token, if any.
        _lf_done_using(event->token);
    }
    // Replace the token with ours.
    event->token = token;
}

/**
 * Schedule events at a specific tag (time, microstep), provided
 * that the tag is in the future relative to the current tag.
 * The input time values are absolute.
 *
 * If there is an event found at the requested tag, the payload
 * is replaced and 0 is returned.
 *
 * Note that this function is an internal API that must
 * be called with tags that are in order for a given
 * trigger. This means that the following order is illegal:
 * _lf_schedule_at_tag(trigger1, bigger_tag, ...);
 * _lf_schedule_at_tag(trigger1, smaller_tag, ...);
 * where bigger_tag > smaller_tag. This function is primarily
 * used for network communication (which is assumed to be
 * in order).
 *
 * This function assumes the caller holds the mutex lock.
 *
 * @param env Environment in which we are executing.
 * @param trigger The trigger to be invoked at a later logical time.
 * @param tag Logical tag of the event
 * @param token The token wrapping the payload or NULL for no payload.
 *
 * @return 1 for success, 0 if no new event was scheduled (instead, the payload was updated),
 *  or -1 for error (the tag is equal to or less than the current tag).
 */
int _lf_schedule_at_tag(environment_t* env, trigger_t* trigger, tag_t tag, lf_token_t* token) {
    assert(env != GLOBAL_ENVIRONMENT);
    tag_t current_logical_tag = env->current_tag;

    LF_PRINT_DEBUG("_lf_schedule_at_tag() called with tag " PRINTF_TAG " at tag " PRINTF_TAG ".",
                  tag.time - start_time, tag.microstep,
                  current_logical_tag.time - start_time, current_logical_tag.microstep);
    if (lf_tag_compare(tag, current_logical_tag) <= 0) {
        lf_print_warning("_lf_schedule_at_tag(): requested to schedule an event in the past.");
        return -1;
    }

    // Increment the reference count of the token.
    if (token != NULL) {
        token->ref_count++;
        LF_PRINT_DEBUG("_lf_schedule_at_tag: Incremented ref_count of %p to %zu.",
                token, token->ref_count);
    }

    // Do not schedule events if the tag is after the stop tag
    if (_lf_is_tag_after_stop_tag(env, tag)) {
         lf_print_warning("_lf_schedule_at_tag: event time is past the timeout. Discarding event.");
        _lf_done_using(token);
        return -1;
    }

    event_t* e = _lf_get_new_event(env);
    // Set the event time
    e->time = tag.time;

    tracepoint_schedule(env->trace, trigger, tag.time - current_logical_tag.time);

    // Make sure the event points to this trigger so when it is
    // dequeued, it will trigger this trigger.
    e->trigger = trigger;

    // Set the payload.
    e->token = token;

#ifdef FEDERATED_DECENTRALIZED
    // Set the intended tag
    e->intended_tag = trigger->intended_tag;
#endif

    event_t* found = (event_t *)pqueue_find_equal_same_priority(env->event_q, e);
    if (found != NULL) {
        if (tag.microstep == 0u) {
                // The microstep is 0, which means that the event is being scheduled
                // at a future time and at the beginning of the skip list of events
                // at that time.
                // In case the event is a dummy event
                // convert it to a real event.
                found->is_dummy = false;
                switch (trigger->policy) {
                    case drop:
                        if (found->token != token) {
                            _lf_done_using(token);
                        }
                        _lf_recycle_event(env, e);
                        return(0);
                        break;
                    case replace:
                        // Replace the payload of the event at the head with our
                        // current payload.
                        _lf_replace_token(found, token);
                        _lf_recycle_event(env, e);
                        return 0;
                        break;
                    default:
                        // Adding a microstep to the original
                        // intended tag.
                        if (_lf_is_tag_after_stop_tag(env, (tag_t) {.time=found->time,.microstep=1})) {
                            // Scheduling e will incur a microstep after the stop tag,
                            // which is illegal.
                            _lf_recycle_event(env, e);
                            return 0;
                        }
                        if (found->next != NULL) {
                            lf_print_error("_lf_schedule_at_tag: in-order contract violated.");
                            return -1;
                        }
                        found->next = e;
                }
        } else {
            // We are requesting a microstep greater than 0
            // where there is already an event for this trigger on the event queue.
            // That event may itself be a dummy event for a real event that is
            // also at a microstep greater than 0.
            // We have to insert our event into the chain or append it
            // to the end of the chain, depending on which microstep is lesser.
            microstep_t microstep_of_found = 0;
            if (tag.time == current_logical_tag.time) {
                // This is a situation where the head of the queue
                // is an event with microstep == current_microstep + 1
                // which should be reflected in our steps calculation.
                microstep_of_found += current_logical_tag.microstep + 1; // Indicating that
                                                            // the found event
                                                            // is at this microstep.
            }
            // Follow the chain of events until the right point
            // to insert the new event.
            while (microstep_of_found < tag.microstep - 1) {
                if (found->next == NULL) {
                    // The chain stops short of where we want to be.
                    // If it exactly one microstep short of where we want to be,
                    // then we don't need a dummy. Otherwise, we do.
                    microstep_t undershot_by = (tag.microstep - 1) - microstep_of_found;
                    if (undershot_by > 0) {
                        found->next = _lf_create_dummy_events(env, trigger, tag.time, e, undershot_by);
                    } else {
                        found->next = e;
                    }
                    return 1;
                }
                found = found->next;
                microstep_of_found++;
            }
            // At this point, microstep_of_found == tag.microstep - 1.
            if (found->next == NULL) {
                found->next = e;
            } else {
                switch (trigger->policy) {
                    case drop:
                        if (found->next->token != token) {
                            _lf_done_using(token);
                        }
                        _lf_recycle_event(env, e);
                        return 0;
                        break;
                    case replace:
                        // Replace the payload of the event at the head with our
                        // current payload.
                        _lf_replace_token(found->next, token);
                        _lf_recycle_event(env, e);
                        return 0;
                        break;
                    default:
                        // Adding a microstep to the original
                        // intended tag.
                        if (_lf_is_tag_after_stop_tag(env, (tag_t){.time=found->time,.microstep=microstep_of_found+1})) {
                            // Scheduling e will incur a microstep at timeout,
                            // which is illegal.
                            _lf_recycle_event(env, e);
                            return 0;
                        }
                        if (found->next->next != NULL) {
                            lf_print_error("_lf_schedule_at_tag: in-order contract violated.");
                            return -1;
                        }
                        found->next->next = e;
                }
            }
        }
    } else {
        // No existing event queued.
        microstep_t relative_microstep = tag.microstep;
        if (tag.time == current_logical_tag.time) {
            relative_microstep -= current_logical_tag.microstep;
        }
        if (((tag.time == current_logical_tag.time) && (relative_microstep == 1)) ||
                tag.microstep == 0) {
            // Do not need a dummy event if we are scheduling at 1 microstep
            // in the future at current time or at microstep 0 in a future time.
            pqueue_insert(env->event_q, e);
        } else {
            // Create a dummy event. Insert it into the queue, and let its next
            // pointer point to the actual event.
            pqueue_insert(env->event_q, _lf_create_dummy_events(env, trigger, tag.time, e, relative_microstep));
        }
    }
    return 1;
}

/**
 * Schedule the specified trigger at env->current_tag.time plus the offset of the
 * specified trigger plus the delay. See schedule_token() in reactor.h for details.
 * This is the internal implementation shared by both the threaded
 * and non-threaded versions.
 *
 * The value is required to be either
 * NULL or a pointer to a token wrapping the payload. The token carries
 * a reference count, and when the reference count decrements to 0,
 * the will be freed. Hence, it is essential that the payload be in
 * memory allocated using malloc.
 *
 * There are three conditions under which this function will not
 * actually put an event on the event queue and decrement the reference count
 * of the token (if there is one), which could result in the payload being
 * freed. In all three cases, this function returns 0. Otherwise,
 * it returns a handle to the scheduled trigger, which is an integer
 * greater than 0.
 *
 * The first condition is that a stop has been requested and the trigger
 * offset plus the extra delay is greater than zero.
 * The second condition is that the trigger offset plus the extra delay
 * is greater that the requested stop time (timeout).
 * The third condition is that the trigger argument is null.
 *
 * @param env Environment in which we are executing.
 * @param trigger The trigger to be invoked at a later logical time.
 * @param extra_delay The logical time delay, which gets added to the
 *  trigger's minimum delay, if it has one. If this number is negative,
 *  then zero is used instead.
 * @param token The token wrapping the payload or NULL for no payload.
 * @return A handle to the event, or 0 if no new event was scheduled, or -1 for error.
 */
trigger_handle_t _lf_schedule(environment_t *env, trigger_t* trigger, interval_t extra_delay, lf_token_t* token) {
    assert(env != GLOBAL_ENVIRONMENT);
    if (_lf_is_tag_after_stop_tag(env, env->current_tag)) {
        // If schedule is called after stop_tag
        // This is a critical condition.
        _lf_done_using(token);
        lf_print_warning("lf_schedule() called after stop tag.");
        return 0;
    }

    if (extra_delay < 0LL) {
        lf_print_warning("schedule called with a negative extra_delay " PRINTF_TIME ". Replacing with zero.", extra_delay);
        extra_delay = 0LL;
    }

    LF_PRINT_DEBUG("_lf_schedule: scheduling trigger %p with delay " PRINTF_TIME " and token %p.",
            trigger, extra_delay, token);

    // Increment the reference count of the token.
    if (token != NULL) {
        token->ref_count++;
        LF_PRINT_DEBUG("_lf_schedule: Incremented ref_count of %p to %zu.",
                token, token->ref_count);
    }

    // The trigger argument could be null, meaning that nothing is triggered.
    // Doing this after incrementing the reference count ensures that the
    // payload will be freed, if there is one.
    if (trigger == NULL) {
        _lf_done_using(token);
        return 0;
    }

    // Compute the tag (the logical timestamp for the future event).
    // We first do this assuming it is logical action and then, if it is a
    // physical action, modify it if physical time exceeds the result.
    interval_t delay = extra_delay;
    // Add the offset if this is not a timer because, in that case,
    // it is the minimum delay.
    if (!trigger->is_timer) {
        delay += trigger->offset;
    }
    interval_t intended_time = env->current_tag.time + delay;
    LF_PRINT_DEBUG("_lf_schedule: env->current_tag.time = " PRINTF_TIME ". Total logical delay = " PRINTF_TIME "",
            env->current_tag.time, delay);
    interval_t min_spacing = trigger->period;

    event_t* e = _lf_get_new_event(env);

    // Initialize the next pointer.
    e->next = NULL;

    // Set the payload.
    e->token = token;

    // Make sure the event points to this trigger so when it is
    // dequeued, it will trigger this trigger.
    e->trigger = trigger;

    // If the trigger is physical, then we need to check whether
    // physical time is larger than the intended time and, if so,
    // modify the intended time.
    if (trigger->is_physical) {
        // Get the current physical time and assign it as the intended time.
        intended_time = lf_time_physical() + delay;
    } else {
        // FIXME: We need to verify that we are executing within a reaction?
        // See reactor_threaded.
        // If a logical action is scheduled asynchronously (which should never be
        // done) the computed tag can be smaller than the current tag, in which case
        // it needs to be adjusted.
        // FIXME: This can go away once:
        // - we have eliminated the possibility to have a negative additional delay; and
        // - we detect the asynchronous use of logical actions
        #ifndef NDEBUG
        if (intended_time < env->current_tag.time) {
            lf_print_warning("Attempting to schedule an event earlier than current time by " PRINTF_TIME " nsec! "
                    "Revising to the current time " PRINTF_TIME ".",
                    env->current_tag.time - intended_time, env->current_tag.time);
            intended_time = env->current_tag.time;
        }
        #endif
    }

#ifdef FEDERATED_DECENTRALIZED
    // Event inherits the original intended_tag of the trigger
    // set by the network stack (or the default, which is (NEVER,0))
    e->intended_tag = trigger->intended_tag;
#endif

    event_t* existing = (event_t*)(trigger->last);
    // Check for conflicts (a queued event with the same trigger and time).
    if (trigger->period < 0) {
        // No minimum spacing defined.
        tag_t intended_tag = (tag_t) {.time = intended_time, .microstep = 0u};
        e->time = intended_tag.time;
        event_t* found = (event_t *)pqueue_find_equal_same_priority(env->event_q, e);
        // Check for conflicts. Let events pile up in super dense time.
        if (found != NULL) {
            intended_tag.microstep++;
            // Skip to the last node in the linked list.
            while(found->next != NULL) {
                found = found->next;
                intended_tag.microstep++;
            }
            if (_lf_is_tag_after_stop_tag(env, intended_tag)) {
                LF_PRINT_DEBUG("Attempt to schedule an event after stop_tag was rejected.");
                // Scheduling an event will incur a microstep
                // after the stop tag.
                _lf_recycle_event(env, e);
                return 0;
            }
            // Hook the event into the list.
            found->next = e;
            return(0); // FIXME: return value
        }
        // If there are not conflicts, schedule as usual. If intended time is
        // equal to the current logical time, the event will effectively be
        // scheduled at the next microstep.
    } else if (!trigger->is_timer && existing != NULL) {
        // There exists a previously scheduled event. It determines the
        // earliest time at which the new event can be scheduled.
        // Check to see whether the event is too early.
        instant_t earliest_time = existing->time + min_spacing;
        LF_PRINT_DEBUG("There is a previously scheduled event; earliest possible time "
                "with min spacing: " PRINTF_TIME,
                earliest_time);
        // If the event is early, see which policy applies.
        if (earliest_time >= intended_time) {
            LF_PRINT_DEBUG("Event is early.");
            switch(trigger->policy) {
                case drop:
                    LF_PRINT_DEBUG("Policy is drop. Dropping the event.");
                    if (min_spacing > 0 ||
                            pqueue_find_equal_same_priority(env->event_q, existing) != NULL) {
                        // Recycle the new event and the token.
                        if (existing->token != token) {
                            _lf_done_using(token);
                        }
                        _lf_recycle_event(env, e);
                        return(0);
                    }
                case replace:
                    LF_PRINT_DEBUG("Policy is replace. Replacing the previous event.");
                    // If the existing event has not been handled yet, update
                    // it. WARNING: If provide a mechanism for unscheduling, we
                    // can no longer rely on the tag of the existing event to
                    // determine whether or not it has been recycled (the
                    // existing->time < env->current_tag.time case below).
                    // NOTE: Because microsteps are not explicit, if the tag of
                    // the preceding event is equal to the current time, then
                    // we search the event queue to figure out whether it has
                    // been handled yet.
                    if (existing->time > env->current_tag.time ||
                            (existing->time == env->current_tag.time &&
                            pqueue_find_equal_same_priority(env->event_q, existing) != NULL)) {
                        // Recycle the existing token and the new event
                        // and update the token of the existing event.
                        _lf_replace_token(existing, token);
                        _lf_recycle_event(env, e);
                        return(0);
                    }
                    // If the preceding event _has_ been handled, then adjust
                    // the tag to defer the event.
                    intended_time = earliest_time;
                    break;
                default:
                    if (existing->time == env->current_tag.time &&
                            pqueue_find_equal_same_priority(env->event_q, existing) != NULL) {
                        if (_lf_is_tag_after_stop_tag(env, (tag_t){.time=existing->time,.microstep=env->current_tag.microstep+1})) {
                            // Scheduling e will incur a microstep at timeout, 
                            // which is illegal.
                            _lf_recycle_event(env, e);
                            return 0;
                        }
                        // If the last event hasn't been handled yet, insert
                        // the new event right behind.
                        existing->next = e;
                        return 0; // FIXME: return a value
                    } else {
                         // Adjust the tag.
                        intended_time = earliest_time;
                    }
                    break;
            }
        }
    }

    // Check if the intended time is in the future
    // This is a sanity check for the logic above
    // FIXME: This is a development assertion and might
    // not be necessary for end-user LF programs
    #ifndef NDEBUG
    if (intended_time < env->current_tag.time) {
        lf_print_error("Attempting to schedule an event earlier than current time by " PRINTF_TIME " nsec! "
                "Revising to the current time " PRINTF_TIME ".",
                env->current_tag.time - intended_time, env->current_tag.time);
        intended_time = env->current_tag.time;
    }
    #endif

    // Set the tag of the event.
    e->time = intended_time;

    // Do not schedule events if if the event time is past the stop time
    // (current microsteps are checked earlier).
    LF_PRINT_DEBUG("Comparing event with elapsed time " PRINTF_TIME " against stop time " PRINTF_TIME ".", e->time - start_time, env->stop_tag.time - start_time);
    if (e->time > env->stop_tag.time) {
        LF_PRINT_DEBUG("_lf_schedule: event time is past the timeout. Discarding event.");
        _lf_done_using(token);
        _lf_recycle_event(env, e);
        return(0);
    }

    // Store a pointer to the current event in order to check the min spacing
    // between this and the following event. Only necessary for actions
    // that actually specify a min spacing.
    trigger->last = (event_t*)e;

    // Queue the event.
    // NOTE: There is no need for an explicit microstep because
    // when this is called, all events at the current tag
    // (time and microstep) have been pulled from the queue,
    // and any new events added at this tag will go into the reaction_q
    // rather than the event_q, so anything put in the event_q with this
    // same time will automatically be executed at the next microstep.
    LF_PRINT_LOG("Inserting event in the event queue with elapsed time " PRINTF_TIME ".",
            e->time - start_time);
    pqueue_insert(env->event_q, e);

    tracepoint_schedule(env->trace, trigger, e->time - env->current_tag.time);

    // FIXME: make a record of handle and implement unschedule.
    // NOTE: Rather than wrapping around to get a negative number,
    // we reset the handle on the assumption that much earlier
    // handles are irrelevant.
    int return_value = env->_lf_handle++;
    if (env->_lf_handle < 0) {
        env->_lf_handle = 1;
    }
    return return_value;
}

/**
 * Insert reactions triggered by trigger to the reaction queue...
 *
 * @param env Environment in which we are executing.
 * @param trigger The trigger
 * @param token The token wrapping the payload or NULL for no payload.
 * @return 1 if successful, or 0 if no new reaction was scheduled because the function
 *  was called incorrectly.
 */
trigger_handle_t _lf_insert_reactions_for_trigger(environment_t* env, trigger_t* trigger, lf_token_t* token) {
    assert(env != GLOBAL_ENVIRONMENT);
    // The trigger argument could be null, meaning that nothing is triggered.
    // Doing this after incrementing the reference count ensures that the
    // payload will be freed, if there is one.
    if (trigger == NULL) {
        lf_print_warning("_lf_schedule_init_reactions() called with a NULL trigger");
        _lf_done_using(token);
        return 0;
    }

    // Check to see if the trigger is not a timer
    // and not a physical action
    if (trigger->is_timer || trigger->is_physical) {
        lf_print_warning("_lf_schedule_init_reactions() called on a timer or physical action.");
        return 0;
    }

#ifdef MODAL_REACTORS
    // If this trigger is associated with an inactive mode, it should not trigger any reaction.
    if (!_lf_mode_is_active(trigger->mode)) {
        LF_PRINT_DEBUG("Suppressing reactions of trigger due inactivity of mode %s.", trigger->mode->name);
        return 1;
    }
#endif

    // Check if the trigger has violated the STP offset
    bool is_STP_violated = false;
#ifdef FEDERATED
    if (lf_tag_compare(trigger->intended_tag, env->current_tag) < 0) {
        is_STP_violated = true;
    }
#ifdef FEDERATED_CENTRALIZED
    // Check for STP violation in the centralized coordination, which is a
    // critical error.
    if (is_STP_violated) {
        lf_print_error_and_exit("Attempted to insert reactions for a trigger that had an intended tag that was in the past. "
                             "This should not happen under centralized coordination. Intended tag: " PRINTF_TAG ". Current tag: " PRINTF_TAG ").",
                             trigger->intended_tag.time - lf_time_start(),
                             trigger->intended_tag.microstep,
                             lf_time_logical_elapsed(env), 
                             env->current_tag.microstep);
    }
#endif
#endif

    // Copy the token pointer into the trigger struct so that the
    // reactions can access it. This overwrites the previous template token,
    // for which we decrement the reference count.
    _lf_replace_template_token((token_template_t*)trigger, token);

    // Mark the trigger present.
    trigger->status = present;

    // Push the corresponding reactions for this trigger
    // onto the reaction queue.
    for (int i = 0; i < trigger->number_of_reactions; i++) {
        reaction_t* reaction = trigger->reactions[i];
#ifdef MODAL_REACTORS
        // Check if reaction is disabled by mode inactivity
        if (!_lf_mode_is_active(reaction->mode)) {
            LF_PRINT_DEBUG("Suppressing reaction %s due inactivity of mode %s.", reaction->name, reaction->mode->name);
            continue; // Suppress reaction by preventing entering reaction queue
        }
#endif
        // Do not enqueue this reaction twice.
        if (reaction->status == inactive) {
            reaction->is_STP_violated = is_STP_violated;
            _lf_trigger_reaction(env, reaction, -1);
            LF_PRINT_LOG("Enqueued reaction %s at time " PRINTF_TIME ".", reaction->name, lf_time_logical(env));
        }
    }

    return 1;
}

/**
 * Schedule the specified trigger at env->current_tag.time plus the offset of the
 * specified trigger plus the delay.
 * See reactor.h for documentation.
 */
trigger_handle_t _lf_schedule_token(lf_action_base_t* action, interval_t extra_delay, lf_token_t* token) {
    environment_t* env = action->parent->environment;
    
    if (lf_critical_section_enter(env) != 0) {
        lf_print_error_and_exit("Could not enter critical section");
    }
    int return_value = _lf_schedule(env, action->trigger, extra_delay, token);
    // Notify the main thread in case it is waiting for physical time to elapse.
    lf_notify_of_event(env);
    if(lf_critical_section_exit(env) != 0) {
        lf_print_error_and_exit("Could not leave critical section");
    }
    return return_value;
}

/**
 * Schedule an action to occur with the specified value and time offset
 * with a copy of the specified value.
 * See reactor.h for documentation.
 */
trigger_handle_t _lf_schedule_copy(lf_action_base_t* action, interval_t offset, void* value, size_t length) {
    if (value == NULL) {
        return _lf_schedule_token(action, offset, NULL);
    }
    environment_t* env = action->parent->environment;
    token_template_t* template = (token_template_t*)action;
    if (action == NULL || template->type.element_size <= 0) {
        lf_print_error("schedule: Invalid element size.");
        return -1;
    }
    if (lf_critical_section_enter(env) != 0) {
        lf_print_error_and_exit("Could not enter critical section");
    }
    // Initialize token with an array size of length and a reference count of 0.
    lf_token_t* token = _lf_initialize_token(template, length);
    // Copy the value into the newly allocated memory.
    memcpy(token->value, value, template->type.element_size * length);
    // The schedule function will increment the reference count.
    trigger_handle_t result = _lf_schedule(env, action->trigger, offset, token);
    // Notify the main thread in case it is waiting for physical time to elapse.
    lf_notify_of_event(env);
    if(lf_critical_section_exit(env) != 0) {
        lf_print_error_and_exit("Could not leave critical section");
    }
    return result;
}


/**
 * Variant of schedule_token that creates a token to carry the specified value.
 * See reactor.h for documentation.
 */
trigger_handle_t _lf_schedule_value(lf_action_base_t* action, interval_t extra_delay, void* value, size_t length) {
    token_template_t* template = (token_template_t*)action;
    environment_t* env = action->parent->environment;
    if (lf_critical_section_enter(env) != 0) {
        lf_print_error_and_exit("Could not enter critical section");
    }
    lf_token_t* token = _lf_initialize_token_with_value(template, value, length);
    int return_value = _lf_schedule(env, action->trigger, extra_delay, token);
    // Notify the main thread in case it is waiting for physical time to elapse.
    lf_notify_of_event(env);
    if(lf_critical_section_exit(env) != 0) {
        lf_print_error_and_exit("Could not leave critical section");
    }
    return return_value;
}

void _lf_advance_logical_time(environment_t *env, instant_t next_time) {
    assert(env != GLOBAL_ENVIRONMENT);

    // FIXME: The following checks that _lf_advance_logical_time()
    // is being called correctly. Namely, check if logical time
    // is being pushed past the head of the event queue. This should
    // never happen if _lf_advance_logical_time() is called correctly.
    // This is commented out because it will add considerable overhead
    // to the ordinary execution of LF programs. Instead, there might
    // be a need for a target property that enables these kinds of logic
    // assertions for development purposes only.
    #ifndef NDEBUG
    event_t* next_event = (event_t*)pqueue_peek(env->event_q);
    if (next_event != NULL) {
        if (next_time > next_event->time) {
            lf_print_error_and_exit("_lf_advance_logical_time(): Attempted to move time to " PRINTF_TIME ", which is "
                    "past the head of the event queue, " PRINTF_TIME ".",
                    next_time - start_time, next_event->time - start_time);
        }
    }
    #endif
    if (env->current_tag.time < next_time) {
        env->current_tag.time = next_time;
        env->current_tag.microstep = 0;
    } else if (env->current_tag.time == next_time) {
        env->current_tag.microstep++;
    } else {
        lf_print_error_and_exit("_lf_advance_logical_time(): Attempted to move tag back in time.");
    }
    LF_PRINT_LOG("Advanced (elapsed) tag to " PRINTF_TAG " at physical time " PRINTF_TIME,
        next_time - start_time, env->current_tag.microstep, lf_time_physical_elapsed());
}

/**
 * Variant of schedule_value when the value is an integer.
 * See reactor.h for documentation.
 * @param action Pointer to an action on the self struct.
 */
trigger_handle_t _lf_schedule_int(lf_action_base_t* action, interval_t extra_delay, int value) {
    token_template_t* template = (token_template_t*)action;

    // NOTE: This doesn't acquire the mutex lock in the multithreaded version
    // until schedule_value is called. This should be OK because the element_size
    // does not change dynamically.
    if (template->type.element_size != sizeof(int)) {
        lf_print_error("Action type is not an integer. element_size is %zu", template->type.element_size);
        return -1;
    }
    int* container = (int*)malloc(sizeof(int));
    *container = value;
    return _lf_schedule_value(action, extra_delay, container, 1);
}

/**

 * Invoke the given reaction
 *
 * @param env Environment in which we are executing.
 * @param reaction The reaction that has just executed.
 * @param worker The thread number of the worker thread or 0 for unthreaded execution (for tracing).
 */
void _lf_invoke_reaction(environment_t* env, reaction_t* reaction, int worker) {
    assert(env != GLOBAL_ENVIRONMENT);

#ifdef LF_THREADED
    if (((self_base_t*) reaction->self)->reactor_mutex != NULL) {
        lf_mutex_lock((lf_mutex_t*)((self_base_t*)reaction->self)->reactor_mutex);
    }
#endif

    tracepoint_reaction_starts(env->trace, reaction, worker);
    ((self_base_t*) reaction->self)->executing_reaction = reaction;
    reaction->function(reaction->self);
    ((self_base_t*) reaction->self)->executing_reaction = NULL;
    tracepoint_reaction_ends(env->trace, reaction, worker);


#ifdef LF_THREADED
    if (((self_base_t*) reaction->self)->reactor_mutex != NULL) {
        lf_mutex_unlock((lf_mutex_t*)((self_base_t*)reaction->self)->reactor_mutex);
    }
#endif
}

/**
 * For the specified reaction, if it has produced outputs, insert the
 * resulting triggered reactions into the reaction queue.
 * This procedure assumes the mutex lock is NOT held and grabs
 * the lock only when it actually inserts something onto the reaction queue.
 * @param env Environment in which we are executing.
 * @param reaction The reaction that has just executed.
 * @param worker The thread number of the worker thread or 0 for unthreaded execution (for tracing).
 */
void schedule_output_reactions(environment_t *env, reaction_t* reaction, int worker) {
    assert(env != GLOBAL_ENVIRONMENT);

    if (reaction->is_a_control_reaction) {
        // Control reactions will not produce an output but can have
        // effects in order to have certain precedence requirements.
        // No need to execute this function if the reaction is a control
        // reaction.
        return;
    }
    // If the reaction produced outputs, put the resulting triggered
    // reactions into the reaction queue. As an optimization, if exactly one
    // downstream reaction is enabled by this reaction, then it may be
    // executed immediately in this same thread
    // without going through the reaction queue.
    reaction_t* downstream_to_execute_now = NULL;
    int num_downstream_reactions = 0;
#ifdef FEDERATED_DECENTRALIZED // Only pass down STP violation for federated programs that use decentralized coordination.
    // Extract the inherited STP violation
    bool inherited_STP_violation = reaction->is_STP_violated;
    LF_PRINT_LOG("Reaction %s has STP violation status: %d.", reaction->name, reaction->is_STP_violated);
#endif
    LF_PRINT_DEBUG("There are %zu outputs from reaction %s.", reaction->num_outputs, reaction->name);
    for (size_t i=0; i < reaction->num_outputs; i++) {
        if (reaction->output_produced[i] != NULL && *(reaction->output_produced[i])) {
            LF_PRINT_DEBUG("Output %zu has been produced.", i);
            trigger_t** triggerArray = (reaction->triggers)[i];
            LF_PRINT_DEBUG("There are %d trigger arrays associated with output %zu.",
                    reaction->triggered_sizes[i], i);
            for (int j=0; j < reaction->triggered_sizes[i]; j++) {
                trigger_t* trigger = triggerArray[j];
                if (trigger != NULL) {
                    LF_PRINT_DEBUG("Trigger %p lists %d reactions.", trigger, trigger->number_of_reactions);
                    for (int k=0; k < trigger->number_of_reactions; k++) {
                        reaction_t* downstream_reaction = trigger->reactions[k];
#ifdef FEDERATED_DECENTRALIZED // Only pass down tardiness for federated LF programs
                        // Set the is_STP_violated for the downstream reaction
                        if (downstream_reaction != NULL) {
                            downstream_reaction->is_STP_violated = inherited_STP_violation;
                            LF_PRINT_DEBUG("Passing is_STP_violated of %d to the downstream reaction: %s",
                                    downstream_reaction->is_STP_violated, downstream_reaction->name);
                        }
#endif
                        if (downstream_reaction != NULL && downstream_reaction != downstream_to_execute_now) {
                            num_downstream_reactions++;
                            // If there is exactly one downstream reaction that is enabled by this
                            // reaction, then we can execute that reaction immediately without
                            // going through the reaction queue. In multithreaded execution, this
                            // avoids acquiring a mutex lock.
                            // FIXME: Check the earliest deadline on the reaction queue.
                            // This optimization could violate EDF scheduling otherwise.
                            if (num_downstream_reactions == 1 && downstream_reaction->last_enabling_reaction == reaction) {
                                // So far, this downstream reaction is a candidate to execute now.
                                downstream_to_execute_now = downstream_reaction;
                            } else {
                                // If there is a previous candidate reaction to execute now,
                                // it is no longer a candidate.
                                if (downstream_to_execute_now != NULL) {
                                    // More than one downstream reaction is enabled.
                                    // In this case, if we were to execute the downstream reaction
                                    // immediately without changing any queues, then the second
                                    // downstream reaction would be blocked because this reaction
                                    // remains on the executing queue. Hence, the optimization
                                    // is not valid. Put the candidate reaction on the queue.
                                    _lf_trigger_reaction(env, downstream_to_execute_now, worker);
                                    downstream_to_execute_now = NULL;
                                }
                                // Queue the reaction.
                                _lf_trigger_reaction(env, downstream_reaction, worker);
                            }
                        }
                    }
                }
            }
        }
    }
    if (downstream_to_execute_now != NULL) {
        LF_PRINT_LOG("Worker %d: Optimizing and executing downstream reaction now: %s", worker, downstream_to_execute_now->name);
        bool violation = false;
#ifdef FEDERATED_DECENTRALIZED // Only use the STP handler for federated programs that use decentralized coordination
        // If the is_STP_violated for the reaction is true,
        // an input trigger to this reaction has been triggered at a later
        // logical time than originally anticipated. In this case, a special
        // STP handler will be invoked.
        // FIXME: Note that the STP handler will be invoked
        // at most once per logical time value. If the STP handler triggers the
        // same reaction at the current time value, even if at a future superdense time,
        // then the reaction will be invoked and the STP handler will not be invoked again.
        // However, input ports to a federate reactor are network port types so this possibly should
        // be disallowed.
        // @note The STP handler and the deadline handler are not mutually exclusive.
        //  In other words, both can be invoked for a reaction if it is triggered late
        //  in logical time (STP offset is violated) and also misses the constraint on
        //  physical time (deadline).
        // @note In absence of a STP handler, the is_STP_violated will be passed down the reaction
        //  chain until it is dealt with in a downstream STP handler.
        if (downstream_to_execute_now->is_STP_violated == true) {
            // Tardiness has occurred
            LF_PRINT_LOG("Event has STP violation.");
            reaction_function_t handler = downstream_to_execute_now->STP_handler;
            // Invoke the STP handler if there is one.
            if (handler != NULL) {
                // There is a violation and it is being handled here
                // If there is no STP handler, pass the is_STP_violated
                // to downstream reactions.
                violation = true;
                LF_PRINT_LOG("Invoke tardiness handler.");
                (*handler)(downstream_to_execute_now->self);

                // If the reaction produced outputs, put the resulting
                // triggered reactions into the queue or execute them directly if possible.
                schedule_output_reactions(env, downstream_to_execute_now, worker);

                // Reset the tardiness because it has been dealt with in the
                // STP handler
                downstream_to_execute_now->is_STP_violated = false;
                LF_PRINT_DEBUG("Reset reaction's is_STP_violated field to false: %s",
                        downstream_to_execute_now->name);
            }
        }
#endif
        if (downstream_to_execute_now->deadline >= 0LL) {
            // Get the current physical time.
            instant_t physical_time = lf_time_physical();
            // Check for deadline violation.
            if (downstream_to_execute_now->deadline == 0 || physical_time > env->current_tag.time + downstream_to_execute_now->deadline) {
                // Deadline violation has occurred.
                tracepoint_reaction_deadline_missed(env->trace, downstream_to_execute_now, worker);
                violation = true;
                // Invoke the local handler, if there is one.
                reaction_function_t handler = downstream_to_execute_now->deadline_violation_handler;
                if (handler != NULL) {
                    // Assume the mutex is still not held.
                    (*handler)(downstream_to_execute_now->self);

                    // If the reaction produced outputs, put the resulting
                    // triggered reactions into the queue or execute them directly if possible.
                    schedule_output_reactions(env, downstream_to_execute_now, worker);
                }
            }
        }
        if (!violation) {
            // Invoke the downstream_reaction function.
            _lf_invoke_reaction(env, downstream_to_execute_now, worker);

            // If the downstream_reaction produced outputs, put the resulting triggered
            // reactions into the queue (or execute them directly, if possible).
            schedule_output_reactions(env, downstream_to_execute_now, worker);
        }

        // Reset the is_STP_violated because it has been passed
        // down the chain
        downstream_to_execute_now->is_STP_violated = false;
        LF_PRINT_DEBUG("Finally, reset reaction's is_STP_violated field to false: %s",
                downstream_to_execute_now->name);
    }
}

/**
 * Print a usage message.
 * TODO: This is not necessary for NO_TTY
 */
void usage(int argc, const char* argv[]) {
    printf("\nCommand-line arguments: \n\n");
    printf("  -f, --fast [true | false]\n");
    printf("   Whether to wait for physical time to match logical time.\n\n");
    printf("  -o, --timeout <duration> <units>\n");
    printf("   Stop after the specified amount of logical time, where units are one of\n");
    printf("   nsec, usec, msec, sec, minute, hour, day, week, or the plurals of those.\n\n");
    printf("  -k, --keepalive\n");
    printf("   Whether continue execution even when there are no events to process.\n\n");
    printf("  -w, --workers <n>\n");
    printf("   Executed in <n> threads if possible (optional feature).\n\n");
    printf("  -i, --id <n>\n");
    printf("   The ID of the federation that this reactor will join.\n\n");
    #ifdef FEDERATED
    printf("  -r, --rti <n>\n");
    printf("   The address of the RTI, which can be in the form of user@host:port or ip:port.\n\n");
    #endif

    printf("Command given:\n");
    for (int i = 0; i < argc; i++) {
        printf("%s ", argv[i]);
    }
    printf("\n\n");
}

// Some options given in the target directive are provided here as
// default command-line options.
int default_argc = 0;
const char** default_argv = NULL;


/**
 * Process the command-line arguments. If the command line arguments are not
 * understood, then print a usage message and return 0. Otherwise, return 1.
 * @return 1 if the arguments processed successfully, 0 otherwise.
 * TODO: Not necessary for NO_TTY
 */
int process_args(int argc, const char* argv[]) {
    int i = 1;
    while (i < argc) {
        const char* arg = argv[i++];
        if (strcmp(arg, "-f") == 0 || strcmp(arg, "--fast") == 0) {
            if (argc < i + 1) {
                lf_print_error("--fast needs a boolean.");
                usage(argc, argv);
                return 0;
            }
            const char* fast_spec = argv[i++];
            if (strcmp(fast_spec, "true") == 0) {
                fast = true;
            } else if (strcmp(fast_spec, "false") == 0) {
                fast = false;
            } else {
                lf_print_error("Invalid value for --fast: %s", fast_spec);
            }
        } else if (strcmp(arg, "-o") == 0
                || strcmp(arg, "--timeout") == 0
                || strcmp(arg, "-timeout") == 0) {
            // Tolerate -timeout for legacy uses.
            if (argc < i + 2) {
                lf_print_error("--timeout needs time and units.");
                usage(argc, argv);
                return 0;
            }
            const char* time_spec = argv[i++];
            const char* units = argv[i++];


            #if defined(PLATFORM_ARDUINO)
            duration = atol(time_spec);
            #else
            duration = atoll(time_spec);
            #endif
            
            // A parse error returns 0LL, so check to see whether that is what is meant.
            if (duration == 0LL && strncmp(time_spec, "0", 1) != 0) {
                // Parse error.
                lf_print_error("Invalid time value: %s", time_spec);
                usage(argc, argv);
                return 0;
            }
            if (strncmp(units, "sec", 3) == 0) {
                duration = SEC(duration);
            } else if (strncmp(units, "msec", 4) == 0) {
                duration = MSEC(duration);
            } else if (strncmp(units, "usec", 4) == 0) {
                duration = USEC(duration);
            } else if (strncmp(units, "nsec", 4) == 0) {
                duration = NSEC(duration);
            } else if (strncmp(units, "min", 3) == 0) {
                duration = MINUTE(duration);
            } else if (strncmp(units, "hour", 4) == 0) {
                duration = HOUR(duration);
            } else if (strncmp(units, "day", 3) == 0) {
                duration = DAY(duration);
            } else if (strncmp(units, "week", 4) == 0) {
                duration = WEEK(duration);
            } else {
                // Invalid units.
                lf_print_error("Invalid time units: %s", units);
                usage(argc, argv);
                return 0;
            }
        } else if (strcmp(arg, "-k") == 0 || strcmp(arg, "--keepalive") == 0) {
            if (argc < i + 1) {
                lf_print_error("--keepalive needs a boolean.");
                usage(argc, argv);
                return 0;
            }
            const char* keep_spec = argv[i++];
            if (strcmp(keep_spec, "true") == 0) {
                keepalive_specified = true;
            } else if (strcmp(keep_spec, "false") == 0) {
                keepalive_specified = false;
            } else {
                lf_print_error("Invalid value for --keepalive: %s", keep_spec);
            }
        } else if (strcmp(arg, "-w") == 0 || strcmp(arg, "--workers") == 0) {
            if (argc < i + 1) {
                lf_print_error("--workers needs an integer argument.s");
                usage(argc, argv);
                return 0;
            }
            const char* threads_spec = argv[i++];
            int num_workers = atoi(threads_spec);
            if (num_workers <= 0) {
                lf_print_error("Invalid value for --workers: %s. Using 1.", threads_spec);
                num_workers = 1;
            }
            _lf_number_of_workers = (unsigned int)num_workers;
        }
        #ifdef FEDERATED
          else if (strcmp(arg, "-i") == 0 || strcmp(arg, "--id") == 0) {
            if (argc < i + 1) {
                lf_print_error("--id needs a string argument.");
                usage(argc, argv);
                return 0;
            }
            const char* fid = argv[i++];
            set_federation_id(fid);
            lf_print("Federation ID for executable %s: %s", argv[0], fid);
        } else if (strcmp(arg, "-r") == 0 || strcmp(arg, "--rti") == 0) {
            if (argc < i + 1) {
                lf_print_error("--rti needs a string argument in the form of [user]@[host]:[port].");
                usage(argc, argv);
                return 0;
            }
            parse_rti_code_t code = parse_rti_addr(argv[i++]);
            if (code != SUCCESS) {
                switch (code) {
                    case INVALID_HOST:
                        lf_print_error("--rti needs a valid host");
                        break;
                    case INVALID_PORT:
                        lf_print_error("--rti needs a valid port");
                        break;
                    case INVALID_USER:
                        lf_print_error("--rti needs a valid user");
                        break;
                    case FAILED_TO_PARSE:
                        lf_print_error("Failed to parse address of RTI");
                        break;
                    default:
                        break;
                }
                usage(argc, argv);
                return 0;
            }
        }
        #endif
          else if (strcmp(arg, "--ros-args") == 0) {
              // FIXME: Ignore ROS arguments for now
        } else {
            lf_print_error("Unrecognized command-line argument: %s", arg);
            usage(argc, argv);
            return 0;
        }
    }
    return 1;
}

/**
 * Initialize global variables and start tracing before calling the
 * `_lf_initialize_trigger_objects` function
 */
void initialize_global(void) {
    _lf_count_payload_allocations = 0;
    _lf_count_token_allocations = 0;
    
    environment_t *envs;
    int num_envs = _lf_get_environments(&envs);
    for (int i = 0; i<num_envs; i++) {
        start_trace(envs[i].trace);
    }

    // Federation trace object must be set before `initialize_trigger_objects` is called because it
    //  uses tracing functionality depending on that pointer being set.
    #ifdef FEDERATED
    set_federation_trace_object(envs->trace);
    #endif
    // Call the code-generated function to initialize all actions, timers, and ports
    // This is done for all environments/enclaves at the same time.
    _lf_initialize_trigger_objects() ;
}

/**
 * Report elapsed logical and physical times and report if any
 * memory allocated by set_new, set_new_array, or lf_writable_copy
 * has not been freed.
 */
void termination(void) {
    environment_t *env;
    int num_envs = _lf_get_environments(&env);
    // Invoke the code generated termination function. It terminates the federated related services. 
    // It should only be called for the top-level environment, which, after convention, is the first environment.
    terminate_execution(env);


    // In order to free tokens, we perform the same actions we would have for a new time step.
    for (int i = 0; i<num_envs; i++) {
        lf_print("---- Terminating environment %u", env->id);
        if (!env->initialized) {
            lf_print_warning("---- Environment %u was never initialized", env->id);
            continue;
        }
        // Stop any tracing, if it is running.
        stop_trace(env->trace);

        _lf_start_time_step(env);

    #ifdef MODAL_REACTORS
        // Free events and tokens suspended by modal reactors.
        _lf_terminate_modal_reactors(env);
    #endif

        // If the event queue still has events on it, report that.
        if (env->event_q != NULL && pqueue_size(env->event_q) > 0) {
            lf_print_warning("---- There are %zu unprocessed future events on the event queue.", pqueue_size(env->event_q));
            event_t* event = (event_t*)pqueue_peek(env->event_q);
            interval_t event_time = event->time - start_time;
            lf_print_warning("---- The first future event has timestamp " PRINTF_TIME " after start time.", event_time);
        }
        // Print elapsed times.
        // If these are negative, then the program failed to start up.
        interval_t elapsed_time = lf_time_logical_elapsed(env);
        if (elapsed_time >= 0LL) {
            char time_buffer[29]; // 28 bytes is enough for the largest 64 bit number: 9,223,372,036,854,775,807
            lf_comma_separated_time(time_buffer, elapsed_time);
            printf("---- Elapsed logical time (in nsec): %s\n", time_buffer);

            // If start_time is 0, then execution didn't get far enough along
            // to initialize this.
            if (start_time > 0LL) {
                lf_comma_separated_time(time_buffer, lf_time_physical_elapsed());
                printf("---- Elapsed physical time (in nsec): %s\n", time_buffer);
            }
        }
        
        // Free up memory associated with environment
        environment_free(env);

        env++;
    }
    _lf_free_all_tokens(); // Must be done before freeing reactors.
    // Issue a warning if a memory leak has been detected.
    if (_lf_count_payload_allocations > 0) {
        lf_print_warning("Memory allocated for messages has not been freed.");
        lf_print_warning("Number of unfreed messages: %d.", _lf_count_payload_allocations);
    }
    if (_lf_count_token_allocations > 0) {
        lf_print_warning("Memory allocated for tokens has not been freed!");
        lf_print_warning("Number of unfreed tokens: %d.", _lf_count_token_allocations);
    }
#ifdef LF_THREADED
    for (int i = 0; i < _lf_watchdog_count; i++) {
        if (_lf_watchdogs[i].base->reactor_mutex != NULL) {
            free(_lf_watchdogs[i].base->reactor_mutex);
        }
    }
#endif
    _lf_free_all_reactors();
}<|MERGE_RESOLUTION|>--- conflicted
+++ resolved
@@ -306,12 +306,7 @@
     // Signal the helper thread to reset its progress since the logical time has changed.
     lf_cond_signal(&logical_time_changed);
 #endif
-<<<<<<< HEAD
-
-    _lf_is_present_fields_abbreviated_size = 0;
-=======
     env->is_present_fields_abbreviated_size = 0;
->>>>>>> 294fbb2a
 }
 
 /**
@@ -440,17 +435,7 @@
         event = (event_t*)pqueue_peek(env->event_q);
     };
 
-<<<<<<< HEAD
-    LF_PRINT_DEBUG("There are %zu events deferred to the next microstep.", pqueue_size(next_q));
-=======
-#ifdef FEDERATED
-    // Insert network dependent reactions for network input and output ports into
-    // the reaction queue
-    enqueue_network_control_reactions(env);
-#endif // FEDERATED
-
     LF_PRINT_DEBUG("There are %zu events deferred to the next microstep.", pqueue_size(env->next_q));
->>>>>>> 294fbb2a
 
     // After populating the reaction queue, see if there are things on the
     // next queue to put back into the event queue.
