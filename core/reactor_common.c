/* Runtime infrastructure for the C target of Lingua Franca. */

/*************
Copyright (c) 2019, The University of California at Berkeley.

Redistribution and use in source and binary forms, with or without modification,
are permitted provided that the following conditions are met:

1. Redistributions of source code must retain the above copyright notice,
   this list of conditions and the following disclaimer.

2. Redistributions in binary form must reproduce the above copyright notice,
   this list of conditions and the following disclaimer in the documentation
   and/or other materials provided with the distribution.

THIS SOFTWARE IS PROVIDED BY THE COPYRIGHT HOLDERS AND CONTRIBUTORS "AS IS" AND ANY
EXPRESS OR IMPLIED WARRANTIES, INCLUDING, BUT NOT LIMITED TO, THE IMPLIED WARRANTIES OF
MERCHANTABILITY AND FITNESS FOR A PARTICULAR PURPOSE ARE DISCLAIMED. IN NO EVENT SHALL
THE COPYRIGHT HOLDER OR CONTRIBUTORS BE LIABLE FOR ANY DIRECT, INDIRECT, INCIDENTAL,
SPECIAL, EXEMPLARY, OR CONSEQUENTIAL DAMAGES (INCLUDING, BUT NOT LIMITED TO,
PROCUREMENT OF SUBSTITUTE GOODS OR SERVICES; LOSS OF USE, DATA, OR PROFITS; OR BUSINESS
INTERRUPTION) HOWEVER CAUSED AND ON ANY THEORY OF LIABILITY, WHETHER IN CONTRACT,
STRICT LIABILITY, OR TORT (INCLUDING NEGLIGENCE OR OTHERWISE) ARISING IN ANY WAY OUT OF
THE USE OF THIS SOFTWARE, EVEN IF ADVISED OF THE POSSIBILITY OF SUCH DAMAGE.
***************/

/**
 * Runtime infrastructure for the C target of Lingua Franca.
 * This file contains resources that are shared by the threaded and
 * non-threaded versions of the C runtime.
 *
 *  @author{Edward A. Lee <eal@berkeley.edu>}
 *  @author{Marten Lohstroh <marten@berkeley.edu>}
 *  @author{Mehrdad Niknami <mniknami@berkeley.edu>}
 *  @author{Soroush Bateni <soroush@utdallas.edu}
 *  @author{Alexander Schulz-Rosengarten <als@informatik.uni-kiel.de>}
 */
#include <assert.h>
#include <stdio.h>
#include <string.h>

#include "platform.h"
#include "lf_types.h"
#ifdef MODAL_REACTORS
#include "modes.h"
#endif
#include "port.h"
#include "pqueue.h"
#include "reactor.h"
#include "reactor_common.h"
#include "tag.h"
#include "trace.h"
#include "util.h"
#include "vector.h"
#include "hashset/hashset.h"
#include "hashset/hashset_itr.h"

////////////////////////////////////////////////////////////
//// Global variables :(


/**
 * Indicator of whether to wait for physical time to match logical time.
 * By default, execution will wait. The command-line argument -fast will
 * eliminate the wait and allow logical time to exceed physical time.
 */
bool fast = false;

/**
 * The number of worker threads for threaded execution.
 * By default, execution is not threaded and this variable will have value 0.
 *
 * If the execution is threaded, a value of 0 indicates that the runtime should
 * decide on the number of workers (which will be decided based on the number of
 * available cores on the host machine).
 */
unsigned int _lf_number_of_workers = 0u;

/**
 * The logical time to elapse during execution, or -1 if no timeout time has
 * been given. When the logical equal to start_time + duration has been
 * reached, execution will terminate.
 */
instant_t duration = -1LL;

/**
 * Indicates whether or not the execution
 * has started.
 */
bool _lf_execution_started = false;

/**
 * The tag at which the Lingua Franca program should stop.
 * It will be initially set to timeout if it is set. However,
 * starvation or calling lf_request_stop() can also alter the stop_tag by moving it
 * earlier.
 *
 * FIXME: This variable might need to be volatile
 */
tag_t stop_tag = FOREVER_TAG_INITIALIZER;

/** Indicator of whether the keepalive command-line option was given. */
bool keepalive_specified = false;

// Define the array of pointers to the _is_present fields of all the
// self structs that need to be reinitialized at the start of each time step.
// NOTE: This may have to be resized for a mutation.
bool** _lf_is_present_fields = NULL;
int _lf_is_present_fields_size = 0;

// Define an array of pointers to the _is_present fields
// that have been set to true during the execution of a tag
// so that at the conclusion of the tag, these fields can be reset to
// false. Usually, this list will have fewer records than will
// _lf_is_present_fields, allowing for some time to be saved.
// However, it is possible for it to have more records if some ports
// are set multiple times at the same tag. In such cases, we fall back
// to resetting all is_present fields at the start of the next time
// step.
bool** _lf_is_present_fields_abbreviated = NULL;
int _lf_is_present_fields_abbreviated_size = 0;

// Define the array of pointers to the intended_tag fields of all
// ports and actions that need to be reinitialized at the start
// of each time step.
tag_t** _lf_intended_tag_fields = NULL;
int _lf_intended_tag_fields_size = 0;

/**
 * Global STP offset uniformly applied to advancement of each
 * time step in federated execution. This can be retrieved in
 * user code by calling lf_get_stp_offset() and adjusted by
 * calling lf_set_stp_offset(interval_t offset).
 */
interval_t _lf_fed_STA_offset = 0LL;

/**
 * A vector of pointers to the size fields of instances of
 * lf_sparse_io_record_t so that these can be set to 0 between iterations.
 * The start field of this struct will be NULL initially, so calling
 * vector_new(_lf_sparse_io_record_sizes) will be necessary to use this.
 */
// FIXME: The original call to vector_new appears to never have been implemented.
// Fortunately if it is initialized to all zeros, we avoid undefined behavior.
// This is a bit of a hack.
vector_t _lf_sparse_io_record_sizes = {
    NULL, NULL, NULL, 0, 0
};

/**
 * Allocate memory using calloc (so the allocated memory is zeroed out)
 * and record the allocated memory on the specified self struct so that
 * it will be freed when calling {@link free_reactor(self_base_t)}.
 * @param count The number of items of size 'size' to accomodate.
 * @param size The size of each item.
 * @param head Pointer to the head of a list on which to record
 *  the allocation, or NULL to not record it.
 * @return A pointer to the allocated memory.
 */
void* _lf_allocate(
        size_t count, size_t size, struct allocation_record_t** head) {
    void *mem = calloc(count, size);
    if (mem == NULL) lf_print_error_and_exit("Out of memory!");
    if (head != NULL) {
        struct allocation_record_t* record
                = (allocation_record_t*)calloc(1, sizeof(allocation_record_t));
        if (record == NULL) lf_print_error_and_exit("Out of memory!");
        record->allocated = mem;
        allocation_record_t* tmp = *head; // Previous head of the list or NULL.
        *head = record;                   // New head of the list.
        record->next = tmp;
    }
    return mem;
}

/**
 * Head of a list of pointers to dynamically generated reactor
 * self structs to be freed in terminate().
 */
struct allocation_record_t* _lf_reactors_to_free = NULL;

/**
 * Allocate memory for a new runtime instance of a reactor.
 * This records the reactor on the list of reactors to be freed at
 * termination of the program. If you plan to free the reactor before
 * termination of the program, use calloc instead (which this uses).
 * @param size The size of the self struct, obtained with sizeof().
 */
void* _lf_new_reactor(size_t size) {
    return _lf_allocate(1, size, &_lf_reactors_to_free);
}

/**
 * Free memory on the specified allocation record, e.g. allocated by
 * {@link _lf_allocate(size_t, size_t, allocation_record_t**)}.
 * Mark the list empty by setting `*head` to NULL.
 * @param head Pointer to the head of a list on which to record
 *  the allocation, or NULL to not record it.
 */
void _lf_free(struct allocation_record_t** head) {
    if (head == NULL) return;
    struct allocation_record_t* record = *head;
    while (record != NULL) {
        LF_PRINT_DEBUG("Freeing memory at %p", record->allocated);
        free(record->allocated);
        struct allocation_record_t* tmp = record->next;
    	LF_PRINT_DEBUG("Freeing allocation record at %p", record);
        free(record);
        record = tmp;
    }
    *head = NULL;
}

/**
 * Free memory recorded on the allocations list of the specified reactor
 * and then free the specified self struct.
 * @param self The self struct of the reactor.
 */
void _lf_free_reactor(struct self_base_t *self) {
    _lf_free(&self->allocations);
    free(self);
}

/**
 * Free all the reactors that are allocated with
 * {@link #_lf_new_reactor(size_t)}.
 */
void _lf_free_all_reactors(void) {
    struct allocation_record_t* head = _lf_reactors_to_free;
    while (head != NULL) {
        _lf_free_reactor((self_base_t*)head->allocated);
        struct allocation_record_t* tmp = head->next;
        free(head);
        head = tmp;
    }
    _lf_reactors_to_free = NULL;
}

/**
 * Set the stop tag.
 *
 * This function will always choose the minimum
 * of the provided tag and stop_tag
 *
 * @note In threaded programs, the mutex must be locked before
 *  calling this function.
 */
void _lf_set_stop_tag(tag_t tag) {
    if (lf_tag_compare(tag, stop_tag) < 0) {
        stop_tag = tag;
    }
}

/////////////////////////////
// The following functions are in scope for all reactors:

/**
 * Return the global STP offset on advancement of logical
 * time for federated execution.
 */
interval_t lf_get_stp_offset() {
    return _lf_fed_STA_offset;
}

/**
 * Set the global STP offset on advancement of logical
 * time for federated execution.
 *
 * @param offset A positive time value to be applied
 *  as the STP offset.
 */
void lf_set_stp_offset(interval_t offset) {
    if (offset > 0LL) {
        _lf_fed_STA_offset = offset;
    }
}

/////////////////////////////
// The following is not in scope for reactors:

/** Priority queues. */
pqueue_t* event_q;     // For sorting by time.

static pqueue_t* recycle_q;   // For recycling malloc'd events.
static pqueue_t* next_q;      // For temporarily storing the next event lined
                       // up in superdense time.

static trigger_handle_t _lf_handle = 1;

/**
 * Trigger 'reaction'.
 *
 * @param reaction The reaction.
 * @param worker_number The ID of the worker that is making this call. 0 should be
 *  used if there is only one worker (e.g., when the program is using the
 *  unthreaded C runtime). -1 is used for an anonymous call in a context where a
 *  worker number does not make sense (e.g., the caller is not a worker thread).
 */
void _lf_trigger_reaction(reaction_t* reaction, int worker_number);

/**
 * Use tables to reset is_present fields to false,
 * set intended_tag fields in federated execution
 * to the current_tag, and decrement reference
 * counts between time steps and at the end of execution.
 */
void _lf_start_time_step() {
    LF_PRINT_LOG("--------- Start time step at tag " PRINTF_TAG ".", current_tag.time - start_time, current_tag.microstep);
    // Handle dynamically created tokens for mutable inputs.
    _lf_free_token_copies();

    bool** is_present_fields = _lf_is_present_fields_abbreviated;
    int size = _lf_is_present_fields_abbreviated_size;
    if (_lf_is_present_fields_abbreviated_size > _lf_is_present_fields_size) {
        size = _lf_is_present_fields_size;
        is_present_fields = _lf_is_present_fields;
    }
    for(int i = 0; i < size; i++) {
        *is_present_fields[i] = false;
    }
    // Reset sparse IO record sizes to 0, if any.
    if (_lf_sparse_io_record_sizes.start != NULL) {
        for (size_t i = 0; i < vector_size(&_lf_sparse_io_record_sizes); i++) {
            // NOTE: vector_at does not return the element at
            // the index, but rather returns a pointer to that element, which is
            // itself a pointer.
            int** sizep = (int**)vector_at(&_lf_sparse_io_record_sizes, i);
            if (sizep != NULL && *sizep != NULL) {
                **sizep = 0;
            }
        }
    }

#ifdef FEDERATED_DECENTRALIZED
    for (int i = 0; i < _lf_is_present_fields_size; i++) {
        // FIXME: For now, an intended tag of (NEVER, 0)
        // indicates that it has never been set.
        *_lf_intended_tag_fields[i] = (tag_t) {NEVER, 0};
    }
#endif
#ifdef FEDERATED
    // Reset absent fields on network ports because
    // their status is unknown
    reset_status_fields_on_input_port_triggers();
#endif
    _lf_is_present_fields_abbreviated_size = 0;
}

/**
 * A helper function that returns true if the provided tag is after stop tag.
 *
 * @param tag The tag to check against stop tag
 */
bool _lf_is_tag_after_stop_tag(tag_t tag) {
    return (lf_tag_compare(tag, stop_tag) > 0);
}

/**
 * Pop all events from event_q with timestamp equal to current_tag.time, extract all
 * the reactions triggered by these events, and stick them into the reaction
 * queue.
 */
void _lf_pop_events() {
#ifdef MODAL_REACTORS
    _lf_handle_mode_triggered_reactions();
#endif

    event_t* event = (event_t*)pqueue_peek(event_q);
    while(event != NULL && event->time == current_tag.time) {
        event = (event_t*)pqueue_pop(event_q);

        if (event->is_dummy) {
            LF_PRINT_DEBUG("Popped dummy event from the event queue.");
            if (event->next != NULL) {
                LF_PRINT_DEBUG("Putting event from the event queue for the next microstep.");
                pqueue_insert(next_q, event->next);
            }
            _lf_recycle_event(event);
            // Peek at the next event in the event queue.
            event = (event_t*)pqueue_peek(event_q);
            continue;
        }

#ifdef MODAL_REACTORS
        // If this event is associated with an incative it should haven been suspended and no longer on the event queue.
        // FIXME This should not be possible
        if (!_lf_mode_is_active(event->trigger->mode)) {
            lf_print_warning("Assumption violated. There is an event on the event queue that is associated to an inactive mode.");
        }
#endif

        lf_token_t *token = event->token;

        // Put the corresponding reactions onto the reaction queue.
        for (int i = 0; i < event->trigger->number_of_reactions; i++) {
            reaction_t *reaction = event->trigger->reactions[i];
            // Do not enqueue this reaction twice.
            if (reaction->status == inactive) {
#ifdef FEDERATED_DECENTRALIZED
                // In federated execution, an intended tag that is not (NEVER, 0)
                // indicates that this particular event is triggered by a network message.
                // The intended tag is set in handle_timed_message in federate.c whenever
                // a timed message arrives from another federate.
                if (event->intended_tag.time != NEVER) {
                    // If the intended tag of the event is actually set,
                    // transfer the intended tag to the trigger so that
                    // the reaction can access the value.
                    event->trigger->intended_tag = event->intended_tag;
                    // And check if it is in the past compared to the current tag.
                    if (lf_tag_compare(event->intended_tag,
                                    current_tag) < 0) {
                        // Mark the triggered reaction with a STP violation
                        reaction->is_STP_violated = true;
                        LF_PRINT_LOG("Trigger %p has violated the reaction's STP offset. Intended tag: " PRINTF_TAG ". Current tag: " PRINTF_TAG,
                                    event->trigger,
                                    event->intended_tag.time - start_time, event->intended_tag.microstep,
                                    current_tag.time - start_time, current_tag.microstep);
                    }
                }
#endif

#ifdef MODAL_REACTORS
                // Check if reaction is disabled by mode inactivity
                if (!_lf_mode_is_active(reaction->mode)) {
                    LF_PRINT_DEBUG("Suppressing reaction %s due inactive mode.", reaction->name);
                    continue; // Suppress reaction by preventing entering reaction queue
                }
#endif
                LF_PRINT_DEBUG("Triggering reaction %s.", reaction->name);
                _lf_trigger_reaction(reaction, -1);
            } else {
                LF_PRINT_DEBUG("Reaction is already triggered: %s", reaction->name);
            }
        }

        // Mark the trigger present.
        event->trigger->status = present;

        // If the trigger is a periodic timer, create a new event for its next execution.
        if (event->trigger->is_timer && event->trigger->period > 0LL) {
            // Reschedule the trigger.
            _lf_schedule(event->trigger, event->trigger->period, NULL);
        }

        // Copy the token pointer into the trigger struct so that the
        // reactions can access it. This overwrites the previous template token,
        // for which we decrement the reference count.
        _lf_replace_template_token((token_template_t*)event->trigger, token);

        // Decrement the reference count because the event queue no longer needs this token.
        // This has to be done after the above call to _lf_replace_template_token because
        // that call will increment the reference count and we need to not let the token be
        // freed prematurely.
        _lf_done_using(token);

        // Mark the trigger present.
        event->trigger->status = present;

        // If this event points to a next event, insert it into the next queue.
        if (event->next != NULL) {
            // Insert the next event into the next queue.
            pqueue_insert(next_q, event->next);
        }

        _lf_recycle_event(event);

        // Peek at the next event in the event queue.
        event = (event_t*)pqueue_peek(event_q);
    };

#ifdef FEDERATED
    // Insert network dependent reactions for network input and output ports into
    // the reaction queue
    enqueue_network_control_reactions();
#endif // FEDERATED

    LF_PRINT_DEBUG("There are %zu events deferred to the next microstep.", pqueue_size(next_q));

    // After populating the reaction queue, see if there are things on the
    // next queue to put back into the event queue.
    while(pqueue_peek(next_q) != NULL) {
        pqueue_insert(event_q, pqueue_pop(next_q));
    }
}

/**
 * Get a new event. If there is a recycled event available, use that.
 * If not, allocate a new one. In either case, all fields will be zero'ed out.
 */
static event_t* _lf_get_new_event() {
    // Recycle event_t structs, if possible.
    event_t* e = (event_t*)pqueue_pop(recycle_q);
    if (e == NULL) {
        e = (event_t*)calloc(1, sizeof(struct event_t));
        if (e == NULL) lf_print_error_and_exit("Out of memory!");
#ifdef FEDERATED_DECENTRALIZED
        e->intended_tag = (tag_t) { .time = NEVER, .microstep = 0u};
#endif
    }
    return e;
}

/**
 * Initialize the given timer.
 * If this timer has a zero offset, enqueue the reactions it triggers.
 * If this timer is to trigger reactions at a _future_ tag as well,
 * schedule it accordingly.
 */
void _lf_initialize_timer(trigger_t* timer) {
    interval_t delay = 0;

#ifdef MODAL_REACTORS
    // Suspend all timer events that start in inactive mode
    if (!_lf_mode_is_active(timer->mode)) {
        // FIXME: The following check might not be working as
        // intended
        // && (timer->offset != 0 || timer->period != 0)) {
        event_t* e = _lf_get_new_event();
        e->trigger = timer;
        e->time = lf_time_logical() + timer->offset;
        _lf_add_suspended_event(e);
        return;
    }
#endif
    if (timer->offset == 0) {
        for (int i = 0; i < timer->number_of_reactions; i++) {
            _lf_trigger_reaction(timer->reactions[i], -1);
            tracepoint_schedule(timer, 0LL); // Trace even though schedule is not called.
        }
        if (timer->period == 0) {
            return;
        } else {
            // Schedule at t + period.
            delay = timer->period;
        }
    } else {
        // Schedule at t + offset.
        delay = timer->offset;
    }

    // Get an event_t struct to put on the event queue.
    // Recycle event_t structs, if possible.
    event_t* e = _lf_get_new_event();
    e->trigger = timer;
    e->time = lf_time_logical() + delay;
    // NOTE: No lock is being held. Assuming this only happens at startup.
    pqueue_insert(event_q, e);
    tracepoint_schedule(timer, delay); // Trace even though schedule is not called.
}

/**
 * Recycle the given event.
 * Zero it out and pushed it onto the recycle queue.
 */
void _lf_recycle_event(event_t* e) {
    e->time = 0LL;
    e->trigger = NULL;
    e->pos = 0;
    e->token = NULL;
    e->is_dummy = false;
#ifdef FEDERATED_DECENTRALIZED
    e->intended_tag = (tag_t) { .time = NEVER, .microstep = 0u};
#endif
    e->next = NULL;
    pqueue_insert(recycle_q, e);
}

/**
 * Create dummy events to be used as spacers in the event queue.
 * @param trigger The eventual event to be triggered.
 * @param time The logical time of that event.
 * @param next The event to place after the dummy events.
 * @param offset The number of dummy events to insert.
 * @return A pointer to the first dummy event.
 */
event_t* _lf_create_dummy_events(trigger_t* trigger, instant_t time, event_t* next, microstep_t offset) {
    event_t* first_dummy = _lf_get_new_event();
    event_t* dummy = first_dummy;
    dummy->time = time;
    dummy->is_dummy = true;
    dummy->trigger = trigger;
    while (offset > 0) {
        if (offset == 1) {
            dummy->next = next;
            break;
        }
        dummy->next = _lf_get_new_event();
        dummy = dummy->next;
        dummy->time = time;
        dummy->is_dummy = true;
        dummy->trigger = trigger;
        offset--;
    }
    return first_dummy;
}

/**
 * Replace the token on the specified event with the specified
 * token and free the old token.
 * @param event The event.
 * @param token The token.
 */
static void _lf_replace_token(event_t* event, lf_token_t* token) {
    if (event->token != token) {
        // Free the existing token, if any
        _lf_done_using(event->token);
    }
    // Replace the token with ours.
    event->token = token;
}

/**
 * Schedule events at a specific tag (time, microstep), provided
 * that the tag is in the future relative to the current tag.
 * The input time values are absolute.
 *
 * If there is an event found at the requested tag, the payload
 * is replaced and 0 is returned.
 *
 * Note that this function is an internal API that must
 * be called with tags that are in order for a given
 * trigger. This means that the following order is illegal:
 * _lf_schedule_at_tag(trigger1, bigger_tag, ...);
 * _lf_schedule_at_tag(trigger1, smaller_tag, ...);
 * where bigger_tag > smaller_tag. This function is primarily
 * used for network communication (which is assumed to be
 * in order).
 *
 * This function assumes the caller holds the mutex lock.
 *
 * @param trigger The trigger to be invoked at a later logical time.
 * @param tag Logical tag of the event
 * @param token The token wrapping the payload or NULL for no payload.
 *
 * @return 1 for success, 0 if no new event was scheduled (instead, the payload was updated),
 *  or -1 for error (the tag is equal to or less than the current tag).
 */
int _lf_schedule_at_tag(trigger_t* trigger, tag_t tag, lf_token_t* token) {

    tag_t current_logical_tag = lf_tag();

    LF_PRINT_DEBUG("_lf_schedule_at_tag() called with tag " PRINTF_TAG " at tag " PRINTF_TAG ".",
                  tag.time - start_time, tag.microstep,
                  current_logical_tag.time - start_time, current_logical_tag.microstep);
    if (lf_tag_compare(tag, current_logical_tag) <= 0) {
        lf_print_warning("_lf_schedule_at_tag(): requested to schedule an event in the past.");
        return -1;
    }

    // Increment the reference count of the token.
    if (token != NULL) {
        token->ref_count++;
        LF_PRINT_DEBUG("_lf_schedule_at_tag: Incremented ref_count of %p to %zu.",
                token, token->ref_count);
    }

    // Do not schedule events if the tag is after the stop tag
    if (_lf_is_tag_after_stop_tag(tag)) {
        lf_print_warning("_lf_schedule_at_tag: event time is past the timeout. Discarding event.");
        _lf_done_using(token);
        return -1;
    }

    event_t* e = _lf_get_new_event();
    // Set the event time
    e->time = tag.time;

    tracepoint_schedule(trigger, tag.time - current_logical_tag.time);

    // Make sure the event points to this trigger so when it is
    // dequeued, it will trigger this trigger.
    e->trigger = trigger;

    // Set the payload.
    e->token = token;

#ifdef FEDERATED_DECENTRALIZED
    // Set the intended tag
    e->intended_tag = trigger->intended_tag;
#endif

    event_t* found = (event_t *)pqueue_find_equal_same_priority(event_q, e);
    if (found != NULL) {
        if (tag.microstep == 0u) {
                // The microstep is 0, which means that the event is being scheduled
                // at a future time and at the beginning of the skip list of events
                // at that time.
                // In case the event is a dummy event
                // convert it to a real event.
                found->is_dummy = false;
                switch (trigger->policy) {
                    case drop:
                        if (found->token != token) {
                            _lf_done_using(token);
                        }
                        _lf_recycle_event(e);
                        return(0);
                        break;
                    case replace:
                        // Replace the payload of the event at the head with our
                        // current payload.
                        _lf_replace_token(found, token);
                        _lf_recycle_event(e);
                        return 0;
                        break;
                    default:
                        // Adding a microstep to the original
                        // intended tag.
                        if (_lf_is_tag_after_stop_tag((tag_t) {.time=found->time,.microstep=1})) {
                            // Scheduling e will incur a microstep after the stop tag,
                            // which is illegal.
                            _lf_recycle_event(e);
                            return 0;
                        }
                        if (found->next != NULL) {
                            lf_print_error("_lf_schedule_at_tag: in-order contract violated.");
                            return -1;
                        }
                        found->next = e;
                }
        } else {
            // We are requesting a microstep greater than 0
            // where there is already an event for this trigger on the event queue.
            // That event may itself be a dummy event for a real event that is
            // also at a microstep greater than 0.
            // We have to insert our event into the chain or append it
            // to the end of the chain, depending on which microstep is lesser.
            microstep_t microstep_of_found = 0;
            if (tag.time == current_logical_tag.time) {
                // This is a situation where the head of the queue
                // is an event with microstep == current_microstep + 1
                // which should be reflected in our steps calculation.
                microstep_of_found += current_logical_tag.microstep + 1; // Indicating that
                                                            // the found event
                                                            // is at this microstep.
            }
            // Follow the chain of events until the right point
            // to insert the new event.
            while (microstep_of_found < tag.microstep - 1) {
                if (found->next == NULL) {
                    // The chain stops short of where we want to be.
                    // If it exactly one microstep short of where we want to be,
                    // then we don't need a dummy. Otherwise, we do.
                    microstep_t undershot_by = (tag.microstep - 1) - microstep_of_found;
                    if (undershot_by > 0) {
                        found->next = _lf_create_dummy_events(trigger, tag.time, e, undershot_by);
                    } else {
                        found->next = e;
                    }
                    return 1;
                }
                found = found->next;
                microstep_of_found++;
            }
            // At this point, microstep_of_found == tag.microstep - 1.
            if (found->next == NULL) {
                found->next = e;
            } else {
                switch (trigger->policy) {
                    case drop:
                        if (found->next->token != token) {
                            _lf_done_using(token);
                        }
                        _lf_recycle_event(e);
                        return 0;
                        break;
                    case replace:
                        // Replace the payload of the event at the head with our
                        // current payload.
                        _lf_replace_token(found->next, token);
                        _lf_recycle_event(e);
                        return 0;
                        break;
                    default:
                        // Adding a microstep to the original
                        // intended tag.
                        if (_lf_is_tag_after_stop_tag((tag_t){.time=found->time,.microstep=microstep_of_found+1})) {
                            // Scheduling e will incur a microstep at timeout,
                            // which is illegal.
                            _lf_recycle_event(e);
                            return 0;
                        }
                        if (found->next->next != NULL) {
                            lf_print_error("_lf_schedule_at_tag: in-order contract violated.");
                            return -1;
                        }
                        found->next->next = e;
                }
            }
        }
    } else {
        // No existing event queued.
        microstep_t relative_microstep = tag.microstep;
        if (tag.time == current_logical_tag.time) {
            relative_microstep -= current_logical_tag.microstep;
        }
        if (((tag.time == current_logical_tag.time) && (relative_microstep == 1)) ||
                tag.microstep == 0) {
            // Do not need a dummy event if we are scheduling at 1 microstep
            // in the future at current time or at microstep 0 in a future time.
            pqueue_insert(event_q, e);
        } else {
            // Create a dummy event. Insert it into the queue, and let its next
            // pointer point to the actual event.
            pqueue_insert(event_q, _lf_create_dummy_events(trigger, tag.time, e, relative_microstep));
        }
    }
    return 1;
}

/**
 * Schedule the specified trigger at current_tag.time plus the offset of the
 * specified trigger plus the delay. See schedule_token() in reactor.h for details.
 * This is the internal implementation shared by both the threaded
 * and non-threaded versions.
 *
 * The value is required to be either
 * NULL or a pointer to a token wrapping the payload. The token carries
 * a reference count, and when the reference count decrements to 0,
 * the will be freed. Hence, it is essential that the payload be in
 * memory allocated using malloc.
 *
 * There are three conditions under which this function will not
 * actually put an event on the event queue and decrement the reference count
 * of the token (if there is one), which could result in the payload being
 * freed. In all three cases, this function returns 0. Otherwise,
 * it returns a handle to the scheduled trigger, which is an integer
 * greater than 0.
 *
 * The first condition is that a stop has been requested and the trigger
 * offset plus the extra delay is greater than zero.
 * The second condition is that the trigger offset plus the extra delay
 * is greater that the requested stop time (timeout).
 * The third condition is that the trigger argument is null.
 *
 * @param trigger The trigger to be invoked at a later logical time.
 * @param extra_delay The logical time delay, which gets added to the
 *  trigger's minimum delay, if it has one. If this number is negative,
 *  then zero is used instead.
 * @param token The token wrapping the payload or NULL for no payload.
 * @return A handle to the event, or 0 if no new event was scheduled, or -1 for error.
 */
trigger_handle_t _lf_schedule(trigger_t* trigger, interval_t extra_delay, lf_token_t* token) {
    if (_lf_is_tag_after_stop_tag(current_tag)) {
        // If schedule is called after stop_tag
        // This is a critical condition.
        _lf_done_using(token);
        lf_print_warning("lf_schedule() called after stop tag.");
        return 0;
    }

    if (extra_delay < 0LL) {
        lf_print_warning("schedule called with a negative extra_delay " PRINTF_TIME ". Replacing with zero.", extra_delay);
        extra_delay = 0LL;
    }

    LF_PRINT_DEBUG("_lf_schedule: scheduling trigger %p with delay " PRINTF_TIME " and token %p.",
            trigger, extra_delay, token);

    // Increment the reference count of the token.
    if (token != NULL) {
        token->ref_count++;
        LF_PRINT_DEBUG("_lf_schedule: Incremented ref_count of %p to %zu.",
                token, token->ref_count);
    }

    // The trigger argument could be null, meaning that nothing is triggered.
    // Doing this after incrementing the reference count ensures that the
    // payload will be freed, if there is one.
    if (trigger == NULL) {
        _lf_done_using(token);
        return 0;
    }

    // Compute the tag (the logical timestamp for the future event).
    // We first do this assuming it is logical action and then, if it is a
    // physical action, modify it if physical time exceeds the result.
    interval_t delay = extra_delay;
    // Add the offset if this is not a timer because, in that case,
    // it is the minimum delay.
    if (!trigger->is_timer) {
        delay += trigger->offset;
    }
    interval_t intended_time = current_tag.time + delay;
    LF_PRINT_DEBUG("_lf_schedule: current_tag.time = " PRINTF_TIME ". Total logical delay = " PRINTF_TIME "",
            current_tag.time, delay);
    interval_t min_spacing = trigger->period;

    event_t* e = _lf_get_new_event();

    // Initialize the next pointer.
    e->next = NULL;

    // Set the payload.
    e->token = token;

    // Make sure the event points to this trigger so when it is
    // dequeued, it will trigger this trigger.
    e->trigger = trigger;

    // If the trigger is physical, then we need to check whether
    // physical time is larger than the intended time and, if so,
    // modify the intended time.
    if (trigger->is_physical) {
        // Get the current physical time and assign it as the intended time.
        intended_time = lf_time_physical() + delay;
    } else {
        // FIXME: We need to verify that we are executing within a reaction?
        // See reactor_threaded.
        // If a logical action is scheduled asynchronously (which should never be
        // done) the computed tag can be smaller than the current tag, in which case
        // it needs to be adjusted.
        // FIXME: This can go away once:
        // - we have eliminated the possibility to have a negative additional delay; and
        // - we detect the asynchronous use of logical actions
        #ifndef NDEBUG
        if (intended_time < current_tag.time) {
            lf_print_warning("Attempting to schedule an event earlier than current time by " PRINTF_TIME " nsec! "
                    "Revising to the current time " PRINTF_TIME ".",
                    current_tag.time - intended_time, current_tag.time);
            intended_time = current_tag.time;
        }
        #endif
    }

#ifdef FEDERATED_DECENTRALIZED
    // Event inherits the original intended_tag of the trigger
    // set by the network stack (or the default, which is (NEVER,0))
    e->intended_tag = trigger->intended_tag;
#endif

    event_t* existing = (event_t*)(trigger->last);
    // Check for conflicts (a queued event with the same trigger and time).
    if (trigger->period < 0) {
        // No minimum spacing defined.
        tag_t intended_tag = (tag_t) {.time = intended_time, .microstep = 0u};
        e->time = intended_tag.time;
        event_t* found = (event_t *)pqueue_find_equal_same_priority(event_q, e);
        // Check for conflicts. Let events pile up in super dense time.
        if (found != NULL) {
            intended_tag.microstep++;
            // Skip to the last node in the linked list.
            while(found->next != NULL) {
                found = found->next;
                intended_tag.microstep++;
            }
            if (_lf_is_tag_after_stop_tag(intended_tag)) {
                LF_PRINT_DEBUG("Attempt to schedule an event after stop_tag was rejected.");
                // Scheduling an event will incur a microstep
                // after the stop tag.
                _lf_recycle_event(e);
                return 0;
            }
            // Hook the event into the list.
            found->next = e;
            return(0); // FIXME: return value
        }
        // If there are not conflicts, schedule as usual. If intended time is
        // equal to the current logical time, the event will effectively be
        // scheduled at the next microstep.
    } else if (!trigger->is_timer && existing != NULL) {
        // There exists a previously scheduled event. It determines the
        // earliest time at which the new event can be scheduled.
        // Check to see whether the event is too early.
        instant_t earliest_time = existing->time + min_spacing;
        LF_PRINT_DEBUG("There is a previously scheduled event; earliest possible time "
                "with min spacing: " PRINTF_TIME,
                earliest_time);
        // If the event is early, see which policy applies.
        if (earliest_time >= intended_time) {
            LF_PRINT_DEBUG("Event is early.");
            switch(trigger->policy) {
                case drop:
                    LF_PRINT_DEBUG("Policy is drop. Dropping the event.");
                    if (min_spacing > 0 ||
                            pqueue_find_equal_same_priority(event_q, existing) != NULL) {
                        // Recycle the new event and the token.
                        if (existing->token != token) {
                            _lf_done_using(token);
                        }
                        _lf_recycle_event(e);
                        return(0);
                    }
                case replace:
                    LF_PRINT_DEBUG("Policy is replace. Replacing the previous event.");
                    // If the existing event has not been handled yet, update
                    // it. WARNING: If provide a mechanism for unscheduling, we
                    // can no longer rely on the tag of the existing event to
                    // determine whether or not it has been recycled (the
                    // existing->time < current_tag.time case below).
                    // NOTE: Because microsteps are not explicit, if the tag of
                    // the preceding event is equal to the current time, then
                    // we search the event queue to figure out whether it has
                    // been handled yet.
                    if (existing->time > current_tag.time ||
                            (existing->time == current_tag.time &&
                            pqueue_find_equal_same_priority(event_q, existing) != NULL)) {
                        // Recycle the existing token and the new event
                        // and update the token of the existing event.
                        _lf_replace_token(existing, token);
                        _lf_recycle_event(e);
                        return(0);
                    }
                    // If the preceding event _has_ been handled, then adjust
                    // the tag to defer the event.
                    intended_time = earliest_time;
                    break;
                default:
                    if (existing->time == current_tag.time &&
                            pqueue_find_equal_same_priority(event_q, existing) != NULL) {
                        if (_lf_is_tag_after_stop_tag((tag_t){.time=existing->time,.microstep=lf_tag().microstep+1})) {
                            // Scheduling e will incur a microstep at timeout,
                            // which is illegal.
                            _lf_recycle_event(e);
                            return 0;
                        }
                        // If the last event hasn't been handled yet, insert
                        // the new event right behind.
                        existing->next = e;
                        return 0; // FIXME: return a value
                    } else {
                         // Adjust the tag.
                        intended_time = earliest_time;
                    }
                    break;
            }
        }
    }

    // Check if the intended time is in the future
    // This is a sanity check for the logic above
    // FIXME: This is a development assertion and might
    // not be necessary for end-user LF programs
    #ifndef NDEBUG
    if (intended_time < current_tag.time) {
        lf_print_error("Attempting to schedule an event earlier than current time by " PRINTF_TIME " nsec! "
                "Revising to the current time " PRINTF_TIME ".",
                current_tag.time - intended_time, current_tag.time);
        intended_time = current_tag.time;
    }
    #endif

    // Set the tag of the event.
    e->time = intended_time;

    // Do not schedule events if if the event time is past the stop time
    // (current microsteps are checked earlier).
    LF_PRINT_DEBUG("Comparing event with elapsed time " PRINTF_TIME " against stop time " PRINTF_TIME ".", e->time - start_time, stop_tag.time - start_time);
    if (e->time > stop_tag.time) {
        LF_PRINT_DEBUG("_lf_schedule: event time is past the timeout. Discarding event.");
        _lf_done_using(token);
        _lf_recycle_event(e);
        return(0);
    }

    // Store a pointer to the current event in order to check the min spacing
    // between this and the following event. Only necessary for actions
    // that actually specify a min spacing.
    trigger->last = (event_t*)e;

    // Queue the event.
    // NOTE: There is no need for an explicit microstep because
    // when this is called, all events at the current tag
    // (time and microstep) have been pulled from the queue,
    // and any new events added at this tag will go into the reaction_q
    // rather than the event_q, so anything put in the event_q with this
    // same time will automatically be executed at the next microstep.
    LF_PRINT_LOG("Inserting event in the event queue with elapsed time " PRINTF_TIME ".",
            e->time - start_time);
    pqueue_insert(event_q, e);

    tracepoint_schedule(trigger, e->time - current_tag.time);

    // FIXME: make a record of handle and implement unschedule.
    // NOTE: Rather than wrapping around to get a negative number,
    // we reset the handle on the assumption that much earlier
    // handles are irrelevant.
    int return_value = _lf_handle++;
    if (_lf_handle < 0) {
        _lf_handle = 1;
    }
    return return_value;
}

/**
 * Insert reactions triggered by trigger to the reaction queue...
 *
 * @param trigger The trigger
 * @param token The token wrapping the payload or NULL for no payload.
 * @return 1 if successful, or 0 if no new reaction was scheduled because the function
 *  was called incorrectly.
 */
trigger_handle_t _lf_insert_reactions_for_trigger(trigger_t* trigger, lf_token_t* token) {
    // The trigger argument could be null, meaning that nothing is triggered.
    // Doing this after incrementing the reference count ensures that the
    // payload will be freed, if there is one.
    if (trigger == NULL) {
        lf_print_warning("_lf_schedule_init_reactions() called with a NULL trigger");
        _lf_done_using(token);
        return 0;
    }

    // Check to see if the trigger is not a timer
    // and not a physical action
    if (trigger->is_timer || trigger->is_physical) {
        lf_print_warning("_lf_schedule_init_reactions() called on a timer or physical action.");
        return 0;
    }

#ifdef MODAL_REACTORS
    // If this trigger is associated with an inactive mode, it should not trigger any reaction.
    if (!_lf_mode_is_active(trigger->mode)) {
        LF_PRINT_DEBUG("Suppressing reactions of trigger due inactivity of mode %s.", trigger->mode->name);
        return 1;
    }
#endif

    // Check if the trigger has violated the STP offset
    bool is_STP_violated = false;
#ifdef FEDERATED
    if (lf_tag_compare(trigger->intended_tag, lf_tag()) < 0) {
        is_STP_violated = true;
    }
#ifdef FEDERATED_CENTRALIZED
    // Check for STP violation in the centralized coordination, which is a
    // critical error.
    if (is_STP_violated) {
        lf_print_error_and_exit("Attempted to insert reactions for a trigger that had an intended tag that was in the past. "
                             "This should not happen under centralized coordination. Intended tag: " PRINTF_TAG ". Current tag: " PRINTF_TAG ").",
                             trigger->intended_tag.time - lf_time_start(),
                             trigger->intended_tag.microstep,
                             lf_time_logical_elapsed(),
                             lf_tag().microstep);
    }
#endif
#endif

    // Copy the token pointer into the trigger struct so that the
    // reactions can access it. This overwrites the previous template token,
    // for which we decrement the reference count.
    _lf_replace_template_token((token_template_t*)trigger, token);

    // Mark the trigger present.
    trigger->status = present;

    // Push the corresponding reactions for this trigger
    // onto the reaction queue.
    for (int i = 0; i < trigger->number_of_reactions; i++) {
        reaction_t* reaction = trigger->reactions[i];

#ifdef MODAL_REACTORS
        // Check if reaction is disabled by mode inactivity
        if (!_lf_mode_is_active(reaction->mode)) {
            LF_PRINT_DEBUG("Suppressing reaction %s due inactivity of mode %s.", reaction->name, reaction->mode->name);
            continue; // Suppress reaction by preventing entering reaction queue
        }
#endif

        // Do not enqueue this reaction twice.
        if (reaction->status == inactive) {
            reaction->is_STP_violated = is_STP_violated;
            _lf_trigger_reaction(reaction, -1);
            LF_PRINT_LOG("Enqueued reaction %s at time " PRINTF_TIME ".", reaction->name, lf_time_logical());
        }
    }

    return 1;
}

/**
 * Schedule the specified trigger at current_tag.time plus the offset of the
 * specified trigger plus the delay.
 * See reactor.h for documentation.
 */
trigger_handle_t _lf_schedule_token(lf_action_base_t* action, interval_t extra_delay, lf_token_t* token) {
    if (lf_critical_section_enter() != 0) {
        lf_print_error_and_exit("Could not enter critical section");
    }
    int return_value = _lf_schedule(action->trigger, extra_delay, token);
    // Notify the main thread in case it is waiting for physical time to elapse.
    lf_notify_of_event();
    if(lf_critical_section_exit() != 0) {
        lf_print_error_and_exit("Could not leave critical section");
    }
    return return_value;
}

/**
 * Schedule an action to occur with the specified value and time offset
 * with a copy of the specified value.
 * See reactor.h for documentation.
 */
trigger_handle_t _lf_schedule_copy(lf_action_base_t* action, interval_t offset, void* value, size_t length) {
    if (value == NULL) {
        return _lf_schedule_token(action, offset, NULL);
    }
    token_template_t* template = (token_template_t*)action;
    if (action == NULL || template->type.element_size <= 0) {
        lf_print_error("schedule: Invalid element size.");
        return -1;
    }
    if (lf_critical_section_enter() != 0) {
        lf_print_error_and_exit("Could not enter critical section");
    }
    // Initialize token with an array size of length and a reference count of 0.
    lf_token_t* token = _lf_initialize_token(template, length);
    // Copy the value into the newly allocated memory.
    memcpy(token->value, value, template->type.element_size * length);
    // The schedule function will increment the reference count.
    trigger_handle_t result = _lf_schedule(action->trigger, offset, token);
    // Notify the main thread in case it is waiting for physical time to elapse.
    lf_notify_of_event();
    if(lf_critical_section_exit() != 0) {
        lf_print_error_and_exit("Could not leave critical section");
    }
    return result;
}

/**
 * Variant of schedule_token that creates a token to carry the specified value.
 * See reactor.h for documentation.
 */
trigger_handle_t _lf_schedule_value(lf_action_base_t* action, interval_t extra_delay, void* value, size_t length) {
    token_template_t* template = (token_template_t*)action;

    if (lf_critical_section_enter() != 0) {
        lf_print_error_and_exit("Could not enter critical section");
    }
    lf_token_t* token = _lf_initialize_token_with_value(template, value, length);
    int return_value = _lf_schedule(action->trigger, extra_delay, token);
    // Notify the main thread in case it is waiting for physical time to elapse.
    lf_notify_of_event();
    if(lf_critical_section_exit() != 0) {
        lf_print_error_and_exit("Could not leave critical section");
    }
    return return_value;
}

/**
 * Advance from the current tag to the next. If the given next_time is equal to
 * the current time, then increase the microstep. Otherwise, update the current
 * time and set the microstep to zero.
 *
 * @param next_time The time step to advance to.
 */
void _lf_advance_logical_time(instant_t next_time) {
    // FIXME: The following checks that _lf_advance_logical_time()
    // is being called correctly. Namely, check if logical time
    // is being pushed past the head of the event queue. This should
    // never happen if _lf_advance_logical_time() is called correctly.
    // This is commented out because it will add considerable overhead
    // to the ordinary execution of LF programs. Instead, there might
    // be a need for a target property that enables these kinds of logic
    // assertions for development purposes only.
    #ifndef NDEBUG
    event_t* next_event = (event_t*)pqueue_peek(event_q);
    if (next_event != NULL) {
        if (next_time > next_event->time) {
            lf_print_error_and_exit("_lf_advance_logical_time(): Attempted to move time to " PRINTF_TIME ", which is "
                    "past the head of the event queue, " PRINTF_TIME ".",
                    next_time - start_time, next_event->time - start_time);
        }
    }
    #endif
    if (current_tag.time < next_time) {
        current_tag.time = next_time;
        current_tag.microstep = 0;
    } else if (current_tag.time == next_time) {
        current_tag.microstep++;
    } else {
        lf_print_error_and_exit("_lf_advance_logical_time(): Attempted to move tag back in time.");
    }
    LF_PRINT_LOG("Advanced (elapsed) tag to " PRINTF_TAG, next_time - start_time, current_tag.microstep);
}

/**
 * Variant of schedule_value when the value is an integer.
 * See reactor.h for documentation.
 * @param action Pointer to an action on the self struct.
 */
trigger_handle_t _lf_schedule_int(lf_action_base_t* action, interval_t extra_delay, int value) {
    token_template_t* template = (token_template_t*)action;

    // NOTE: This doesn't acquire the mutex lock in the multithreaded version
    // until schedule_value is called. This should be OK because the element_size
    // does not change dynamically.
    if (template->type.element_size != sizeof(int)) {
        lf_print_error("Action type is not an integer. element_size is %zu", template->type.element_size);
        return -1;
    }
    int* container = (int*)malloc(sizeof(int));
    *container = value;
    return _lf_schedule_value(action, extra_delay, container, 1);
}

/**
 * Check the deadline of the currently executing reaction against the
 * current physical time. If the deadline has passed, invoke the deadline
 * handler (if invoke_deadline_handler parameter is set true) and return true.
 * Otherwise, return false.
 *
 * @param self The self struct of the reactor.
 * @param invoke_deadline_handler When this is set true, also invoke deadline
 *  handler if the deadline has passed.
 * @return True if the specified deadline has passed and false otherwise.
 */
bool _lf_check_deadline(self_base_t* self, bool invoke_deadline_handler) {
    reaction_t* reaction = self->executing_reaction;
    if (lf_time_physical() > lf_time_logical() + reaction->deadline) {
        if (invoke_deadline_handler) {
            reaction->deadline_violation_handler(self);
        }
        return true;
    }
    return false;
}

#ifdef LF_THREADED
// FIXME: modif4watchdogs
void* run_watchdog(watchdog_t* watchdog) {
    watchdog->thread_active = true;
    self_base_t* base = watchdog->base;
    // lf_mutex_lock(&(base->watchdog_mutex));

    while (lf_time_physical() < watchdog->expiration) {
        interval_t T = watchdog->expiration - lf_time_physical();
        lf_mutex_unlock(&(base->watchdog_mutex));
        lf_nanosleep(T);
        lf_mutex_lock(&(base->watchdog_mutex));
    }
    // WATCHDOG QUESTION: Had to change watchdog_function to not be
    // a pointer because this threw error otherwise.
    watchdog_function_t watchdog_func = watchdog->watchdog_function;
    (*watchdog_func)(watchdog);
    lf_mutex_unlock(&(base->watchdog_mutex));
}

// FIXME: modif4watchdogs
void _lf_watchdog_start(watchdog_t* watchdog, interval_t additional_timeout) {
    self_base_t* base = watchdog->base;
    // lf_mutex_lock(&(base->watchdog_mutex));
    // reinitialize expiration time
    watchdog->expiration = lf_time_logical() + watchdog->min_expiration + additional_timeout;

    //check to see if thread is running
    // WATCHDOG QUESTION: should I be using thread_join instead?
    // WATCHDOG QUESTION: should I be calling watchdog stop for resets here?
    if (!watchdog->thread_active) {
        lf_thread_create(&(watchdog->thread_id), run_watchdog, watchdog);
    } 

    watchdog->thread_active = false;
    // lf_mutex_unlock(&(base->watchdog_mutex));
}

void _lf_watchdog_stop(watchdog_t* watchdog) {
    // WATCHDOG QUESTION: do I need to cancel thread
    // If so, how?
}
#endif

/**
 * Invoke the given reaction
 *
 * @param reaction The reaction that has just executed.
 * @param worker The thread number of the worker thread or 0 for unthreaded execution (for tracing).
 */
void _lf_invoke_reaction(reaction_t* reaction, int worker) {
    //FIXME: modif4watchdogs, added mutex lock/unlock
    //FIXME: also make sure to check warning about mutex lock in lf_reactor_c_main
<<<<<<< HEAD
=======
#ifdef LF_THREADED
>>>>>>> c6432340
    if (&(((self_base_t*) reaction->self)->watchdog_mutex) != NULL) {
        lf_mutex_lock(&(((self_base_t*) reaction->self)->watchdog_mutex));
    }
#endif

    tracepoint_reaction_starts(reaction, worker);
    ((self_base_t*) reaction->self)->executing_reaction = reaction;
    reaction->function(reaction->self);
    ((self_base_t*) reaction->self)->executing_reaction = NULL;
    tracepoint_reaction_ends(reaction, worker);

<<<<<<< HEAD
=======
#ifdef LF_THREADED
>>>>>>> c6432340
    if (&(((self_base_t*) reaction->self)->watchdog_mutex) != NULL) {
        lf_mutex_unlock(&(((self_base_t*) reaction->self)->watchdog_mutex));
    }
#endif
}

/**
 * For the specified reaction, if it has produced outputs, insert the
 * resulting triggered reactions into the reaction queue.
 * This procedure assumes the mutex lock is NOT held and grabs
 * the lock only when it actually inserts something onto the reaction queue.
 * @param reaction The reaction that has just executed.
 * @param worker The thread number of the worker thread or 0 for unthreaded execution (for tracing).
 */
void schedule_output_reactions(reaction_t* reaction, int worker) {
    if (reaction->is_a_control_reaction) {
        // Control reactions will not produce an output but can have
        // effects in order to have certain precedence requirements.
        // No need to execute this function if the reaction is a control
        // reaction.
        return;
    }
    // If the reaction produced outputs, put the resulting triggered
    // reactions into the reaction queue. As an optimization, if exactly one
    // downstream reaction is enabled by this reaction, then it may be
    // executed immediately in this same thread
    // without going through the reaction queue.
    reaction_t* downstream_to_execute_now = NULL;
    int num_downstream_reactions = 0;
#ifdef FEDERATED_DECENTRALIZED // Only pass down STP violation for federated programs that use decentralized coordination.
    // Extract the inherited STP violation
    bool inherited_STP_violation = reaction->is_STP_violated;
    LF_PRINT_LOG("Reaction %s has STP violation status: %d.", reaction->name, reaction->is_STP_violated);
#endif
    LF_PRINT_DEBUG("There are %zu outputs from reaction %s.", reaction->num_outputs, reaction->name);
    for (size_t i=0; i < reaction->num_outputs; i++) {
        if (reaction->output_produced[i] != NULL && *(reaction->output_produced[i])) {
            LF_PRINT_DEBUG("Output %zu has been produced.", i);
            trigger_t** triggerArray = (reaction->triggers)[i];
            LF_PRINT_DEBUG("There are %d trigger arrays associated with output %zu.",
                    reaction->triggered_sizes[i], i);
            for (int j=0; j < reaction->triggered_sizes[i]; j++) {
                trigger_t* trigger = triggerArray[j];
                if (trigger != NULL) {
                    LF_PRINT_DEBUG("Trigger %p lists %d reactions.", trigger, trigger->number_of_reactions);
                    for (int k=0; k < trigger->number_of_reactions; k++) {
                        reaction_t* downstream_reaction = trigger->reactions[k];
#ifdef FEDERATED_DECENTRALIZED // Only pass down tardiness for federated LF programs
                        // Set the is_STP_violated for the downstream reaction
                        if (downstream_reaction != NULL) {
                            downstream_reaction->is_STP_violated = inherited_STP_violation;
                            LF_PRINT_DEBUG("Passing is_STP_violated of %d to the downstream reaction: %s",
                                    downstream_reaction->is_STP_violated, downstream_reaction->name);
                        }
#endif
                        if (downstream_reaction != NULL && downstream_reaction != downstream_to_execute_now) {
                            num_downstream_reactions++;
                            // If there is exactly one downstream reaction that is enabled by this
                            // reaction, then we can execute that reaction immediately without
                            // going through the reaction queue. In multithreaded execution, this
                            // avoids acquiring a mutex lock.
                            // FIXME: Check the earliest deadline on the reaction queue.
                            // This optimization could violate EDF scheduling otherwise.
                            if (num_downstream_reactions == 1 && downstream_reaction->last_enabling_reaction == reaction) {
                                // So far, this downstream reaction is a candidate to execute now.
                                downstream_to_execute_now = downstream_reaction;
                            } else {
                                // If there is a previous candidate reaction to execute now,
                                // it is no longer a candidate.
                                if (downstream_to_execute_now != NULL) {
                                    // More than one downstream reaction is enabled.
                                    // In this case, if we were to execute the downstream reaction
                                    // immediately without changing any queues, then the second
                                    // downstream reaction would be blocked because this reaction
                                    // remains on the executing queue. Hence, the optimization
                                    // is not valid. Put the candidate reaction on the queue.
                                    _lf_trigger_reaction(downstream_to_execute_now, worker);
                                    downstream_to_execute_now = NULL;
                                }
                                // Queue the reaction.
                                _lf_trigger_reaction(downstream_reaction, worker);
                            }
                        }
                    }
                }
            }
        }
    }
    if (downstream_to_execute_now != NULL) {
        LF_PRINT_LOG("Worker %d: Optimizing and executing downstream reaction now: %s", worker, downstream_to_execute_now->name);
        bool violation = false;
#ifdef FEDERATED_DECENTRALIZED // Only use the STP handler for federated programs that use decentralized coordination
        // If the is_STP_violated for the reaction is true,
        // an input trigger to this reaction has been triggered at a later
        // logical time than originally anticipated. In this case, a special
        // STP handler will be invoked.
        // FIXME: Note that the STP handler will be invoked
        // at most once per logical time value. If the STP handler triggers the
        // same reaction at the current time value, even if at a future superdense time,
        // then the reaction will be invoked and the STP handler will not be invoked again.
        // However, input ports to a federate reactor are network port types so this possibly should
        // be disallowed.
        // @note The STP handler and the deadline handler are not mutually exclusive.
        //  In other words, both can be invoked for a reaction if it is triggered late
        //  in logical time (STP offset is violated) and also misses the constraint on
        //  physical time (deadline).
        // @note In absence of a STP handler, the is_STP_violated will be passed down the reaction
        //  chain until it is dealt with in a downstream STP handler.
        if (downstream_to_execute_now->is_STP_violated == true) {
            // Tardiness has occurred
            LF_PRINT_LOG("Event has STP violation.");
            reaction_function_t handler = downstream_to_execute_now->STP_handler;
            // Invoke the STP handler if there is one.
            if (handler != NULL) {
                // There is a violation and it is being handled here
                // If there is no STP handler, pass the is_STP_violated
                // to downstream reactions.
                violation = true;
                LF_PRINT_LOG("Invoke tardiness handler.");
                (*handler)(downstream_to_execute_now->self);

                // If the reaction produced outputs, put the resulting
                // triggered reactions into the queue or execute them directly if possible.
                schedule_output_reactions(downstream_to_execute_now, worker);

                // Reset the tardiness because it has been dealt with in the
                // STP handler
                downstream_to_execute_now->is_STP_violated = false;
                LF_PRINT_DEBUG("Reset reaction's is_STP_violated field to false: %s",
                        downstream_to_execute_now->name);
            }
        }
#endif
        if (downstream_to_execute_now->deadline >= 0LL) {
            // Get the current physical time.
            instant_t physical_time = lf_time_physical();
            // Check for deadline violation.
            if (downstream_to_execute_now->deadline == 0 || physical_time > current_tag.time + downstream_to_execute_now->deadline) {
                // Deadline violation has occurred.
                violation = true;
                // Invoke the local handler, if there is one.
                reaction_function_t handler = downstream_to_execute_now->deadline_violation_handler;
                if (handler != NULL) {
                    // Assume the mutex is still not held.
                    (*handler)(downstream_to_execute_now->self);

                    // If the reaction produced outputs, put the resulting
                    // triggered reactions into the queue or execute them directly if possible.
                    schedule_output_reactions(downstream_to_execute_now, worker);
                }
            }
        }
        if (!violation) {
            // Invoke the downstream_reaction function.
            _lf_invoke_reaction(downstream_to_execute_now, worker);

            // If the downstream_reaction produced outputs, put the resulting triggered
            // reactions into the queue (or execute them directly, if possible).
            schedule_output_reactions(downstream_to_execute_now, worker);
        }

        // Reset the is_STP_violated because it has been passed
        // down the chain
        downstream_to_execute_now->is_STP_violated = false;
        LF_PRINT_DEBUG("Finally, reset reaction's is_STP_violated field to false: %s",
                downstream_to_execute_now->name);
    }
}

/**
 * Print a usage message.
 * TODO: This is not necessary for NO_TTY
 */
void usage(int argc, const char* argv[]) {
    printf("\nCommand-line arguments: \n\n");
    printf("  -f, --fast [true | false]\n");
    printf("   Whether to wait for physical time to match logical time.\n\n");
    printf("  -o, --timeout <duration> <units>\n");
    printf("   Stop after the specified amount of logical time, where units are one of\n");
    printf("   nsec, usec, msec, sec, minute, hour, day, week, or the plurals of those.\n\n");
    printf("  -k, --keepalive\n");
    printf("   Whether continue execution even when there are no events to process.\n\n");
    printf("  -w, --workers <n>\n");
    printf("   Executed in <n> threads if possible (optional feature).\n\n");
    printf("  -i, --id <n>\n");
    printf("   The ID of the federation that this reactor will join.\n\n");
    #ifdef FEDERATED
    printf("  -r, --rti <n>\n");
    printf("   The address of the RTI, which can be in the form of user@host:port or ip:port.\n\n");
    #endif

    printf("Command given:\n");
    for (int i = 0; i < argc; i++) {
        printf("%s ", argv[i]);
    }
    printf("\n\n");
}

// Some options given in the target directive are provided here as
// default command-line options.
int default_argc = 0;
const char** default_argv = NULL;


/**
 * Process the command-line arguments. If the command line arguments are not
 * understood, then print a usage message and return 0. Otherwise, return 1.
 * @return 1 if the arguments processed successfully, 0 otherwise.
 * TODO: Not necessary for NO_TTY
 */
int process_args(int argc, const char* argv[]) {
    int i = 1;
    while (i < argc) {
        const char* arg = argv[i++];
        if (strcmp(arg, "-f") == 0 || strcmp(arg, "--fast") == 0) {
            if (argc < i + 1) {
                lf_print_error("--fast needs a boolean.");
                usage(argc, argv);
                return 0;
            }
            const char* fast_spec = argv[i++];
            if (strcmp(fast_spec, "true") == 0) {
                fast = true;
            } else if (strcmp(fast_spec, "false") == 0) {
                fast = false;
            } else {
                lf_print_error("Invalid value for --fast: %s", fast_spec);
            }
        } else if (strcmp(arg, "-o") == 0
                || strcmp(arg, "--timeout") == 0
                || strcmp(arg, "-timeout") == 0) {
            // Tolerate -timeout for legacy uses.
            if (argc < i + 2) {
                lf_print_error("--timeout needs time and units.");
                usage(argc, argv);
                return 0;
            }
            const char* time_spec = argv[i++];
            const char* units = argv[i++];


            #if defined(PLATFORM_ARDUINO)
            duration = atol(time_spec);
            #else
            duration = atoll(time_spec);
            #endif
            
            // A parse error returns 0LL, so check to see whether that is what is meant.
            if (duration == 0LL && strncmp(time_spec, "0", 1) != 0) {
                // Parse error.
                lf_print_error("Invalid time value: %s", time_spec);
                usage(argc, argv);
                return 0;
            }
            if (strncmp(units, "sec", 3) == 0) {
                duration = SEC(duration);
            } else if (strncmp(units, "msec", 4) == 0) {
                duration = MSEC(duration);
            } else if (strncmp(units, "usec", 4) == 0) {
                duration = USEC(duration);
            } else if (strncmp(units, "nsec", 4) == 0) {
                duration = NSEC(duration);
            } else if (strncmp(units, "min", 3) == 0) {
                duration = MINUTE(duration);
            } else if (strncmp(units, "hour", 4) == 0) {
                duration = HOUR(duration);
            } else if (strncmp(units, "day", 3) == 0) {
                duration = DAY(duration);
            } else if (strncmp(units, "week", 4) == 0) {
                duration = WEEK(duration);
            } else {
                // Invalid units.
                lf_print_error("Invalid time units: %s", units);
                usage(argc, argv);
                return 0;
            }
        } else if (strcmp(arg, "-k") == 0 || strcmp(arg, "--keepalive") == 0) {
            if (argc < i + 1) {
                lf_print_error("--keepalive needs a boolean.");
                usage(argc, argv);
                return 0;
            }
            const char* keep_spec = argv[i++];
            if (strcmp(keep_spec, "true") == 0) {
                keepalive_specified = true;
            } else if (strcmp(keep_spec, "false") == 0) {
                keepalive_specified = false;
            } else {
                lf_print_error("Invalid value for --keepalive: %s", keep_spec);
            }
        } else if (strcmp(arg, "-w") == 0 || strcmp(arg, "--workers") == 0) {
            if (argc < i + 1) {
                lf_print_error("--workers needs an integer argument.s");
                usage(argc, argv);
                return 0;
            }
            const char* threads_spec = argv[i++];
            int num_workers = atoi(threads_spec);
            if (num_workers <= 0) {
                lf_print_error("Invalid value for --workers: %s. Using 1.", threads_spec);
                num_workers = 1;
            }
            _lf_number_of_workers = (unsigned int)num_workers;
        }
        #ifdef FEDERATED
          else if (strcmp(arg, "-i") == 0 || strcmp(arg, "--id") == 0) {
            if (argc < i + 1) {
                lf_print_error("--id needs a string argument.");
                usage(argc, argv);
                return 0;
            }
            const char* fid = argv[i++];
            set_federation_id(fid);
            lf_print("Federation ID for executable %s: %s", argv[0], fid);
        } else if (strcmp(arg, "-r") == 0 || strcmp(arg, "--rti") == 0) {
            if (argc < i + 1) {
                lf_print_error("--rti needs a string argument in the form of [user]@[host]:[port].");
                usage(argc, argv);
                return 0;
            }
            parse_rti_code_t code = parse_rti_addr(argv[i++]);
            if (code != SUCCESS) {
                switch (code) {
                    case INVALID_HOST:
                        lf_print_error("--rti needs a valid host");
                        break;
                    case INVALID_PORT:
                        lf_print_error("--rti needs a valid port");
                        break;
                    case INVALID_USER:
                        lf_print_error("--rti needs a valid user");
                        break;
                    case FAILED_TO_PARSE:
                        lf_print_error("Failed to parse address of RTI");
                        break;
                    default:
                        break;
                }
                usage(argc, argv);
                return 0;
            }
        }
        #endif
          else if (strcmp(arg, "--ros-args") == 0) {
              // FIXME: Ignore ROS arguments for now
        } else {
            lf_print_error("Unrecognized command-line argument: %s", arg);
            usage(argc, argv);
            return 0;
        }
    }
    return 1;
}

/**
 * Initialize the priority queues and set logical time to match
 * physical time. This also prints a message reporting the start time.
 */
void initialize(void) {
    _lf_count_payload_allocations = 0;
    _lf_count_token_allocations = 0;

    // Initialize our priority queues.

    event_q = pqueue_init(INITIAL_EVENT_QUEUE_SIZE, in_reverse_order, get_event_time,
            get_event_position, set_event_position, event_matches, print_event);
    // NOTE: The recycle and next queue does not need to be sorted. But here it is.
    recycle_q = pqueue_init(INITIAL_EVENT_QUEUE_SIZE, in_no_particular_order, get_event_time,
            get_event_position, set_event_position, event_matches, print_event);
    next_q = pqueue_init(INITIAL_EVENT_QUEUE_SIZE, in_no_particular_order, get_event_time,
            get_event_position, set_event_position, event_matches, print_event);

    // Initialize the trigger table.
    _lf_initialize_trigger_objects();

    physical_start_time = lf_time_physical();
    current_tag.time = physical_start_time;
    start_time = current_tag.time;

    LF_PRINT_DEBUG("Start time: " PRINTF_TIME "ns", start_time);

    struct timespec physical_time_timespec = {physical_start_time / BILLION, physical_start_time % BILLION};

    printf("---- Start execution at time %s---- plus %ld nanoseconds.\n",
            ctime(&physical_time_timespec.tv_sec), physical_time_timespec.tv_nsec);
    
    if (duration >= 0LL) {
        // A duration has been specified. Calculate the stop time.
        _lf_set_stop_tag((tag_t) {.time = current_tag.time + duration, .microstep = 0});
    }
}

/**
 * Report elapsed logical and physical times and report if any
 * memory allocated by set_new, set_new_array, or lf_writable_copy
 * has not been freed.
 */
void termination(void) {
    // Invoke the code generated termination function.
    terminate_execution();

    // Stop any tracing, if it is running.
    stop_trace();

    // In order to free tokens, we perform the same actions we would have for a new time step.
    _lf_start_time_step();

#ifdef MODAL_REACTORS
    // Free events and tokens suspended by modal reactors.
    _lf_terminate_modal_reactors();
#endif

    // If the event queue still has events on it, report that.
    if (event_q != NULL && pqueue_size(event_q) > 0) {
        lf_print_warning("---- There are %zu unprocessed future events on the event queue.", pqueue_size(event_q));
        event_t* event = (event_t*)pqueue_peek(event_q);
        interval_t event_time = event->time - start_time;
        lf_print_warning("---- The first future event has timestamp " PRINTF_TIME " after start time.", event_time);
    }
    // Issue a warning if a memory leak has been detected.
    if (_lf_count_payload_allocations > 0) {
        lf_print_warning("Memory allocated for messages has not been freed.");
        lf_print_warning("Number of unfreed messages: %d.", _lf_count_payload_allocations);
    }
    if (_lf_count_token_allocations > 0) {
        lf_print_warning("Memory allocated for tokens has not been freed!");
        lf_print_warning("Number of unfreed tokens: %d.", _lf_count_token_allocations);
    }
    // Print elapsed times.
    // If these are negative, then the program failed to start up.
    interval_t elapsed_time = lf_time_logical_elapsed();
    if (elapsed_time >= 0LL) {
        char time_buffer[29]; // 28 bytes is enough for the largest 64 bit number: 9,223,372,036,854,775,807
        lf_comma_separated_time(time_buffer, elapsed_time);
        printf("---- Elapsed logical time (in nsec): %s\n", time_buffer);

        // If physical_start_time is 0, then execution didn't get far enough along
        // to initialize this.
        if (physical_start_time > 0LL) {
            lf_comma_separated_time(time_buffer, lf_time_physical_elapsed());
            printf("---- Elapsed physical time (in nsec): %s\n", time_buffer);
        }
    }
    _lf_free_all_tokens(); // Must be done before freeing reactors.
    _lf_free_all_reactors();
    free(_lf_is_present_fields);
    free(_lf_is_present_fields_abbreviated);
}<|MERGE_RESOLUTION|>--- conflicted
+++ resolved
@@ -1368,10 +1368,7 @@
 void _lf_invoke_reaction(reaction_t* reaction, int worker) {
     //FIXME: modif4watchdogs, added mutex lock/unlock
     //FIXME: also make sure to check warning about mutex lock in lf_reactor_c_main
-<<<<<<< HEAD
-=======
 #ifdef LF_THREADED
->>>>>>> c6432340
     if (&(((self_base_t*) reaction->self)->watchdog_mutex) != NULL) {
         lf_mutex_lock(&(((self_base_t*) reaction->self)->watchdog_mutex));
     }
@@ -1383,10 +1380,8 @@
     ((self_base_t*) reaction->self)->executing_reaction = NULL;
     tracepoint_reaction_ends(reaction, worker);
 
-<<<<<<< HEAD
-=======
+
 #ifdef LF_THREADED
->>>>>>> c6432340
     if (&(((self_base_t*) reaction->self)->watchdog_mutex) != NULL) {
         lf_mutex_unlock(&(((self_base_t*) reaction->self)->watchdog_mutex));
     }
