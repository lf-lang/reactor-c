--- conflicted
+++ resolved
@@ -1816,30 +1816,11 @@
                 }
             }
         }
-<<<<<<< HEAD
-        
-        // Free up memory associated with environment
-        environment_free(env);
-
-        env++;
-    }
-    _lf_free_all_tokens(); // Must be done before freeing reactors.
-    #if !defined NDEBUG
-    // Issue a warning if a memory leak has been detected.
-    if (_lf_count_payload_allocations > 0) {
-        lf_print_warning("Memory allocated for messages has not been freed.");
-        lf_print_warning("Number of unfreed messages: %d.", _lf_count_payload_allocations);
-    }
-    if (_lf_count_token_allocations > 0) {
-        lf_print_warning("Memory allocated for tokens has not been freed!");
-        lf_print_warning("Number of unfreed tokens: %d.", _lf_count_token_allocations);
-    }
-    #endif
-=======
     }
     // Skip most cleanup on abnormal termination.
     if (_lf_normal_termination) {
         _lf_free_all_tokens(); // Must be done before freeing reactors.
+#if !defined NDEBUG
         // Issue a warning if a memory leak has been detected.
         if (_lf_count_payload_allocations > 0) {
             lf_print_warning("Memory allocated for messages has not been freed.");
@@ -1849,7 +1830,7 @@
             lf_print_warning("Memory allocated for tokens has not been freed!");
             lf_print_warning("Number of unfreed tokens: %d.", _lf_count_token_allocations);
         }
->>>>>>> a0ad33d6
+#endif
 #if !defined(LF_SINGLE_THREADED)
         for (int i = 0; i < _lf_watchdog_count; i++) {
             if (_lf_watchdogs[i].base->reactor_mutex != NULL) {
