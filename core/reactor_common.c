/* Runtime infrastructure for the C target of Lingua Franca. */

/*************
Copyright (c) 2019, The University of California at Berkeley.

Redistribution and use in source and binary forms, with or without modification,
are permitted provided that the following conditions are met:

1. Redistributions of source code must retain the above copyright notice,
   this list of conditions and the following disclaimer.

2. Redistributions in binary form must reproduce the above copyright notice,
   this list of conditions and the following disclaimer in the documentation
   and/or other materials provided with the distribution.

THIS SOFTWARE IS PROVIDED BY THE COPYRIGHT HOLDERS AND CONTRIBUTORS "AS IS" AND ANY
EXPRESS OR IMPLIED WARRANTIES, INCLUDING, BUT NOT LIMITED TO, THE IMPLIED WARRANTIES OF
MERCHANTABILITY AND FITNESS FOR A PARTICULAR PURPOSE ARE DISCLAIMED. IN NO EVENT SHALL
THE COPYRIGHT HOLDER OR CONTRIBUTORS BE LIABLE FOR ANY DIRECT, INDIRECT, INCIDENTAL,
SPECIAL, EXEMPLARY, OR CONSEQUENTIAL DAMAGES (INCLUDING, BUT NOT LIMITED TO,
PROCUREMENT OF SUBSTITUTE GOODS OR SERVICES; LOSS OF USE, DATA, OR PROFITS; OR BUSINESS
INTERRUPTION) HOWEVER CAUSED AND ON ANY THEORY OF LIABILITY, WHETHER IN CONTRACT,
STRICT LIABILITY, OR TORT (INCLUDING NEGLIGENCE OR OTHERWISE) ARISING IN ANY WAY OUT OF
THE USE OF THIS SOFTWARE, EVEN IF ADVISED OF THE POSSIBILITY OF SUCH DAMAGE.
***************/

/**
 * Runtime infrastructure for the C target of Lingua Franca.
 * This file contains resources that are shared by the threaded and
 * non-threaded versions of the C runtime.
 *  
 *  @author{Edward A. Lee <eal@berkeley.edu>}
 *  @author{Marten Lohstroh <marten@berkeley.edu>}
 *  @author{Mehrdad Niknami <mniknami@berkeley.edu>}
 *  @author{Soroush Bateni <soroush@utdallas.edu}
 */
#include "reactor.h"
#include "tag.c"
#include "pqueue.c"
#include "util.c"

/** 
 * Indicator of whether to wait for physical time to match logical time.
 * By default, execution will wait. The command-line argument -fast will
 * eliminate the wait and allow logical time to exceed physical time.
 */ 
bool fast = false;

/**
 * The number of worker threads for threaded execution.
 * By default, execution is not threaded and this variable will have value 0,
 * meaning that the execution is not threaded.
 */
unsigned int _lf_number_of_threads = 0u;

/** 
 * The logical time to elapse during execution, or -1 if no timeout time has
 * been given. When the logical equal to start_time + duration has been
 * reached, execution will terminate.
 */
instant_t duration = -1LL;

/**
 * Indicates whether or not the execution
 * has started.
 */
bool _lf_execution_started = false;

/**
 * The tag at which the Lingua Franca program should stop.
 * It will be initially set to timeout if it is set. However,
 * starvation or calling request_stop() can also alter the stop_tag by moving it
 * earlier.
 * 
 * FIXME: This variable might need to be volatile
 */
tag_t stop_tag = FOREVER_TAG_INITIALIZER;

/** Indicator of whether the keepalive command-line option was given. */
bool keepalive_specified = false;

// Define the array of pointers to the _is_present fields of all the
// self structs that need to be reinitialized at the start of each time step.
// NOTE: This may have to be resized for a mutation.
bool** _lf_is_present_fields = NULL;
int _lf_is_present_fields_size = 0;

// Define an array of pointers to the _is_present fields
// that have been set to true during the execution of a tag
// so that at the conclusion of the tag, these fields can be reset to
// false. Usually, this list will have fewer records than will
// _lf_is_present_fields, allowing for some time to be saved.
// However, it is possible for it to have more records if some ports
// are set multiple times at the same tag. In such cases, we fall back
// to resetting all is_present fields at the start of the next time
// step.
bool** _lf_is_present_fields_abbreviated = NULL;
int _lf_is_present_fields_abbreviated_size = 0;

// Define the array of pointers to the intended_tag fields of all
// ports and actions that need to be reinitialized at the start
// of each time step.
tag_t** _lf_intended_tag_fields = NULL;
int _lf_intended_tag_fields_size = 0;

// Define the array of pointers to the token fields of all the
// actions and inputs that need to have their reference counts
// decremented at the start of each time step.
// NOTE: This may have to be resized for a mutation.
token_present_t* _lf_tokens_with_ref_count = NULL;
// Dynamically created list of tokens that are copies made
// as a result of mutable inputs. These need to also have
// _lf_done_using() called on them at the start of the next time step.
lf_token_t* _lf_more_tokens_with_ref_count = NULL;
int _lf_tokens_with_ref_count_size = 0;

/**
 * Global STP offset uniformly applied to advancement of each
 * time step in federated execution. This can be retrieved in
 * user code by calling get_stp_offset() and adjusted by
 * calling set_stp_offset(interval_t offset).
 */
interval_t _lf_global_time_STP_offset = 0LL;

#ifdef FEDERATED
/**
 * Reset absent fields on network input ports.
 * @note Defined in federate.c
 */
void reset_status_fields_on_input_port_triggers();

/**
 * Enqueue network control reactions.
 */
void enqueue_network_control_reactions(pqueue_t* reaction_q);

/**
 * Determine the status of the port at the current logical time.
 * If successful, return true. If the status cannot be determined
 * at this moment, return false.
 * 
 * @param portID the ID of the port to determine status for
 */
port_status_t determine_port_status_if_possible(int portID);

/**
 * A helper enum for the returned status code of parse_rti_addr.  
 */
typedef enum parse_rti_code_t {
    SUCCESS,
    INVALID_PORT,
    INVALID_HOST,
    INVALID_USER,
    FAILED_TO_PARSE
} parse_rti_code_t;

/**
 * Parse the address of the RTI and store them into the global federation_metadata struct.
 * @return a parse_rti_code_t indicating the result of the parse.
 */
parse_rti_code_t parse_rti_addr(char* rti_addr);

/**
 * Sets the federation_id of this federate to fid.
 */
void set_federation_id(char* fid);
#endif

// Forward declaration for mode related functions
#ifdef MODAL_REACTORS
bool _lf_mode_is_active(reactor_mode_t* mode);
void _lf_add_suspended_event(event_t* event);
void _lf_terminate_modal_reactors();
#endif

/**
 * Allocate memory using calloc (so the allocated memory is zeroed out)
 * and record the allocated memory on the specified self struct so that
 * it will be freed when calling {@link free_reactor(self_base_t)}.
 * @param count The number of items of size 'size' to accomodate.
 * @param size The size of each item.
 * @param head Pointer to the head of a list on which to record
 *  the allocation, or NULL to not record it.
 */
void* _lf_allocate(
		size_t count, size_t size, struct allocation_record_t** head) {
	void *mem = calloc(count, size);
    if (mem == NULL) error_print_and_exit("Out of memory!");
	if (head != NULL) {
		struct allocation_record_t* record
				= (allocation_record_t*)calloc(1, sizeof(allocation_record_t));
		if (record == NULL) error_print_and_exit("Out of memory!");
		record->allocated = mem;
		allocation_record_t* tmp = *head; // Previous head of the list or NULL.
		*head = record;                   // New head of the list.
		record->next = tmp;
	}
	return mem;
}

/**
 * Head of a list of pointers to dynamically generated reactor
 * self structs to be freed in terminate().
 */
struct allocation_record_t* _lf_reactors_to_free = NULL;

/**
 * Allocate memory for a new runtime instance of a reactor.
 * This records the reactor on the list of reactors to be freed at
 * termination of the program. If you plan to free the reactor before
 * termination of the program, use calloc instead (which this uses).
 * @param size The size of the self struct, obtained with sizeof().
 */
void* _lf_new_reactor(size_t size) {
	return _lf_allocate(1, size, &_lf_reactors_to_free);
}

/**
 * Free memory allocated using
 * {@link _lf_allocate(size_t, size_t, allocation_record_t**)}
 * and mark the list empty by setting `*head` to NULL.
 * @param head Pointer to the head of a list on which to record
 *  the allocation, or NULL to not record it.
 */
void _lf_free(struct allocation_record_t** head) {
	if (head == NULL) return;
	struct allocation_record_t* record = *head;
	while (record != NULL) {
		free(record->allocated);
		struct allocation_record_t* tmp = record->next;
		free(record);
		record = tmp;
	}
	*head = NULL;
}

/**
 * Free memory recorded on the allocations list of the specified reactor
 * and then free the specified self struct.
 * @param self The self struct of the reactor.
 */
void _lf_free_reactor(struct self_base_t *self) {
	_lf_free(&self->allocations);
	free(self);
}

/**
 * Free all the reactors that are allocated with
 * {@link #_lf_new_reactor(size_t)}.
 */
void _lf_free_all_reactors() {
	struct allocation_record_t* head = _lf_reactors_to_free;
	while (head != NULL) {
		_lf_free_reactor((self_base_t*)head->allocated);
		struct allocation_record_t* tmp = head->next;
		free(head);
		head = tmp;
	}
	_lf_reactors_to_free = NULL;
}

/**
 * Set the stop tag.
 * 
 * This function will always choose the minimum
 * of the provided tag and stop_tag
 * 
 * @note In threaded programs, the mutex must be locked before
 *  calling this function.
 */
void _lf_set_stop_tag(tag_t tag) {
    if (compare_tags(tag, stop_tag) < 0) {
        stop_tag = tag;
    }
}

/////////////////////////////
// The following functions are in scope for all reactors:

/**
 * Return the global STP offset on advancement of logical
 * time for federated execution.
 */
interval_t get_stp_offset() {
    return _lf_global_time_STP_offset;
}

/**
 * Set the global STP offset on advancement of logical
 * time for federated execution.
 * 
 * @param offset A positive time value to be applied
 *  as the STP offset.
 */
void set_stp_offset(interval_t offset) {
    if (offset > 0LL) {
        _lf_global_time_STP_offset = offset;
    }
}

/////////////////////////////
// The following is not in scope for reactors:

/** Priority queues. */
pqueue_t* event_q;     // For sorting by time.

pqueue_t* reaction_q;  // For sorting by deadline.
pqueue_t* recycle_q;   // For recycling malloc'd events.
pqueue_t* next_q;      // For temporarily storing the next event lined 
                       // up in superdense time.

trigger_handle_t _lf_handle = 1;

// ********** Priority Queue Support Start

/**
 * Return whether the first and second argument are given in reverse order.
 */
static int in_reverse_order(pqueue_pri_t thiz, pqueue_pri_t that) {
    return (thiz > that);
}

/**
 * Return whether the first and second argument are given in reverse order.
 */
static int in_no_particular_order(pqueue_pri_t thiz, pqueue_pri_t that) {
    return false;
}

/**
 * Return whether or not the given events have matching triggers.
 */
static int event_matches(void* next, void* curr) {
    return (((event_t*)next)->trigger == ((event_t*)curr)->trigger);
}

/**
 * Return whether or not the given reaction_t pointers 
 * point to the same struct.
 */
static int reaction_matches(void* next, void* curr) {
    return (next == curr);
}

/**
 * Report a priority equal to the time of the given event.
 * Used for sorting pointers to event_t structs in the event queue.
 */
static pqueue_pri_t get_event_time(void *a) {
    return (pqueue_pri_t)(((event_t*) a)->time);
}

/**
 * Report a priority equal to the index of the given reaction.
 * Used for sorting pointers to reaction_t structs in the 
 * blocked and executing queues.
 */
static pqueue_pri_t get_reaction_index(void *a) {
    return ((reaction_t*) a)->index;
}

/**
 * Return the given event's position in the queue.
 */
static size_t get_event_position(void *a) {
    return ((event_t*) a)->pos;
}

/**
 * Return the given reaction's position in the queue.
 */
static size_t get_reaction_position(void *a) {
    return ((reaction_t*) a)->pos;
}

/**
 * Set the given event's position in the queue.
 */
static void set_event_position(void *a, size_t pos) {
    ((event_t*) a)->pos = pos;
}

/**
 * Return the given reaction's position in the queue.
 */
static void set_reaction_position(void *a, size_t pos) {
    ((reaction_t*) a)->pos = pos;
}

/**
 * Print some information about the given reaction.
 * 
 * DEBUG function only.
 */
static void print_reaction(void *reaction) {
	reaction_t *r = (reaction_t*)reaction;
    DEBUG_PRINT("%s: chain_id:%llu, index: %llx, reaction: %p",
    		r->name, r->chain_id, r->index, r);
}

/**
 * Print some information about the given event.
 * 
 * DEBUG function only.
 */
static void print_event(void *event) {
	event_t *e = (event_t*)event;
    DEBUG_PRINT("time: %lld, trigger: %p, token: %p",
			e->time, e->trigger, e->token);
}

// ********** Priority Queue Support End

/**
 * Counter used to issue a warning if memory is
 * allocated for message payloads and never freed.
 */
static int _lf_count_payload_allocations;

/**
 * Counter used to issue a warning if memory is
 * allocated for tokens and never freed. Note that
 * every trigger will have one token allocated for
 * it. That token is not counted because it is not
 * expected to be freed.
 */
static int _lf_count_token_allocations;

/**
 * Tokens always have the same size in memory so they are easily recycled.
 * When a token is freed, this pointer will be updated to point to it.
 * Freed tokens are chained using their next_free field.
 */
lf_token_t* _lf_token_recycling_bin = NULL;

/** Count of the number of tokens in the recycling bin. */
int _lf_token_recycling_bin_size = 0;

/**
 * To allow a system to recover from burst of activity, the token recycling
 * bin has a limited size. When it becomes full, token are freed using free().
 */
#define _LF_TOKEN_RECYCLING_BIN_SIZE_LIMIT 512

/** Possible return values for _lf_done_using. */
typedef enum token_freed {
    NOT_FREED,     // Nothing was freed.
    VALUE_FREED,   // The value (payload) was freed.
    TOKEN_FREED    // The value and the token were freed.
} token_freed;

/**
 * Decrement the reference count of the specified token.
 * If the reference count hits 0, free the memory for the value
 * carried by the token, and, if the token is not also the template
 * token of its trigger, free the token.
 * @param token Pointer to a token.
 * @return NOT_FREED if nothing was freed, VALUE_FREED if the value
 *  was freed, and TOKEN_FREED if both the value and the token were
 *  freed.
 */
token_freed _lf_done_using(lf_token_t* token) {
    token_freed result = NOT_FREED;
    if (token == NULL) return result;
    if (token->ref_count == 0) {
        warning_print("Token being freed that has already been freed: %p", token);
        return NOT_FREED;
    }
    token->ref_count--;
    DEBUG_PRINT("_lf_done_using: ref_count = %d.", token->ref_count);
    if (token->ref_count == 0) {
        if (token->value != NULL) {
            // Count frees to issue a warning if this is never freed.
            // Do not free the value field if it is garbage collected.
            _lf_count_payload_allocations--;
            if(OK_TO_FREE != token_only) {
                DEBUG_PRINT("_lf_done_using: Freeing allocated memory for payload (token value): %p", token->value);
                free(token->value);
            }
            token->value = NULL;
            result = VALUE_FREED;
        }
        // Tokens that are created at the start of execution and associated with
        // output ports or actions are pointed to by those actions and output
        // ports and should not be freed. They are expected to be reused instead.
        if (token->ok_to_free) {
            // Need to free the lf_token_t struct also.
            if (_lf_token_recycling_bin_size < _LF_TOKEN_RECYCLING_BIN_SIZE_LIMIT) {
                // Recycle instead of freeing.
                token->next_free = _lf_token_recycling_bin;
                _lf_token_recycling_bin = token;
                _lf_token_recycling_bin_size++;
            } else {
                // Recycling bin is full.
                free(token);
            }
            _lf_count_token_allocations--;
            DEBUG_PRINT("_lf_done_using: Freeing allocated memory for token: %p", token);
            result = TOKEN_FREED;
        }
    }
    return result;
}

/**
 * Put the specified reaction on the reaction queue.
 * This version is just a template.
 * @param reaction The reaction.
 */
void _lf_enqueue_reaction(reaction_t* reaction);

/**
 * Use tables to reset is_present fields to false,
 * set intended_tag fields in federated execution
 * to the current_tag, and decrement reference
 * counts between time steps and at the end of execution.
 */
void _lf_start_time_step() {
    LOG_PRINT("--------- Start time step at tag (%lld, %u).", current_tag.time - start_time, current_tag.microstep);
    for(int i = 0; i < _lf_tokens_with_ref_count_size; i++) {
        if (*(_lf_tokens_with_ref_count[i].status) == present) {
            if (_lf_tokens_with_ref_count[i].reset_is_present
            		&& _lf_tokens_with_ref_count[i].status != NULL) {
                *(_lf_tokens_with_ref_count[i].status) = absent;
            }
            _lf_done_using(*(_lf_tokens_with_ref_count[i].token));
        }
    }
    // Also handle dynamically created tokens for mutable inputs.
    while (_lf_more_tokens_with_ref_count != NULL) {
        lf_token_t* next = _lf_more_tokens_with_ref_count->next_free;
        _lf_done_using(_lf_more_tokens_with_ref_count);
        _lf_more_tokens_with_ref_count = next;
    }
    bool** is_present_fields = _lf_is_present_fields_abbreviated;
    int size = _lf_is_present_fields_abbreviated_size;
    if (_lf_is_present_fields_abbreviated_size > _lf_is_present_fields_size) {
        size = _lf_is_present_fields_size;
        is_present_fields = _lf_is_present_fields;
    }
    for(int i = 0; i < size; i++) {
        *is_present_fields[i] = false;
    }
#ifdef FEDERATED_DECENTRALIZED
    for (int i = 0; i < _lf_is_present_fields_size; i++) {
        // FIXME: For now, an intended tag of (NEVER, 0)
        // indicates that it has never been set.
        *_lf_intended_tag_fields[i] = (tag_t) {NEVER, 0};
    }
#endif
#ifdef FEDERATED
    // Reset absent fields on network ports because
    // their status is unknown
    reset_status_fields_on_input_port_triggers();
#endif
    _lf_is_present_fields_abbreviated_size = 0;
}

/**
 * Create a new lf_token_t struct and initialize it for assignment to a trigger.
 * The value pointer will be NULL and the length will be 0.
 * This function is for tokens that are not expected to be freed, and
 * reactors are not expected to use it. It is used by the code generator
 * to initialize actions with tokens.
 * @param element_size The size of an element carried in the payload or
 *  0 if there is no payload.
 * @return A new or recycled lf_token_t struct.
 */
lf_token_t* _lf_create_token(size_t element_size) {
    lf_token_t* token;
    // Check the recycling bin.
    if (_lf_token_recycling_bin != NULL) {
        token = _lf_token_recycling_bin;
        _lf_token_recycling_bin = token->next_free;
        _lf_token_recycling_bin_size--;
        DEBUG_PRINT("_lf_create_token: Retrieved token from the recycling bin: %p", token);
    } else {
        token = (lf_token_t*)malloc(sizeof(lf_token_t));
        DEBUG_PRINT("_lf_create_token: Allocated memory for token: %p", token);
    }
    token->value = NULL;
    token->length = 0;
    token->element_size = element_size;
    token->ref_count = 0;
    token->ok_to_free = no;
    token->next_free = NULL;
    return token;
}

/**
 * Create a new token and initialize it.
 * The value pointer will be NULL and the length will be 0.
 * @param element_size The size of an element carried in the payload or
 *  0 if there is no payload.
 * @return A new or recycled lf_token_t struct.
 * 
 * @note For multithreaded applications, the caller must hold
 *  the mutex lock because it accesses global variables.
 */
lf_token_t* create_token(size_t element_size) {
    DEBUG_PRINT("create_token: element_size: %zu", element_size);
    _lf_count_token_allocations++;
    lf_token_t* result = _lf_create_token(element_size);
    result->ok_to_free = OK_TO_FREE;
    return result;
}

/**
 * Return a token for storing an array of the specified length
 * with the specified value containing the array.
 * If the specified token is available (its reference count is 0),
 * then reuse it. Otherwise, create a new token.
 * The element_size for elements of the array is specified by
 * the specified token.
 *
 * @param token The token to populate, if it is available (must not be NULL).
 * @param value The value of the array.
 * @param length The length of the array, or 1 if it is not an array.
 * @return Either the specified token or a new one, in each case with a value
 *  field pointing to newly allocated memory.
 */
lf_token_t* _lf_initialize_token_with_value(lf_token_t* token, void* value, size_t length) {
    // assert(token != NULL);

    // If necessary, allocate memory for a new lf_token_t struct.
    // This assumes that the lf_token_t* in the self struct has been initialized to NULL.
    lf_token_t* result = token;
    DEBUG_PRINT("Initializing a token %p with ref_count %d.", token, token->ref_count);
    if (token == NULL || token->ref_count > 0) {
        // The specified token is not available.
        result = create_token(token->element_size);
    }
    result->value = value;
    result->length = length;
    return result;
}

/**
 * Return a token for storing an array of the specified length
 * with new memory allocated (using malloc) for storing that array.
 * If the specified token is available (its reference count is 0),
 * then reuse it. Otherwise, create a new token.
 * The element_size for elements of the array is specified by
 * the specified token. The caller should populate the value and
 * ref_count field of the returned token after this returns.
 *
 * @param token The token to populate, if it is available (must not be NULL).
 * @param length The length of the array, or 1 if it is not an array.
 * @return Either the specified token or a new one, in each case with a value
 *  field pointing to newly allocated memory.
 */
lf_token_t* _lf_initialize_token(lf_token_t* token, size_t length) {
    // assert(token != NULL);

    // Allocate memory for storing the array.
    void* value = malloc(token->element_size * length);
    // Count allocations to issue a warning if this is never freed.
    _lf_count_payload_allocations++;
    return _lf_initialize_token_with_value(token, value, length);
}

/**
 * A helper function that returns true if the provided tag is after stop tag.
 * 
 * @param tag The tag to check against stop tag
 */
bool _lf_is_tag_after_stop_tag(tag_t tag) {
    return (compare_tags(tag, stop_tag) > 0);
}

/**
 * Pop all events from event_q with timestamp equal to current_tag.time, extract all
 * the reactions triggered by these events, and stick them into the reaction
 * queue.
 */
void _lf_pop_events() {
    event_t* event = (event_t*)pqueue_peek(event_q);
    while(event != NULL && event->time == current_tag.time) {
        event = (event_t*)pqueue_pop(event_q);
        
        if (event->is_dummy) {
        	DEBUG_PRINT("Popped dummy event from the event queue.");
        	if (event->next != NULL) {
            	DEBUG_PRINT("Putting event from the event queue for the next microstep.");
        		pqueue_insert(next_q, event->next);
        	}
            _lf_recycle_event(event);
            // Peek at the next event in the event queue.
            event = (event_t*)pqueue_peek(event_q);
            continue;
        }

#ifdef MODAL_REACTORS
        // If this event is associated with an incative it should haven been suspended and no longer on the event queue.
        // FIXME This should not be possible
        if (!_lf_mode_is_active(event->trigger->mode)) {
                warning_print("Assumption violated. There is an event on the event queue that is associated to an inactive mode.");
        }
#endif

        lf_token_t *token = event->token;

        // Put the corresponding reactions onto the reaction queue.
        for (int i = 0; i < event->trigger->number_of_reactions; i++) {
            reaction_t *reaction = event->trigger->reactions[i];
            // Do not enqueue this reaction twice.
            if (reaction->status == inactive) {
#ifdef FEDERATED_DECENTRALIZED
                // In federated execution, an intended tag that is not (NEVER, 0)
                // indicates that this particular event is triggered by a network message.
                // The intended tag is set in handle_timed_message in federate.c whenever
                // a timed message arrives from another federate.
                if (event->intended_tag.time != NEVER) {
                    // If the intended tag of the event is actually set,
                    // transfer the intended tag to the trigger so that
                    // the reaction can access the value.
                    event->trigger->intended_tag = event->intended_tag;
                    // And check if it is in the past compared to the current tag.
                    if (compare_tags(event->intended_tag,
                                    current_tag) < 0) {
                        // Mark the triggered reaction with a STP violation
                        reaction->is_STP_violated = true;
                        LOG_PRINT("Trigger %p has violated the reaction's STP offset. Intended tag: (%lld, %u). Current tag: (%lld, %u)",
                                    event->trigger,
                                    event->intended_tag.time - start_time, event->intended_tag.microstep,
                                    current_tag.time - start_time, current_tag.microstep);
                    }
                }
#endif

#ifdef MODAL_REACTORS
                // Check if reaction is disabled by mode inactivity
                if (!_lf_mode_is_active(reaction->mode)) {
                        DEBUG_PRINT("Suppressing reaction %s due inactive mode.", reaction->name);
                        continue; // Suppress reaction by preventing entering reaction queue
                }
#endif

                DEBUG_PRINT("Enqueing reaction %s.", reaction->name);
                reaction->status = queued;
                pqueue_insert(reaction_q, reaction);
            } else {
                DEBUG_PRINT("Reaction is already on the reaction_q: %s", reaction->name);
            }
        }

        // Mark the trigger present.
        event->trigger->status = present;

        // If the trigger is a periodic timer, create a new event for its next execution.
        if (event->trigger->is_timer && event->trigger->period > 0LL) {
            // Reschedule the trigger.
            _lf_schedule(event->trigger, event->trigger->period, NULL);
        }

        // Copy the token pointer into the trigger struct so that the
        // reactions can access it. This overwrites the previous template token,
        // for which we decrement the reference count.
        if (event->trigger->token != event->token
                && event->trigger->token != NULL) {
            // Mark the previous one ok_to_free so we don't get a memory leak.
            event->trigger->token->ok_to_free = OK_TO_FREE;
            // Free the token if its reference count is zero. Since _lf_done_using
            // decrements the reference count, first increment it here.
            event->trigger->token->ref_count++;
            _lf_done_using(event->trigger->token);
        }
        event->trigger->token = token;
        // Prevent this token from being freed. It is the new template.
        // This might be null if there are no reactions to the action.
        if (token != NULL) {
            token->ok_to_free = no;
        }

        // Mark the trigger present.
        event->trigger->status = present;
        
        // If this event points to a next event, insert it into the next queue.
        if (event->next != NULL) {
            // Insert the next event into the next queue.
            pqueue_insert(next_q, event->next);
        }

        _lf_recycle_event(event);
        
        // Peek at the next event in the event queue.
        event = (event_t*)pqueue_peek(event_q);
    };

#ifdef FEDERATED
    // Insert network dependent reactions for network input and output ports into
    // the reaction queue
    enqueue_network_control_reactions(reaction_q);
#endif // FEDERATED

    DEBUG_PRINT("There are %d events deferred to the next microstep.", pqueue_size(next_q));

    // After populating the reaction queue, see if there are things on the
    // next queue to put back into the event queue.
    while(pqueue_peek(next_q) != NULL) {
        pqueue_insert(event_q, pqueue_pop(next_q));
    }
}

/**
 * Initialize the given timer.
 * If this timer has a zero offset, enqueue the reactions it triggers.
 * If this timer is to trigger reactions at a _future_ tag as well, 
 * schedule it accordingly. 
 */
void _lf_initialize_timer(trigger_t* timer) {
    interval_t delay = 0;

#ifdef MODAL_REACTORS
    // Suspend all timer events that start in inactive mode
    if (!_lf_mode_is_active(timer->mode) && (timer->offset != 0 || timer->period != 0)) {
        event_t* e = _lf_get_new_event();
        e->trigger = timer;
        e->time = get_logical_time() + timer->offset;
        _lf_add_suspended_event(e);
    	return;
    }
#endif
    if (timer->offset == 0) {
        for (int i = 0; i < timer->number_of_reactions; i++) {
            _lf_enqueue_reaction(timer->reactions[i]);
            tracepoint_schedule(timer, 0LL); // Trace even though schedule is not called.
        }
        if (timer->period == 0) {
            return;
        } else {
            // Schedule at t + period.
            delay = timer->period;
        }
    } else {
        // Schedule at t + offset.
        delay = timer->offset;
    }

    // Get an event_t struct to put on the event queue.
    // Recycle event_t structs, if possible.    
    event_t* e = _lf_get_new_event();
    e->trigger = timer;
    e->time = get_logical_time() + delay;
    // NOTE: No lock is being held. Assuming this only happens at startup.
    pqueue_insert(event_q, e);
    tracepoint_schedule(timer, delay); // Trace even though schedule is not called.
}

/**
 * Get a new event. If there is a recycled event available, use that.
 * If not, allocate a new one. In either case, all fields will be zero'ed out.
 */
event_t* _lf_get_new_event() {
    // Recycle event_t structs, if possible.    
    event_t* e = (event_t*)pqueue_pop(recycle_q);
    if (e == NULL) {
        e = (event_t*)calloc(1, sizeof(struct event_t));
        if (e == NULL) error_print_and_exit("Out of memory!");
#ifdef FEDERATED_DECENTRALIZED
        e->intended_tag = (tag_t) { .time = NEVER, .microstep = 0u};
#endif
    }
    return e;
}

/**
 * Recycle the given event.
 * Zero it out and pushed it onto the recycle queue.
 */
void _lf_recycle_event(event_t* e) {
    e->time = 0LL;
    e->trigger = NULL;
    e->pos = 0;
    e->token = NULL;
    e->is_dummy = false;
#ifdef FEDERATED_DECENTRALIZED
    e->intended_tag = (tag_t) { .time = NEVER, .microstep = 0u};
#endif
    e->next = NULL;
    pqueue_insert(recycle_q, e);
}

/**
 * Create dummy events to be used as spacers in the event queue.
 * @param trigger The eventual event to be triggered.
 * @param time The logical time of that event.
 * @param next The event to place after the dummy events.
 * @param offset The number of dummy events to insert.
 * @return A pointer to the first dummy event.
 */
event_t* _lf_create_dummy_events(trigger_t* trigger, instant_t time, event_t* next, microstep_t offset) {
    event_t* first_dummy = _lf_get_new_event();
    event_t* dummy = first_dummy;
    dummy->time = time;
    dummy->is_dummy = true;
    dummy->trigger = trigger;
    while (offset > 0) {
        if (offset == 1) {
            dummy->next = next;
            break;
        }
        dummy->next = _lf_get_new_event();
        dummy = dummy->next;
        dummy->time = time;
        dummy->is_dummy = true;
        dummy->trigger = trigger;
        offset--;
    }
    return first_dummy;
}

/**
 * Replace the token on the specified event with the specified
 * token and free the old token.
 * @param event The event.
 * @param token The token.
 */
void _lf_replace_token(event_t* event, lf_token_t* token) {
    if (event->token != token) {
        // Free the existing token, if any
        _lf_done_using(event->token);
    }
    // Replace the token with ours.
    event->token = token;
}

/**
 * Schedule events at a specific tag (time, microstep), provided
 * that the tag is in the future relative to the current tag.
 * The input time values are absolute.
 * 
 * If there is an event found at the requested tag, the payload
 * is replaced and 0 is returned.
 * 
 * Note that this function is an internal API that must
 * be called with tags that are in order for a given
 * trigger. This means that the following order is illegal:
 * _lf_schedule_at_tag(trigger1, bigger_tag, ...);
 * _lf_schedule_at_tag(trigger1, smaller_tag, ...);
 * where bigger_tag > smaller_tag. This function is primarily
 * used for network communication (which is assumed to be
 * in order).
 * 
 * This function assumes the caller holds the mutex lock.
 *
 * @param trigger The trigger to be invoked at a later logical time.
 * @param tag Logical tag of the event
 * @param token The token wrapping the payload or NULL for no payload.
 * 
 * @return 1 for success, 0 if no new event was scheduled (instead, the payload was updated),
 *  or -1 for error (the tag is equal to or less than the current tag).
 */
int _lf_schedule_at_tag(trigger_t* trigger, tag_t tag, lf_token_t* token) {

    tag_t current_logical_tag = get_current_tag();

    DEBUG_PRINT("_lf_schedule_at_tag() called with tag (%lld, %u) at tag (%lld, %u).",
                  tag.time - start_time, tag.microstep,
                  current_logical_tag.time - start_time, current_logical_tag.microstep);
    if (compare_tags(tag, current_logical_tag) <= 0) {
        warning_print("_lf_schedule_at_tag(): requested to schedule an event in the past.");
        return -1;
    }

    // Increment the reference count of the token.
    if (token != NULL) {
        token->ref_count++;
    }

    // Do not schedule events if the tag is after the stop tag
    if (_lf_is_tag_after_stop_tag(tag)) {
        warning_print("_lf_schedule_at_tag: event time is past the timeout. Discarding event.");
        _lf_done_using(token);
        return -1;
    }
    
    event_t* e = _lf_get_new_event();
    // Set the event time
    e->time = tag.time;
    
    tracepoint_schedule(trigger, tag.time - current_logical_tag.time);

    // Make sure the event points to this trigger so when it is
    // dequeued, it will trigger this trigger.
    e->trigger = trigger;

    // Set the payload.
    e->token = token;

#ifdef FEDERATED_DECENTRALIZED
    // Set the intended tag
    e->intended_tag = trigger->intended_tag;
#endif

    event_t* found = (event_t *)pqueue_find_equal_same_priority(event_q, e);
    if (found != NULL) {
        if (tag.microstep == 0u) {
                // The microstep is 0, which means that the event is being scheduled
                // at a future time and at the beginning of the skip list of events 
                // at that time.
                // In case the event is a dummy event
                // convert it to a real event.                
                found->is_dummy = false;
                switch (trigger->policy) {
                    case drop:
                        if (found->token != token) {
                            _lf_done_using(token);
                        }
                        _lf_recycle_event(e);
                        return(0);
                        break;
                    case replace:
                        // Replace the payload of the event at the head with our
                        // current payload.
                        _lf_replace_token(found, token);
                        _lf_recycle_event(e);
                        return 0;
                        break;
                    default:
                        // Adding a microstep to the original
                        // intended tag.
                        if (_lf_is_tag_after_stop_tag((tag_t) {.time=found->time,.microstep=1})) {
                            // Scheduling e will incur a microstep after the stop tag, 
                            // which is illegal.
                            _lf_recycle_event(e);
                            return 0;
                        }
                        if (found->next != NULL) {
                            error_print("_lf_schedule_at_tag: in-order contract violated.");
                            return -1;
                        }
                        found->next = e;
                }
        } else {
            // We are requesting a microstep greater than 0
            // where there is already an event for this trigger on the event queue.
            // That event may itself be a dummy event for a real event that is
            // also at a microstep greater than 0.
            // We have to insert our event into the chain or append it
            // to the end of the chain, depending on which microstep is lesser.
            microstep_t microstep_of_found = 0;
            if (tag.time == current_logical_tag.time) {
                // This is a situation where the head of the queue
                // is an event with microstep == current_microstep + 1
                // which should be reflected in our steps calculation.
                microstep_of_found += current_logical_tag.microstep + 1; // Indicating that
                                                            // the found event
                                                            // is at this microstep.
            }
            // Follow the chain of events until the right point
            // to insert the new event.
            while (microstep_of_found < tag.microstep - 1) {
                if (found->next == NULL) {
                    // The chain stops short of where we want to be.
                    // If it exactly one microstep short of where we want to be,
                    // then we don't need a dummy. Otherwise, we do.
                    microstep_t undershot_by = (tag.microstep - 1) - microstep_of_found;
                    if (undershot_by > 0) {
                        found->next = _lf_create_dummy_events(trigger, tag.time, e, undershot_by);
                    } else {
                        found->next = e;
                    }
                    return 1;
                }
                found = found->next;
                microstep_of_found++;
            }
            // At this point, microstep_of_found == tag.microstep - 1.
            if (found->next == NULL) {
                found->next = e;
            } else {
                switch (trigger->policy) {
                    case drop:
                        if (found->next->token != token) {
                            _lf_done_using(token);
                        }
                        _lf_recycle_event(e);
                        return 0;
                        break;
                    case replace:
                        // Replace the payload of the event at the head with our
                        // current payload.
                        _lf_replace_token(found->next, token);
                        _lf_recycle_event(e);
                        return 0;
                        break;
                    default:
                        // Adding a microstep to the original
                        // intended tag.
                        if (_lf_is_tag_after_stop_tag((tag_t){.time=found->time,.microstep=microstep_of_found+1})) {
                            // Scheduling e will incur a microstep at timeout, 
                            // which is illegal.
                            _lf_recycle_event(e);
                            return 0;
                        }
                        if (found->next->next != NULL) {
                            error_print("_lf_schedule_at_tag: in-order contract violated.");
                            return -1;
                        }
                        found->next->next = e;
                }
            }
        }
    } else {
        // No existing event queued.
        microstep_t relative_microstep = tag.microstep;
        if (tag.time == current_logical_tag.time) {
            relative_microstep -= current_logical_tag.microstep;
        }
        if (((tag.time == current_logical_tag.time) && (relative_microstep == 1)) ||
                tag.microstep == 0) {
            // Do not need a dummy event if we are scheduling at 1 microstep
            // in the future at current time or at microstep 0 in a future time.
            pqueue_insert(event_q, e);
        } else {
            // Create a dummy event. Insert it into the queue, and let its next
            // pointer point to the actual event.
            pqueue_insert(event_q, _lf_create_dummy_events(trigger, tag.time, e, relative_microstep));
        }
    }
    return 1;
}

/**
 * Schedule the specified trigger at current_tag.time plus the offset of the
 * specified trigger plus the delay. See schedule_token() in reactor.h for details.
 * This is the internal implementation shared by both the threaded
 * and non-threaded versions.
 *
 * The value is required to be either
 * NULL or a pointer to a token wrapping the payload. The token carries
 * a reference count, and when the reference count decrements to 0,
 * the will be freed. Hence, it is essential that the payload be in
 * memory allocated using malloc.
 *
 * There are three conditions under which this function will not
 * actually put an event on the event queue and decrement the reference count
 * of the token (if there is one), which could result in the payload being
 * freed. In all three cases, this function returns 0. Otherwise,
 * it returns a handle to the scheduled trigger, which is an integer
 * greater than 0.
 *
 * The first condition is that a stop has been requested and the trigger
 * offset plus the extra delay is greater than zero.
 * The second condition is that the trigger offset plus the extra delay
 * is greater that the requested stop time (timeout).
 * The third condition is that the trigger argument is null.
 *
 * @param trigger The trigger to be invoked at a later logical time.
 * @param extra_delay The logical time delay, which gets added to the
 *  trigger's minimum delay, if it has one. If this number is negative,
 *  then zero is used instead.
 * @param token The token wrapping the payload or NULL for no payload.
 * @return A handle to the event, or 0 if no new event was scheduled, or -1 for error.
 */
trigger_handle_t _lf_schedule(trigger_t* trigger, interval_t extra_delay, lf_token_t* token) {
    if (_lf_is_tag_after_stop_tag(current_tag)) {
        // If schedule is called after stop_tag
        // This is a critical condition.
        _lf_done_using(token);
        warning_print("schedule() called after stop tag.");
        return 0;
    }

    if (extra_delay < 0LL) {
        warning_print("schedule called with a negative extra_delay %lld. Replacing with zero.", extra_delay);
        extra_delay = 0LL;
    }

    DEBUG_PRINT("_lf_schedule: scheduling trigger %p with delay %lld and token %p.",
            trigger, extra_delay, token);
    
	// The trigger argument could be null, meaning that nothing is triggered.
    // Doing this after incrementing the reference count ensures that the
    // payload will be freed, if there is one.
	if (trigger == NULL) {
	    _lf_done_using(token);
	    return 0;
	}

    // Increment the reference count of the token.
	if (token != NULL) {
	    token->ref_count++;
	}

    // Compute the tag (the logical timestamp for the future event).
	// We first do this assuming it is logical action and then, if it is a
	// physical action, modify it if physical time exceeds the result.
    interval_t delay = extra_delay;
    // Add the offset if this is not a timer because, in that case,
    // it is the minimum delay.
    if (!trigger->is_timer) {
    	delay += trigger->offset;
    }
    interval_t intended_time = current_tag.time + delay;
    DEBUG_PRINT("_lf_schedule: current_tag.time = %lld. Total logical delay = %lld",
            current_tag.time, delay);
    interval_t min_spacing = trigger->period;

    event_t* e = _lf_get_new_event();
    
    // Initialize the next pointer.
    e->next = NULL;

    // Set the payload.
    e->token = token;

    // Make sure the event points to this trigger so when it is
    // dequeued, it will trigger this trigger.
    e->trigger = trigger;

    // If the trigger is physical, then we need to check whether
    // physical time is larger than the intended time and, if so,
    // modify the intended time.
    if (trigger->is_physical) {
        // Get the current physical time and assign it as the intended time.
        intended_time = get_physical_time() + delay;
    } else {
        // FIXME: We need to verify that we are executing within a reaction?
        // See reactor_threaded.
        // If a logical action is scheduled asynchronously (which should never be
        // done) the computed tag can be smaller than the current tag, in which case
        // it needs to be adjusted.
        // FIXME: This can go away once:
        // - we have eliminated the possibility to have a negative additional delay; and
        // - we detect the asynchronous use of logical actions
        if (intended_time < current_tag.time) {
            warning_print("Attempting to schedule an event earlier than current time by %lld nsec! "
                    "Revising to the current time %lld.",
                    current_tag.time - intended_time, current_tag.time);
            intended_time = current_tag.time;
        }
    }

#ifdef FEDERATED_DECENTRALIZED
    // Event inherits the original intended_tag of the trigger
    // set by the network stack (or the default, which is (NEVER,0))
    e->intended_tag = trigger->intended_tag;
#endif
    
    event_t* existing = (event_t*)(trigger->last);
    // Check for conflicts (a queued event with the same trigger and time).
    if (trigger->period < 0) {
        // No minimum spacing defined.
        tag_t intended_tag = (tag_t) {.time = intended_time, .microstep = 0u};
        e->time = intended_tag.time;
        event_t* found = (event_t *)pqueue_find_equal_same_priority(event_q, e);
        // Check for conflicts. Let events pile up in super dense time.
        if (found != NULL) {
            intended_tag.microstep++;
            // Skip to the last node in the linked list.
            while(found->next != NULL) {
                found = found->next;
                intended_tag.microstep++;
            }
            if (_lf_is_tag_after_stop_tag(intended_tag)) {
                DEBUG_PRINT("Attempt to schedule an event after stop_tag was rejected.");
                // Scheduling an event will incur a microstep
                // after the stop tag.
                _lf_recycle_event(e);
                return 0;
            }
            // Hook the event into the list.
            found->next = e;
            return(0); // FIXME: return value
        }
        // If there are not conflicts, schedule as usual. If intended time is
        // equal to the current logical time, the event will effectively be 
        // scheduled at the next microstep.
    } else if (!trigger->is_timer && existing != NULL) { 
        // There exists a previously scheduled event. It determines the
        // earliest time at which the new event can be scheduled.
        // Check to see whether the event is too early. 
        instant_t earliest_time = existing->time + min_spacing;
        DEBUG_PRINT("There is a previously scheduled event; earliest possible time "
                "with min spacing: %lld",
                earliest_time);
        // If the event is early, see which policy applies.
        if (earliest_time >= intended_time) {
            DEBUG_PRINT("Event is early.");
            switch(trigger->policy) {
                case drop:
                    DEBUG_PRINT("Policy is drop. Dropping the event.");
                    if (min_spacing > 0 || 
                            pqueue_find_equal_same_priority(event_q, existing) != NULL) {
                        // Recycle the new event and the token.
                        if (existing->token != token) {
                            _lf_done_using(token);
                        }
                        _lf_recycle_event(e);
                        return(0);
                    }
                case replace:
                    DEBUG_PRINT("Policy is replace. Replacing the previous event.");
                    // If the existing event has not been handled yet, update
                    // it. WARNING: If provide a mechanism for unscheduling, we
                    // can no longer rely on the tag of the existing event to
                    // determine whether or not it has been recycled (the
                    // existing->time < current_tag.time case below).
                    // NOTE: Because microsteps are not explicit, if the tag of
                    // the preceding event is equal to the current time, then
                    // we search the event queue to figure out whether it has
                    // been handled yet.
                    if (existing->time > current_tag.time ||
                            (existing->time == current_tag.time &&
                            pqueue_find_equal_same_priority(event_q, existing) != NULL)) {
                        // Recycle the existing token and the new event                        
                        // and update the token of the existing event.
                        _lf_replace_token(existing, token);
                        _lf_recycle_event(e);
                        return(0);
                    }
                    // If the preceding event _has_ been handled, then adjust
                    // the tag to defer the event.
                    intended_time = earliest_time;
                    break;
                default:
                    if (existing->time == current_tag.time &&
                            pqueue_find_equal_same_priority(event_q, existing) != NULL) {
                        if (_lf_is_tag_after_stop_tag((tag_t){.time=existing->time,.microstep=get_microstep()+1})) {
                            // Scheduling e will incur a microstep at timeout, 
                            // which is illegal.
                            _lf_recycle_event(e);
                            return 0;
                        }
                        // If the last event hasn't been handled yet, insert
                        // the new event right behind.
                        existing->next = e;
                        return 0; // FIXME: return a value
                    } else {
                         // Adjust the tag.
                        intended_time = earliest_time;
                    }
                    break;
            }
        }
    }

    // Check if the intended time is in the future
    // This is a sanity check for the logic above
    // FIXME: This is a development assertion and might
    // not be necessary for end-user LF programs
    if (intended_time < current_tag.time) {
        error_print("Attempting to schedule an event earlier than current time by %lld nsec! "
                "Revising to the current time %lld.",
                current_tag.time - intended_time, current_tag.time);
        intended_time = current_tag.time;
    }

    // Set the tag of the event.
    e->time = intended_time;

    // Do not schedule events if if the event time is past the stop time
    // (current microsteps are checked earlier).
    DEBUG_PRINT("Comparing event with elapsed time %lld against stop time %lld.", e->time - start_time, stop_tag.time - start_time);
    if (e->time > stop_tag.time) {
        DEBUG_PRINT("_lf_schedule: event time is past the timeout. Discarding event.");
        _lf_done_using(token);
        _lf_recycle_event(e);
        return(0);
    }
    
    // Store a pointer to the current event in order to check the min spacing
    // between this and the following event. Only necessary for actions
    // that actually specify a min spacing.
    trigger->last = (event_t*)e;

    // Queue the event.
    // NOTE: There is no need for an explicit microstep because
    // when this is called, all events at the current tag
    // (time and microstep) have been pulled from the queue,
    // and any new events added at this tag will go into the reaction_q
    // rather than the event_q, so anything put in the event_q with this
    // same time will automatically be executed at the next microstep.
    LOG_PRINT("Inserting event in the event queue with elapsed time %lld.",
            e->time - start_time);
    pqueue_insert(event_q, e);

    tracepoint_schedule(trigger, e->time - current_tag.time);

    // FIXME: make a record of handle and implement unschedule.
    // NOTE: Rather than wrapping around to get a negative number,
    // we reset the handle on the assumption that much earlier
    // handles are irrelevant.
    int return_value = _lf_handle++;
    if (_lf_handle < 0) {
        _lf_handle = 1;
    }
    return return_value;
}

/**
 * Insert reactions triggered by trigger to the reaction queue... 
 * 
 * @param trigger The trigger
 * @param token The token wrapping the payload or NULL for no payload.
 * @return 1 if successful, or 0 if no new reaction was scheduled because the function
 *  was called incorrectly.
 */
trigger_handle_t _lf_insert_reactions_for_trigger(trigger_t* trigger, lf_token_t* token) {
    // The trigger argument could be null, meaning that nothing is triggered.
    // Doing this after incrementing the reference count ensures that the
    // payload will be freed, if there is one.
	if (trigger == NULL) {
        warning_print("_lf_schedule_init_reactions() called with a NULL trigger");
	    _lf_done_using(token);
	    return 0;
	}
    
    // Check to see if the trigger is not a timer
    // and not a physical action
    if (trigger->is_timer || trigger->is_physical) {
        warning_print("_lf_schedule_init_reactions() called on a timer or physical action.");
        return 0;
    }

#ifdef MODAL_REACTORS
    // If this trigger is associated with an inactive mode, it should not trigger any reaction.
    if (!_lf_mode_is_active(trigger->mode)) {
        DEBUG_PRINT("Suppressing reactions of trigger due inactivity of mode %s.", trigger->mode->name);
        return 1;
    }
#endif

    // Increment the reference count of the token.
	if (token != NULL) {
	    token->ref_count++;
	}

    // Check if the trigger has violated the STP offset
    bool is_STP_violated = false;
#ifdef FEDERATED
    if (compare_tags(trigger->intended_tag, get_current_tag()) < 0) {
        is_STP_violated = true;
    }
#ifdef FEDERATED_CENTRALIZED
    // Check for STP violation in the centralized coordination, which is a 
    // critical error.
    if (is_STP_violated) {
        error_print_and_exit("Attempted to insert reactions for a trigger that had violated the STP offset"
                             " in centralized coordination.");
    }
#endif
#endif

    // Copy the token pointer into the trigger struct so that the
    // reactions can access it. This overwrites the previous template token,
    // for which we decrement the reference count.
    if (trigger->token != token && trigger->token != NULL) {
        // Mark the previous one ok_to_free so we don't get a memory leak.
        trigger->token->ok_to_free = OK_TO_FREE;
        // Free the token if its reference count is zero. Since _lf_done_using
        // decrements the reference count, first increment it here.
        trigger->token->ref_count++;
        _lf_done_using(trigger->token);
    }
    trigger->token = token;
    // Prevent this token from being freed. It is the new template.
    // This might be null if there are no reactions to the action.
    if (token != NULL) {
        token->ok_to_free = no;
    }

    // Mark the trigger present.
    trigger->status = present;
    
    // Push the corresponding reactions for this trigger
    // onto the reaction queue.
    for (int i = 0; i < trigger->number_of_reactions; i++) {
        reaction_t* reaction = trigger->reactions[i];

#ifdef MODAL_REACTORS
    // Check if reaction is disabled by mode inactivity
    if (!_lf_mode_is_active(reaction->mode)) {
        DEBUG_PRINT("Suppressing reaction %s due inactivity of mode %s.", reaction->name, reaction->mode->name);
        continue; // Suppress reaction by preventing entering reaction queue
    }
#endif

        // Do not enqueue this reaction twice.
        if (reaction->status == inactive) {
            reaction->is_STP_violated = is_STP_violated;
            reaction->status = queued;
            pqueue_insert(reaction_q, reaction);
            LOG_PRINT("Enqueued reaction %s at time %lld.", reaction->name, get_logical_time());
        }
    }

    return 1;
}

/**
 * Utility function to convert a pointer to action struct into
 * a pointer to the corresponding trigger struct.  The type of the
 * action struct is defined by a generated typedef and differs for different
 * actions, which is why the point to the action struct is a void*.
 * All such structs, however, share a common feature, which is tht the
 * first entry in the struct is a pointer to the corresponding trigger_t
 * struct.  This function uses this fact to return a pointer to that
 * trigger_t struct.
 * @param action A pointer to an action struct.
 * @return A pointer to the corresponding trigger struct.
 */
trigger_t* _lf_action_to_trigger(void* action) {
    return *((trigger_t**)action);
}

/**
 * Advance from the current tag to the next. If the given next_time is equal to
 * the current time, then increase the microstep. Otherwise, update the current
 * time and set the microstep to zero.
 * 
 * @param next_time The time step to advance to.
 */ 
void _lf_advance_logical_time(instant_t next_time) {
    // FIXME: The following checks that _lf_advance_logical_time()
    // is being called correctly. Namely, check if logical time
    // is being pushed past the head of the event queue. This should
    // never happen if _lf_advance_logical_time() is called correctly.
    // This is commented out because it will add considerable overhead
    // to the ordinary execution of LF programs. Instead, there might
    // be a need for a target property that enables these kinds of logic
    // assertions for development purposes only.
    /*
    event_t* next_event = (event_t*)pqueue_peek(event_q);
    if (next_event != NULL) {
        if (next_time > next_event->time) {
            error_print_and_exit("_lf_advance_logical_time(): Attempted to move time to %lld, which is "
                    "past the head of the event queue, %lld.", 
                    next_time - start_time, next_event->time - start_time);
        }
    }
    */

    if (current_tag.time < next_time) {
        current_tag.time = next_time;
        current_tag.microstep = 0;
    } else if (current_tag.time == next_time) {
        current_tag.microstep++;
    } else {
        error_print_and_exit("_lf_advance_logical_time(): Attempted to move tag back in time.");
    }
    LOG_PRINT("Advanced (elapsed) tag to (%lld, %u)", next_time - start_time, current_tag.microstep);
}

/**
 * Variant of schedule_value when the value is an integer.
 * See reactor.h for documentation.
 * @param action Pointer to an action on the self struct.
 */
trigger_handle_t _lf_schedule_int(void* action, interval_t extra_delay, int value) {
    trigger_t* trigger = _lf_action_to_trigger(action);
    // NOTE: This doesn't acquire the mutex lock in the multithreaded version
    // until schedule_value is called. This should be OK because the element_size
    // does not change dynamically.
    if (trigger->element_size != sizeof(int)) {
        error_print("Action type is not an integer.");
        return -1;
    }
    int* container = (int*)malloc(sizeof(int));
    *container = value;
    return _lf_schedule_value(action, extra_delay, container, 1);
}

/**
 * Library function for allocating memory for an array to be sent on an output.
 * This turns over "ownership" of the allocated memory to the output, so
 * the allocated memory will be freed downstream.
 * @param token The token to use as a template (or if it is free, to use).
 * @param length The length of the array.
 * @param num_destinations The number of destinations (for initializing the reference count).
 * @return A pointer to the new or reused token or null if the template token
 *  is incompatible with this usage.
 */
lf_token_t* _lf_set_new_array_impl(lf_token_t* token, size_t length, int num_destinations) {
    // If the template token cannot carry a payload, then it is incompatible.
    if (token->element_size == 0) {
        error_print("set_new_array: specified token cannot carry an array. It has zero element_size.");
        return NULL;
    }
    // First, initialize the token, reusing the one given if possible.
    lf_token_t* new_token = _lf_initialize_token(token, length);
    new_token->ref_count = num_destinations;
    DEBUG_PRINT("_lf_set_new_array_impl: Allocated memory for payload %p.", new_token->value);
    return new_token;
}

/**
 * For the specified reaction, if it has produced outputs, insert the
 * resulting triggered reactions into the reaction queue.
 * This procedure assumes the mutex lock is NOT held and grabs
 * the lock only when it actually inserts something onto the reaction queue.
 * @param reaction The reaction that has just executed.
 * @param worker The thread number of the worker thread or 0 for unthreaded execution (for tracing).
 */
void schedule_output_reactions(reaction_t* reaction, int worker) {
    if (reaction->is_a_control_reaction) {
        // Control reactions will not produce an output but can have
        // effects in order to have certain precedence requirements.
        // No need to execute this function if the reaction is a control
        // reaction.
        return;
    }
    // If the reaction produced outputs, put the resulting triggered
    // reactions into the reaction queue. As an optimization, if exactly one
    // downstream reaction is enabled by this reaction, then it may be
    // executed immediately in this same thread
    // without going through the reaction queue.
    reaction_t* downstream_to_execute_now = NULL;
    int num_downstream_reactions = 0;
#ifdef FEDERATED_DECENTRALIZED // Only pass down STP violation for federated programs that use decentralized coordination.
    // Extract the inherited STP violation
    bool inherited_STP_violation = reaction->is_STP_violated;
    LOG_PRINT("Reaction %s has STP violation status: %d.", reaction->name, reaction->is_STP_violated);
#endif
    DEBUG_PRINT("There are %d outputs from reaction %s.", reaction->num_outputs, reaction->name);
    for (size_t i=0; i < reaction->num_outputs; i++) {
        if (reaction->output_produced[i] != NULL && *(reaction->output_produced[i])) {
            DEBUG_PRINT("Output %d has been produced.", i);
            trigger_t** triggerArray = (reaction->triggers)[i];
            DEBUG_PRINT("There are %d trigger arrays associated with output %d.", reaction->triggered_sizes[i], i);
            for (int j=0; j < reaction->triggered_sizes[i]; j++) {
                trigger_t* trigger = triggerArray[j];
                if (trigger != NULL) {
                    DEBUG_PRINT("Trigger %p lists %d reactions.", trigger, trigger->number_of_reactions);
                    for (int k=0; k < trigger->number_of_reactions; k++) {
                        reaction_t* downstream_reaction = trigger->reactions[k];
#ifdef FEDERATED_DECENTRALIZED // Only pass down tardiness for federated LF programs
                        // Set the is_STP_violated for the downstream reaction
                        if (downstream_reaction != NULL) {
                            downstream_reaction->is_STP_violated = inherited_STP_violation;
                            DEBUG_PRINT("Passing is_STP_violated of %d to the downstream reaction: %s",
                            		downstream_reaction->is_STP_violated, downstream_reaction->name);
                        }
#endif
                        if (downstream_reaction != NULL && downstream_reaction != downstream_to_execute_now) {
                            num_downstream_reactions++;
                            // If there is exactly one downstream reaction that is enabled by this
                            // reaction, then we can execute that reaction immediately without
                            // going through the reaction queue. In multithreaded execution, this
                            // avoids acquiring a mutex lock.
                            // FIXME: Check the earliest deadline on the reaction queue.
                            // This optimization could violate EDF scheduling otherwise.
                            if (num_downstream_reactions == 1 && downstream_reaction->last_enabling_reaction == reaction) {
                                // So far, this downstream reaction is a candidate to execute now.
                                downstream_to_execute_now = downstream_reaction;
                            } else {
                                // If there is a previous candidate reaction to execute now,
                                // it is no longer a candidate.
                                if (downstream_to_execute_now != NULL) {
                                    // More than one downstream reaction is enabled.
                                    // In this case, if we were to execute the downstream reaction
                                    // immediately without changing any queues, then the second
                                    // downstream reaction would be blocked because this reaction
                                    // remains on the executing queue. Hence, the optimization
                                    // is not valid. Put the candidate reaction on the queue.
                                    _lf_enqueue_reaction(downstream_to_execute_now);
                                    downstream_to_execute_now = NULL;
                                }
                                // Queue the reaction.
                                _lf_enqueue_reaction(downstream_reaction);
                            }
                        }
                    }
                }
            }
        }
    }
    if (downstream_to_execute_now != NULL) {
        LOG_PRINT("Worker %d: Optimizing and executing downstream reaction now: %s", worker, downstream_to_execute_now->name);
        bool violation = false;
#ifdef FEDERATED_DECENTRALIZED // Only use the STP handler for federated programs that use decentralized coordination
        // If the is_STP_violated for the reaction is true,
        // an input trigger to this reaction has been triggered at a later
        // logical time than originally anticipated. In this case, a special
        // STP handler will be invoked.             
        // FIXME: Note that the STP handler will be invoked
        // at most once per logical time value. If the STP handler triggers the
        // same reaction at the current time value, even if at a future superdense time,
        // then the reaction will be invoked and the STP handler will not be invoked again.
        // However, input ports to a federate reactor are network port types so this possibly should
        // be disallowed.
        // @note The STP handler and the deadline handler are not mutually exclusive.
        //  In other words, both can be invoked for a reaction if it is triggered late
        //  in logical time (STP offset is violated) and also misses the constraint on 
        //  physical time (deadline).
        // @note In absence of a STP handler, the is_STP_violated will be passed down the reaction
        //  chain until it is dealt with in a downstream STP handler.
        if (downstream_to_execute_now->is_STP_violated == true) {
            // Tardiness has occurred
            LOG_PRINT("Event has STP violation.");
            reaction_function_t handler = downstream_to_execute_now->STP_handler;
            // Invoke the STP handler if there is one.
            if (handler != NULL) {
                // There is a violation and it is being handled here
                // If there is no STP handler, pass the is_STP_violated
                // to downstream reactions.
                violation = true;
                LOG_PRINT("Invoke tardiness handler.");
                (*handler)(downstream_to_execute_now->self);

                // If the reaction produced outputs, put the resulting
                // triggered reactions into the queue or execute them directly if possible.
                schedule_output_reactions(downstream_to_execute_now, worker);
                
                // Reset the tardiness because it has been dealt with in the
                // STP handler
                downstream_to_execute_now->is_STP_violated = false;
                DEBUG_PRINT("Reset reaction's is_STP_violated field to false: %s",
                		downstream_to_execute_now->name);
            }
        }
#endif
        if (downstream_to_execute_now->deadline > 0LL) {
            // Get the current physical time.
            instant_t physical_time = get_physical_time();
            // Check for deadline violation.
            if (physical_time > current_tag.time + downstream_to_execute_now->deadline) {
                // Deadline violation has occurred.
                violation = true;
                // Invoke the local handler, if there is one.
                reaction_function_t handler = downstream_to_execute_now->deadline_violation_handler;
                if (handler != NULL) {
                    // Assume the mutex is still not held.
                    (*handler)(downstream_to_execute_now->self);

                    // If the reaction produced outputs, put the resulting
                    // triggered reactions into the queue or execute them directly if possible.
                    schedule_output_reactions(downstream_to_execute_now, worker);
                }
            }
        }
        if (!violation) {
            // Invoke the downstream_reaction function.
            tracepoint_reaction_starts(downstream_to_execute_now, worker);
            downstream_to_execute_now->function(downstream_to_execute_now->self);
            tracepoint_reaction_ends(downstream_to_execute_now, worker);

            // If the downstream_reaction produced outputs, put the resulting triggered
            // reactions into the queue (or execute them directly, if possible).
            schedule_output_reactions(downstream_to_execute_now, worker);
        }
            
        // Reset the is_STP_violated because it has been passed
        // down the chain
        downstream_to_execute_now->is_STP_violated = false;
        DEBUG_PRINT("Finally, reset reaction's is_STP_violated field to false: %s",
        		downstream_to_execute_now->name);
    } else if (num_downstream_reactions > 0) {
        // If we are running a multithreaded setting, the following function
        // may wake up other worker threads to execute the newly queued reactions.
        _lf_notify_workers();
    }
}

/**
 * Return a writable copy of the specified token.
 * If the reference count is 1, this returns the original token rather than a copy.
 * The reference count will still be 1.
 * If the size of the token payload is zero, this also returns the original token.
 * Otherwise, this returns a new token with a reference count of 0.
 * To ensure that the allocated memory is not leaked, this new token must be
 * either passed to an output using set_token() or scheduled with a action
 * using schedule_token().
 */
lf_token_t* writable_copy(lf_token_t* token) {
    DEBUG_PRINT("writable_copy: Requesting writable copy of token %p with reference count %d.", token, token->ref_count);
    if (token->ref_count == 1) {
        DEBUG_PRINT("writable_copy: Avoided copy because reference count is %d.", token->ref_count);
        return token;
   } else {
        DEBUG_PRINT("writable_copy: Copying array because reference count is greater than 1. It is %d.", token->ref_count);
        size_t size = token->element_size * token->length;
        if (size == 0) {
            return token;
        }
        void* copy = malloc(size);
        DEBUG_PRINT("Allocating memory for writable copy %p.", copy);
        memcpy(copy, token->value, size);
        // Count allocations to issue a warning if this is never freed.
        _lf_count_payload_allocations++;
        // Create a new, dynamically allocated token.
        lf_token_t* result = create_token(token->element_size);
        result->length = token->length;
        result->value = copy;
        return result;
    }
}

/**
 * Print a usage message.
 */
void usage(int argc, char* argv[]) {
    printf("\nCommand-line arguments: \n\n");
    printf("  -f, --fast [true | false]\n");
    printf("   Whether to wait for physical time to match logical time.\n\n");
    printf("  -o, --timeout <duration> <units>\n");
    printf("   Stop after the specified amount of logical time, where units are one of\n");
    printf("   nsec, usec, msec, sec, minute, hour, day, week, or the plurals of those.\n\n");
    printf("  -k, --keepalive\n");
    printf("   Whether continue execution even when there are no events to process.\n\n");
    printf("  -t, --threads <n>\n");
    printf("   Executed in <n> threads if possible (optional feature).\n\n");
    printf("  -i, --id <n>\n");
    printf("   The ID of the federation that this reactor will join.\n\n");
    #ifdef FEDERATED
    printf("  -r, --rti <n>\n");
    printf("   The address of the RTI, which can be in the form of user@host:port or ip:port.\n\n");
    #endif

    printf("Command given:\n");
    for (int i = 0; i < argc; i++) {
        printf("%s ", argv[i]);
    }
    printf("\n\n");
}

// Some options given in the target directive are provided here as
// default command-line options.
int default_argc = 0;
char** default_argv = NULL;


/**
 * Process the command-line arguments. If the command line arguments are not
 * understood, then print a usage message and return 0. Otherwise, return 1.
 * @return 1 if the arguments processed successfully, 0 otherwise.
 */
int process_args(int argc, char* argv[]) {
    int i = 1;
    while (i < argc) {
        char* arg = argv[i++];
        if (strcmp(arg, "-f") == 0 || strcmp(arg, "--fast") == 0) {
            if (argc < i + 1) {
                error_print("--fast needs a boolean.");
                usage(argc, argv);
                return 0;
            }
            char* fast_spec = argv[i++];
            if (strcmp(fast_spec, "true") == 0) {
                fast = true;
            } else if (strcmp(fast_spec, "false") == 0) {
                fast = false;
            } else {
                error_print("Invalid value for --fast: %s", fast_spec);
            }
        } else if (strcmp(arg, "-o") == 0
                || strcmp(arg, "--timeout") == 0
                || strcmp(arg, "-timeout") == 0) {
            // Tolerate -timeout for legacy uses.
            if (argc < i + 2) {
                error_print("--timeout needs time and units.");
                usage(argc, argv);
                return 0;
            }
            char* time_spec = argv[i++];
            char* units = argv[i++];
            duration = atoll(time_spec);
            // A parse error returns 0LL, so check to see whether that is what is meant.
            if (duration == 0LL && strncmp(time_spec, "0", 1) != 0) {
                // Parse error.
                error_print("Invalid time value: %s", time_spec);
                usage(argc, argv);
                return 0;
            }
            if (strncmp(units, "sec", 3) == 0) {
                duration = SEC(duration);
            } else if (strncmp(units, "msec", 4) == 0) {
                duration = MSEC(duration);
            } else if (strncmp(units, "usec", 4) == 0) {
                duration = USEC(duration);
            } else if (strncmp(units, "nsec", 4) == 0) {
                duration = NSEC(duration);
            } else if (strncmp(units, "min", 3) == 0) {
                duration = MINUTE(duration);
            } else if (strncmp(units, "hour", 4) == 0) {
                duration = HOUR(duration);
            } else if (strncmp(units, "day", 3) == 0) {
                duration = DAY(duration);
            } else if (strncmp(units, "week", 4) == 0) {
                duration = WEEK(duration);
            } else {
                // Invalid units.
                error_print("Invalid time units: %s", units);
                usage(argc, argv);
                return 0;
            }
        } else if (strcmp(arg, "-k") == 0 || strcmp(arg, "--keepalive") == 0) {
            if (argc < i + 1) {
                error_print("--keepalive needs a boolean.");
                usage(argc, argv);
                return 0;
            }
            char* keep_spec = argv[i++];
            if (strcmp(keep_spec, "true") == 0) {
                keepalive_specified = true;
            } else if (strcmp(keep_spec, "false") == 0) {
                keepalive_specified = false;
            } else {
                error_print("Invalid value for --keepalive: %s", keep_spec);
            }
        } else if (strcmp(arg, "-t") == 0 || strcmp(arg, "--threads") == 0) {
            if (argc < i + 1) {
                error_print("--threads needs an integer argument.s");
                usage(argc, argv);
                return 0;
            }
            char* threads_spec = argv[i++];
            int num_threads = atoi(threads_spec);
            if (num_threads <= 0) {
                error_print("Invalid value for --threads: %s. Using 1.", threads_spec);
                num_threads = 1;
            }
            _lf_number_of_threads = (unsigned int)num_threads;
        }
        #ifdef FEDERATED
          else if (strcmp(arg, "-i") == 0 || strcmp(arg, "--id") == 0) {
            if (argc < i + 1) {
                error_print("--id needs a string argument.");
                usage(argc, argv);
                return 0;
            }
            char* fid = argv[i++];
            set_federation_id(fid);
            info_print("Federation ID for executable %s: %s", argv[0], fid);
        } else if (strcmp(arg, "-r") == 0 || strcmp(arg, "--rti") == 0) {
            if (argc < i + 1) {
                error_print("--rti needs a string argument in the form of [user]@[host]:[port].");
                usage(argc, argv);
                return 0;
            }
            parse_rti_code_t code = parse_rti_addr(argv[i++]);
            if (code != SUCCESS) {
                switch (code) {
                    case INVALID_HOST:
                        error_print("--rti needs a valid host");
                        break;
                    case INVALID_PORT:
                        error_print("--rti needs a valid port");
                        break;
                    case INVALID_USER:
                        error_print("--rti needs a valid user");
                        break;
                    case FAILED_TO_PARSE:
                        error_print("Failed to parse address of RTI");
                        break;
                    default:
                        break;
                }
                usage(argc, argv);
                return 0;
            }
        }
        #endif 
          else if (strcmp(arg, "--ros-args") == 0) {
    	      // FIXME: Ignore ROS arguments for now
        } else {
            error_print("Unrecognized command-line argument: %s", arg);
            usage(argc, argv);
            return 0;
        }
    }
    return 1;
}

/**
 * Initialize the priority queues and set logical time to match
 * physical time. This also prints a message reporting the start time.
 */
void initialize() {
    _lf_count_payload_allocations = 0;
    _lf_count_token_allocations = 0;

    // Initialize our priority queues.

    // Reaction queue ordered first by deadline, then by level.
    // The index of the reaction holds the deadline in the 48 most significant bits,
    // the level in the 16 least significant bits.
    reaction_q = pqueue_init(INITIAL_REACT_QUEUE_SIZE, in_reverse_order, get_reaction_index,
            get_reaction_position, set_reaction_position, reaction_matches, print_reaction);    

    event_q = pqueue_init(INITIAL_EVENT_QUEUE_SIZE, in_reverse_order, get_event_time,
            get_event_position, set_event_position, event_matches, print_event);
	// NOTE: The recycle and next queue does not need to be sorted. But here it is.
    recycle_q = pqueue_init(INITIAL_EVENT_QUEUE_SIZE, in_no_particular_order, get_event_time,
            get_event_position, set_event_position, event_matches, print_event);
    next_q = pqueue_init(INITIAL_EVENT_QUEUE_SIZE, in_no_particular_order, get_event_time,
            get_event_position, set_event_position, event_matches, print_event);

    // Initialize the trigger table.
    _lf_initialize_trigger_objects();

    physical_start_time = get_physical_time();
    current_tag.time = physical_start_time;
    start_time = current_tag.time;

    DEBUG_PRINT("Start time: %lldns", start_time);

    struct timespec physical_time_timespec = {physical_start_time / BILLION, physical_start_time % BILLION};

    printf("---- Start execution at time %s---- plus %ld nanoseconds.\n",
            ctime(&physical_time_timespec.tv_sec), physical_time_timespec.tv_nsec);
    
    if (duration >= 0LL) {
        // A duration has been specified. Calculate the stop time.
        _lf_set_stop_tag((tag_t) {.time = current_tag.time + duration, .microstep = 0});
    }
}

/**
 * Report elapsed logical and physical times and report if any
 * memory allocated by set_new, set_new_array, or writable_copy
 * has not been freed.
 */
void termination() {
    // Invoke the code generated termination function.
    terminate_execution();

    // Stop any tracing, if it is running.
    stop_trace();

    // In order to free tokens, we perform the same actions we would have for a new time step.
    _lf_start_time_step();

#ifdef MODAL_REACTORS
    // Free events and tokens suspended by modal reactors.
    _lf_terminate_modal_reactors();
#endif

    // If the event queue still has events on it, report that.
    if (event_q != NULL && pqueue_size(event_q) > 0) {
        warning_print("---- There are %zu unprocessed future events on the event queue.", pqueue_size(event_q));
        event_t* event = (event_t*)pqueue_peek(event_q);
        interval_t event_time = event->time - start_time;
        warning_print("---- The first future event has timestamp %lld after start time.", event_time);
    }
    // Issue a warning if a memory leak has been detected.
    if (_lf_count_payload_allocations > 0) {
        warning_print("Memory allocated for messages has not been freed.");
        warning_print("Number of unfreed messages: %d.", _lf_count_payload_allocations);
    }
    if (_lf_count_token_allocations > 0) {
        warning_print("Memory allocated for tokens has not been freed!");
        warning_print("Number of unfreed tokens: %d.", _lf_count_token_allocations);
    }
    // Print elapsed times.
    // If these are negative, then the program failed to start up.
    interval_t elapsed_time = get_elapsed_logical_time();
    if (elapsed_time >= 0LL) {
        char time_buffer[29]; // 28 bytes is enough for the largest 64 bit number: 9,223,372,036,854,775,807
        lf_comma_separated_time(time_buffer, elapsed_time);
        printf("---- Elapsed logical time (in nsec): %s\n", time_buffer);

        // If physical_start_time is 0, then execution didn't get far enough along
        // to initialize this.
        if (physical_start_time > 0LL) {
        	lf_comma_separated_time(time_buffer, get_elapsed_physical_time());
            printf("---- Elapsed physical time (in nsec): %s\n", time_buffer);
        }
    }
<<<<<<< HEAD
}

// Functions for handling modal reactors.
#ifdef MODAL_REACTORS

/**
 * Checks if the given mode is currently considered active.
 * This includes checking all enclosing modes.
 *
 * @param mode The mode instance to check.
 */
bool _lf_mode_is_active(reactor_mode_t* mode) {
    /*
     * This code could be optimized by introducing a cached activity indicator
     * in all mode states. But for now: no premature optimization.
     */
    if (mode != NULL) {
        //DEBUG_PRINT("Checking mode state of %s", mode->name);
        reactor_mode_state_t* state = mode->state;
        while (state != NULL) {
            // If this or any parent mode is inactive, return inactive
            if (state->active_mode != mode) {
                //DEBUG_PRINT(" => Mode is inactive");
                return false;
            }
            mode = state->parent_mode;
            if (mode != NULL) {
                state = mode->state;
            } else {
                state = NULL;
            }
        }
        //DEBUG_PRINT(" => Mode is active");
    }
    return true;
}

// Linked list element for suspended events in inactive modes
typedef struct _lf_suspended_event {
    struct _lf_suspended_event* next;
    event_t* event;
} _lf_suspended_event_t;
_lf_suspended_event_t* _lf_suspended_events_head = NULL; // Start of linked collection of suspended events (managed automatically!)
int _lf_suspended_events_num = 0; // Number of suspended events (managed automatically!)
_lf_suspended_event_t* _lf_unsused_suspended_events_head = NULL; // Internal collection of reusable list elements (managed automatically!)

/**
 * Save the given event as suspended.
 */
void _lf_add_suspended_event(event_t* event) {
    _lf_suspended_event_t* new_suspended_event;
    if (_lf_unsused_suspended_events_head != NULL) {
        new_suspended_event = _lf_unsused_suspended_events_head;
        _lf_unsused_suspended_events_head = _lf_unsused_suspended_events_head->next;
    } else {
        new_suspended_event = (_lf_suspended_event_t*) malloc(sizeof(_lf_suspended_event_t));
    }

    new_suspended_event->event = event;
    new_suspended_event->next = _lf_suspended_events_head; // prepend
    _lf_suspended_events_num++;

    _lf_suspended_events_head = new_suspended_event;
}

/**
 * Removes the given node from the list of suspended events.
 * Returns the next element in the list.
 */
_lf_suspended_event_t* _lf_remove_suspended_event(_lf_suspended_event_t* event) {
    _lf_suspended_event_t* next = event->next;

    // Clear content
    event->event = NULL;
    event->next = NULL;
    _lf_suspended_events_num--;

    // Store for recycling
    if (_lf_unsused_suspended_events_head == NULL) {
        _lf_unsused_suspended_events_head = event;
    } else {
        event->next = _lf_unsused_suspended_events_head;
        _lf_unsused_suspended_events_head = event;
    }

    // Adjust head
    if (_lf_suspended_events_head == event) {
        _lf_suspended_events_head = next;
    }

    return next;
}

/**
 * Performs transitions in all modal reactors.
 * @param state An array of mode state of modal reactor instance Must be ordered hierarchically.
 *              Enclosing mode must come before inner.
 * @param num_states The number of mode state.
 */
void _lf_process_mode_changes(reactor_mode_state_t* states[], int num_states, mode_state_variable_reset_data_t reset_data[], int reset_data_size) {
    bool transition = false; // any mode change in this step

    // Detect mode changes (top down for hierarchical reset)
    for (int i = 0; i < num_states; i++) {
        reactor_mode_state_t* state = states[i];
        if (state != NULL) {
            // Hierarchical reset: if this mode has parent that is entered in this step with a reset this reactor has to enter its initial mode
            if (state->parent_mode != NULL &&
                state->parent_mode->state != NULL &&
                state->parent_mode->state->next_mode == state->parent_mode &&
                state->parent_mode->state->mode_change == 1) {
                // Reset to initial state
                state->next_mode = state->initial_mode;
                state->mode_change = 1; // Enter with reset, to cascade it further down
                DEBUG_PRINT("Modes: Hierarchical mode reset to %s when entering %s.", state->initial_mode->name, state->parent_mode->name);
            }

            // Handle effect of entering next mode
            if (state->next_mode != NULL) {
                DEBUG_PRINT("Modes: Transition to %s.", state->next_mode->name);
                transition = true;

                if (state->mode_change == 1) {
                    // Reset state variables
                    for (int i = 0; i < reset_data_size; i++) {
                        mode_state_variable_reset_data_t data = reset_data[i];
                        if (data.mode == state->next_mode) {
                            DEBUG_PRINT("Modes: Reseting state variable.");
                            memcpy(data.target, data.source, data.size);
                        }
                    }
                }

                // Reset/Reactivate previously suspended events of next state
                _lf_suspended_event_t* suspended_event = _lf_suspended_events_head;
                while(suspended_event != NULL) {
                    event_t* event = suspended_event->event;
                    if (event != NULL && event->trigger != NULL && event->trigger->mode == state->next_mode) {
                        if (state->mode_change == 1) { // Reset transition
                            if (event->trigger->is_timer) { // Only reset timers
                                trigger_t* timer = event->trigger;

                                DEBUG_PRINT("Modes: Re-enqueuing reset timer.");
                                // Reschedule the timer with no additional delay.
                                // This will take care of super dense time when offset is 0 and will apply the initial offset.
                                _lf_schedule(timer, 0, NULL);
                            }
                            // No further processing; drops all events upon reset (timer event was recreated by schedule and original can be removed here)
                        } else if (state->next_mode != state->active_mode && event->trigger != NULL) { // History transition to a different mode
                            // Remaining time that the event would have been waiting before mode was left
                            instant_t local_remaining_delay = event->time - (state->next_mode->deactivation_time != 0 ? state->next_mode->deactivation_time : get_start_time());
                            tag_t current_logical_tag = get_current_tag();

                            // Reschedule event with original local delay
                            DEBUG_PRINT("Modes: Re-enqueuing event with a suspended delay of %d (previous TTH: %u, Mode suspended at: %u).", local_remaining_delay, event->time, state->next_mode->deactivation_time);
                            tag_t schedule_tag = {.time = current_logical_tag.time + local_remaining_delay, .microstep = (local_remaining_delay == 0 ? current_logical_tag.microstep + 1 : 0)};
                            _lf_schedule_at_tag(event->trigger, schedule_tag, event->token);

                            if (event->next != NULL) {
                                // The event has more events stacked up in super dense time, attach them to the newly created event.
                                if (event->trigger->last->next == NULL) {
                                    event->trigger->last->next = event->next;
                                } else {
                                    error_print("Modes: Cannot attach events stacked up in super dense to the just unsuspended root event.");
                                }
                            }
                        }
                        // A fresh event was created by schedule, hence, recycle old one
                        _lf_recycle_event(event);

                        // Remove suspended event and continue
                        suspended_event = _lf_remove_suspended_event(suspended_event);
                    } else {
                        suspended_event = suspended_event->next;
                    }
                }
            }
        }
    }

    // Handle leaving active mode in all states
    if (transition) {
        // Set new active mode and clear mode change flags
        for (int i = 0; i < num_states; i++) {
            reactor_mode_state_t* state = states[i];
            if (state != NULL && state->next_mode != NULL) {
                // Save time when mode was left to handle suspended events in the future
                state->active_mode->deactivation_time = get_logical_time();

                // Apply transition
                state->active_mode = state->next_mode;
                state->next_mode = NULL;
                state->mode_change = 0;
            }
        }

        // Retract all events from the event queue that are associated with now inactive modes
        if (event_q != NULL) {
            size_t q_size = pqueue_size(event_q);
            if (q_size > 0) {
                event_t** delayed_removal = (event_t**) calloc(q_size, sizeof(event_t*));
                size_t delayed_removal_count = 0;

                // Find events
                for (int i = 0; i < q_size; i++) {
                    event_t* event = (event_t*)event_q->d[i + 1]; // internal queue data structure omits index 0
                    if (event != NULL && event->trigger != NULL && !_lf_mode_is_active(event->trigger->mode)) {
                        delayed_removal[delayed_removal_count++] = event;
                        // This will store the event including possibly those chained up in super dense time
                        _lf_add_suspended_event(event);
                    }
                }

                // Events are removed delayed in order to allow linear iteration over the queue
                DEBUG_PRINT("Modes: Pulling %d events from the event queue to suspend them. %d events are now suspended.", delayed_removal_count, _lf_suspended_events_num);
                for (int i = 0; i < delayed_removal_count; i++) {
                    pqueue_remove(event_q, delayed_removal[i]);
                }

                free(delayed_removal);
            }
        }
    }
}

/**
 * Releases internal data structures for modes.
 * - Frees all suspended events.
 */
void _lf_terminate_modal_reactors() {
    _lf_suspended_event_t* suspended_event = _lf_suspended_events_head;
    while(suspended_event != NULL) {
        _lf_recycle_event(suspended_event->event);
        _lf_suspended_event_t* next = suspended_event->next;
        free(suspended_event);
        suspended_event = next;
    }
    _lf_suspended_events_head = NULL;
    _lf_suspended_events_num = 0;

    // Also free suspended_event elements stored for recycling
    suspended_event = _lf_unsused_suspended_events_head;
    while(suspended_event != NULL) {
        _lf_suspended_event_t* next = suspended_event->next;
        free(suspended_event);
        suspended_event = next;
    }
    _lf_unsused_suspended_events_head = NULL;
}
#endif
=======
    _lf_free_all_reactors();
    free(_lf_tokens_with_ref_count);
    free(_lf_is_present_fields);
    free(_lf_is_present_fields_abbreviated);
}
>>>>>>> 0dd23dc1
<|MERGE_RESOLUTION|>--- conflicted
+++ resolved
@@ -2059,7 +2059,10 @@
             printf("---- Elapsed physical time (in nsec): %s\n", time_buffer);
         }
     }
-<<<<<<< HEAD
+    _lf_free_all_reactors();
+    free(_lf_tokens_with_ref_count);
+    free(_lf_is_present_fields);
+    free(_lf_is_present_fields_abbreviated);
 }
 
 // Functions for handling modal reactors.
@@ -2309,11 +2312,4 @@
     }
     _lf_unsused_suspended_events_head = NULL;
 }
-#endif
-=======
-    _lf_free_all_reactors();
-    free(_lf_tokens_with_ref_count);
-    free(_lf_is_present_fields);
-    free(_lf_is_present_fields_abbreviated);
-}
->>>>>>> 0dd23dc1
+#endif