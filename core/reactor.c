#if defined(LF_SINGLE_THREADED)
/* Runtime infrastructure for the non-threaded version of the C target of Lingua Franca. */

/*************
Copyright (c) 2019, The University of California at Berkeley.

Redistribution and use in source and binary forms, with or without modification,
are permitted provided that the following conditions are met:

1. Redistributions of source code must retain the above copyright notice,
   this list of conditions and the following disclaimer.

2. Redistributions in binary form must reproduce the above copyright notice,
   this list of conditions and the following disclaimer in the documentation
   and/or other materials provided with the distribution.

THIS SOFTWARE IS PROVIDED BY THE COPYRIGHT HOLDERS AND CONTRIBUTORS "AS IS" AND ANY
EXPRESS OR IMPLIED WARRANTIES, INCLUDING, BUT NOT LIMITED TO, THE IMPLIED WARRANTIES OF
MERCHANTABILITY AND FITNESS FOR A PARTICULAR PURPOSE ARE DISCLAIMED. IN NO EVENT SHALL
THE COPYRIGHT HOLDER OR CONTRIBUTORS BE LIABLE FOR ANY DIRECT, INDIRECT, INCIDENTAL,
SPECIAL, EXEMPLARY, OR CONSEQUENTIAL DAMAGES (INCLUDING, BUT NOT LIMITED TO,
PROCUREMENT OF SUBSTITUTE GOODS OR SERVICES; LOSS OF USE, DATA, OR PROFITS; OR BUSINESS
INTERRUPTION) HOWEVER CAUSED AND ON ANY THEORY OF LIABILITY, WHETHER IN CONTRACT,
STRICT LIABILITY, OR TORT (INCLUDING NEGLIGENCE OR OTHERWISE) ARISING IN ANY WAY OUT OF
THE USE OF THIS SOFTWARE, EVEN IF ADVISED OF THE POSSIBILITY OF SUCH DAMAGE.
***************/

/**
 * @brief Runtime implementation for the non-threaded version of the 
 * C target of Lingua Franca.
 * 
 * @author{Edward A. Lee <eal@berkeley.edu>}
 * @author{Marten Lohstroh <marten@berkeley.edu>}
 * @author{Soroush Bateni <soroush@utdallas.edu>}
 * @author{Erling Jellum <erlingrj@berkeley.edu>}
 */
#include <assert.h>
#include <string.h>

#include "reactor.h"
#include "lf_types.h"
#include "platform.h"
#include "reactor_common.h"
#include "environment.h"

// Embedded platforms with no TTY shouldnt have signals
#if !defined(NO_TTY)
#include <signal.h> // To trap ctrl-c and invoke termination().
#endif

// Global variable defined in tag.c:
extern instant_t start_time;

/**
 * Mark the given port's is_present field as true. This is_present field
 * will later be cleaned up by _lf_start_time_step.
 * @param env Environment in which we are executing
 * @param port A pointer to the port struct.
 */
void _lf_set_present(lf_port_base_t* port) {
    environment_t *env = port->source_reactor->environment;
	bool* is_present_field = &port->is_present;
    if (env->is_present_fields_abbreviated_size < env->is_present_fields_size) {
        env->is_present_fields_abbreviated[env->is_present_fields_abbreviated_size]
            = is_present_field;
    }
    env->is_present_fields_abbreviated_size++;
    *is_present_field = true;

    // Support for sparse destination multiports.
    if(port->sparse_record
    		&& port->destination_channel >= 0
			&& port->sparse_record->size >= 0) {
    	size_t next = port->sparse_record->size++;
    	if (next >= port->sparse_record->capacity) {
    		// Buffer is full. Have to revert to the classic iteration.
    		port->sparse_record->size = -1;
    	} else {
    		port->sparse_record->present_channels[next]
				  = port->destination_channel;
    	}
    }
}

/**
 * Wait until physical time matches the given logical time or the time of a 
 * concurrently scheduled physical action, which might be earlier than the 
 * requested logical time.
 * @param env Environment in which we are executing
 * @return 0 if the wait was completed, -1 if it was skipped or interrupted.
 */ 
int wait_until(environment_t* env, instant_t wakeup_time) {
    if (!fast) {
        LF_PRINT_LOG("Waiting for elapsed logical time " PRINTF_TIME ".", wakeup_time - start_time);
        return _lf_interruptable_sleep_until_locked(env, wakeup_time);
    }
    return 0;
}

void lf_print_snapshot(environment_t* env) {
    if(LOG_LEVEL > LOG_LEVEL_LOG) {
        LF_PRINT_DEBUG(">>> START Snapshot");
        pqueue_dump(env->reaction_q, env->reaction_q->prt);
        LF_PRINT_DEBUG(">>> END Snapshot");
    }
}

/**
 * Trigger 'reaction'.
 *
 * @param env Environment in which we are executing
 * @param reaction The reaction.
 * @param worker_number The ID of the worker that is making this call. 0 should be
 *  used if there is only one worker (e.g., when the program is using the
 *  single-threaded C runtime). -1 is used for an anonymous call in a context where a
 *  worker number does not make sense (e.g., the caller is not a worker thread).
 */
void _lf_trigger_reaction(environment_t* env, reaction_t* reaction, int worker_number) {
    assert(env != GLOBAL_ENVIRONMENT);

#ifdef MODAL_REACTORS
    // Check if reaction is disabled by mode inactivity
    if (!_lf_mode_is_active(reaction->mode)) {
        LF_PRINT_DEBUG("Suppressing downstream reaction %s due inactivity of mode %s.", reaction->name, reaction->mode->name);
        return; // Suppress reaction by preventing entering reaction queue
    }
#endif
    // Do not enqueue this reaction twice.
    if (reaction->status == inactive) {
        LF_PRINT_DEBUG("Enqueing downstream reaction %s, which has level %lld.",
        		reaction->name, reaction->index & 0xffffLL);
        reaction->status = queued;
        if (pqueue_insert(env->reaction_q, reaction) != 0) {
            lf_print_error_and_exit("Could not insert reaction into reaction_q");
        }
    }
}

/**
 * Execute all the reactions in the reaction queue at the current tag.
 * 
 * @param env Environment in which we are executing
 * @return Returns 1 if the execution should continue and 0 if the execution
 *  should stop.
 */
int _lf_do_step(environment_t* env) {
    assert(env != GLOBAL_ENVIRONMENT);

    // Invoke reactions.
    while(pqueue_size(env->reaction_q) > 0) {
        // lf_print_snapshot();
        reaction_t* reaction = (reaction_t*)pqueue_pop(env->reaction_q);
        reaction->status = running;

        LF_PRINT_LOG("Invoking reaction %s at elapsed logical tag " PRINTF_TAG ".",
        		reaction->name,
                env->current_tag.time - start_time, env->current_tag.microstep);

        bool violation = false;

        // FIXME: These comments look outdated. We may need to update them.
        // If the reaction has a deadline, compare to current physical time
        // and invoke the deadline violation reaction instead of the reaction function
        // if a violation has occurred. Note that the violation reaction will be invoked
        // at most once per logical time value. If the violation reaction triggers the
        // same reaction at the current time value, even if at a future superdense time,
        // then the reaction will be invoked and the violation reaction will not be invoked again.
        if (reaction->deadline >= 0LL) {
            // Get the current physical time.
            instant_t physical_time = lf_time_physical();
            // FIXME: These comments look outdated. We may need to update them.
            // Check for deadline violation.
            // There are currently two distinct deadline mechanisms:
            // local deadlines are defined with the reaction;
            // container deadlines are defined in the container.
            // They can have different deadlines, so we have to check both.
            // Handle the local deadline first.
            if (reaction->deadline == 0 || physical_time > env->current_tag.time + reaction->deadline) {
                LF_PRINT_LOG("Deadline violation. Invoking deadline handler.");
                tracepoint_reaction_deadline_missed(env->trace, reaction, 0);
                // Deadline violation has occurred.
                violation = true;
                // Invoke the local handler, if there is one.
                reaction_function_t handler = reaction->deadline_violation_handler;
                if (handler != NULL) {
                    (*handler)(reaction->self);
                    // If the reaction produced outputs, put the resulting
                    // triggered reactions into the queue.
                    schedule_output_reactions(env, reaction, 0);
                }
            }
        }

        if (!violation) {
            // Invoke the reaction function.
            _lf_invoke_reaction(env, reaction, 0);   // 0 indicates single-threaded.

            // If the reaction produced outputs, put the resulting triggered
            // reactions into the queue.
            schedule_output_reactions(env, reaction, 0);
        }
        // There cannot be any subsequent events that trigger this reaction at the
        //  current tag, so it is safe to conclude that it is now inactive.
        reaction->status = inactive;
    }

#ifdef MODAL_REACTORS
    // At the end of the step, perform mode transitions
    _lf_handle_mode_changes(env);
#endif

    if (lf_tag_compare(env->current_tag, env->stop_tag) >= 0) {
        return 0;
    }

    return 1;
}

// Wait until physical time matches or exceeds the time of the least tag
// on the event queue. If there is no event in the queue, return 0.
// After this wait, advance current_tag of the environment to match
// this tag. Then pop the next event(s) from the
// event queue that all have the same tag, and extract from those events
// the reactions that are to be invoked at this logical time.
// Sort those reactions by index (determined by a topological sort)
// and then execute the reactions in order. Each reaction may produce
// outputs, which places additional reactions into the index-ordered
// priority queue. All of those will also be executed in order of indices.
// If the -timeout option has been given on the command line, then return
// 0 when the logical time duration matches the specified duration.
// Also return 0 if there are no more events in the queue and
// the keepalive command-line option has not been given.
// Otherwise, return 1.
int next(environment_t* env) {
    assert(env != GLOBAL_ENVIRONMENT);

    // Enter the critical section and do not leave until we have
    // determined which tag to commit to and start invoking reactions for.
    if (lf_critical_section_enter(env) != 0) {
        lf_print_error_and_exit("Could not enter critical section");
    }
    event_t* event = (event_t*)pqueue_peek(env->event_q);
    //pqueue_dump(event_q, event_q->prt);
    // If there is no next event and -keepalive has been specified
    // on the command line, then we will wait the maximum time possible.
    tag_t next_tag = FOREVER_TAG_INITIALIZER;
    if (event == NULL) {
        // No event in the queue.
        if (!keepalive_specified) {
            _lf_set_stop_tag( env,
                (tag_t){.time=env->current_tag.time, .microstep=env->current_tag.microstep+1}
            );
        }
    } else {
        next_tag.time = event->time;
        // Deduce the microstep
        if (next_tag.time == env->current_tag.time) {
            next_tag.microstep = env->current_tag.microstep + 1;
        } else {
            next_tag.microstep = 0;
        }
    }

    if (_lf_is_tag_after_stop_tag(env, next_tag)) {
        // Cannot process events after the stop tag.
        next_tag = env->stop_tag;
    }

    LF_PRINT_LOG("Next event (elapsed) time is " PRINTF_TIME ".", next_tag.time - start_time);
    // Wait until physical time >= event.time.
    int finished_sleep = wait_until(env, next_tag.time);
    LF_PRINT_LOG("Next event (elapsed) time is " PRINTF_TIME ".", next_tag.time - start_time);
    if (finished_sleep != 0) {
        LF_PRINT_DEBUG("***** wait_until was interrupted.");
        // Sleep was interrupted. This could happen when a physical action
        // gets scheduled from an interrupt service routine.
        // In this case, check the event queue again to make sure to
        // advance time to the correct tag.
        if(lf_critical_section_exit(env) != 0) {
            lf_print_error_and_exit("Could not leave critical section");
        }
        return 1;
    }
    // Advance current time to match that of the first event on the queue.
    // We can now leave the critical section. Any events that will be added
    // to the queue asynchronously will have a later tag than the current one.
    _lf_advance_logical_time(env, next_tag.time);
    
    // Trigger shutdown reactions if appropriate.
    if (lf_tag_compare(env->current_tag, env->stop_tag) >= 0) {        
        _lf_trigger_shutdown_reactions(env);
    }

    // Invoke code that must execute before starting a new logical time round,
    // such as initializing outputs to be absent.
    _lf_start_time_step(env);

    // Pop all events from event_q with timestamp equal to env->current_tag.time,
    // extract all the reactions triggered by these events, and
    // stick them into the reaction queue.
    _lf_pop_events(env);
    if(lf_critical_section_exit(env) != 0) {
        lf_print_error_and_exit("Could not leave critical section");
    }

    return _lf_do_step(env);
}

void lf_request_stop() {
    // There is only one enclave, so get its environment.
    environment_t *env;
    int num_environments = _lf_get_environments(&env);
    assert(num_environments == 1);

	tag_t new_stop_tag;
	new_stop_tag.time = env->current_tag.time;
	new_stop_tag.microstep = env->current_tag.microstep + 1;
	_lf_set_stop_tag(env, new_stop_tag);
}

/**
 * Return false.
 * @param reaction The reaction.
 */
bool _lf_is_blocked_by_executing_reaction(void) {
    return false;
}

/**
 * The main loop of the LF program.
 *
 * An unambiguous function name that can be called
 * by external libraries.
 *
 * Note: In target languages that use the C core library,
 * there should be an unambiguous way to execute the LF
 * program's main function that will not conflict with
 * other main functions that might get resolved and linked
 * at compile time.
 */
int lf_reactor_c_main(int argc, const char* argv[]) {
    // Invoke the function that optionally provides default command-line options.
    _lf_set_default_command_line_options();
    _lf_initialize_clock();

    LF_PRINT_DEBUG("Processing command line arguments.");
    if (process_args(default_argc, default_argv)
            && process_args(argc, argv)) {
        LF_PRINT_DEBUG("Processed command line arguments.");
        LF_PRINT_DEBUG("Registering the termination function.");
        if (atexit(termination) != 0) {
            lf_print_warning("Failed to register termination function!");
        }
        // The above handles only "normal" termination (via a call to exit).
        // As a consequence, we need to also trap Ctrl-C, which issues a SIGINT,
        // and cause it to call exit.
        // Embedded platforms with NO_TTY have no concept of a signal; for those, we exclude this call.
#ifndef NO_TTY
        signal(SIGINT, exit);
#endif
        // Create and initialize the environment
        _lf_create_environments();   // code-generated function
        environment_t *env;
        int num_environments = _lf_get_environments(&env);
        lf_assert(num_environments == 1,
            "Found %d environments. Only 1 can be used with the single-threaded runtime", num_environments);
        
        LF_PRINT_DEBUG("Initializing.");
        initialize_global();
        // Set start time
        start_time = lf_time_physical();
        environment_init_tags(env, start_time, duration);
        // Start tracing if enalbed
        start_trace(env->trace);
#ifdef MODAL_REACTORS
        // Set up modal infrastructure
        _lf_initialize_modes(env);
#endif
        _lf_execution_started = true;
        _lf_trigger_startup_reactions(env);
        _lf_initialize_timers(env);
        // If the stop_tag is (0,0), also insert the shutdown
        // reactions. This can only happen if the timeout time
        // was set to 0.
        if (lf_tag_compare(env->current_tag, env->stop_tag) >= 0) {
            _lf_trigger_shutdown_reactions(env);
        }
        LF_PRINT_DEBUG("Running the program's main loop.");
        // Handle reactions triggered at time (T,m).
        if (_lf_do_step(env)) {
            while (next(env) != 0);
        }
        return 0;
    } else {
        return -1;
    }
}

<<<<<<< HEAD
/**
 * @brief Notify of new event by calling the single-threaded platform API
 * @param env Environment in which we are executing.
 */
=======
>>>>>>> df0f4a5c
int lf_notify_of_event(environment_t* env) {
    return _lf_single_threaded_notify_of_event();
}

int lf_critical_section_enter(environment_t* env) {
    return lf_disable_interrupts_nested();
}

int lf_critical_section_exit(environment_t* env) {
    return lf_enable_interrupts_nested();
}
#endif<|MERGE_RESOLUTION|>--- conflicted
+++ resolved
@@ -396,13 +396,10 @@
     }
 }
 
-<<<<<<< HEAD
 /**
  * @brief Notify of new event by calling the single-threaded platform API
  * @param env Environment in which we are executing.
  */
-=======
->>>>>>> df0f4a5c
 int lf_notify_of_event(environment_t* env) {
     return _lf_single_threaded_notify_of_event();
 }
