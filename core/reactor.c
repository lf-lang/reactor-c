--- conflicted
+++ resolved
@@ -75,21 +75,11 @@
  * @return 0 if the wait was completed, -1 if it was skipped or interrupted.
  */
 int wait_until(environment_t* env, instant_t wakeup_time) {
-<<<<<<< HEAD
-    if (!fast) {
-        LF_PRINT_LOG("Waiting for elapsed logical time " PRINTF_TIME ".", wakeup_time - start_time);
-        // return lf_clock_interruptable_sleep_until_locked(env, wakeup_time);
-        while (lf_time_physical() < wakeup_time);
-        return 0;
-    }
-    return 0;
-=======
   if (!fast) {
     LF_PRINT_LOG("Waiting for elapsed logical time " PRINTF_TIME ".", wakeup_time - start_time);
     return lf_clock_interruptable_sleep_until_locked(env, wakeup_time);
   }
   return 0;
->>>>>>> f958a23a
 }
 
 #ifndef NDEBUG
