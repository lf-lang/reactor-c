--- conflicted
+++ resolved
@@ -157,8 +157,7 @@
  *  unthreaded C runtime). -1 is used for an anonymous call in a context where a
  *  worker number does not make sense (e.g., the caller is not a worker thread).
  */
-<<<<<<< HEAD
-void _lf_enqueue_reaction(reaction_t* reaction) {
+void _lf_trigger_reaction(reaction_t* reaction, int worker_number) {
 #ifdef MODAL_REACTORS
     // Check if reaction is disabled by mode inactivity
     if (!_lf_mode_is_active(reaction->mode)) {
@@ -166,9 +165,6 @@
         return; // Suppress reaction by preventing entering reaction queue
     }
 #endif
-=======
-void _lf_trigger_reaction(reaction_t* reaction, int worker_number) {
->>>>>>> d4aa4a6a
     // Do not enqueue this reaction twice.
     if (reaction->status == inactive) {
         DEBUG_PRINT("Enqueing downstream reaction %s, which has level %lld.",
