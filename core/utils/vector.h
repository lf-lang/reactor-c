/*
 * This file defines a minimal vector (resizing array) data type.
 * It is intended to be the simplest way of storing a collection of
 * pointers that is frequently filled and then completely emptied.
 * 
 * @author Peter Donovan (peterdonovan@berkeley.edu)
 * @author Soroush Bateni (soroush@utdallas.edu)
 */

#ifndef VECTOR_H
#define VECTOR_H

#include <stddef.h>
#include <stdlib.h>

typedef struct vector_t {
    void** start; /* The start of the underlying array. */
    void** next;  /* The element after the last element in the underlying array.
                        start <= next <= end. */
    void** end;   /* The end of the underlying array. */
    int votes_required;  /* The number of votes required to shrink this vector. */
    int votes;    /* The number of votes to shrink this vector. */
} vector_t;

/**
 * Allocate and initialize a new vector.
 * @param initial_capacity The desired initial capacity to allocate.
 *  Must be more than 0
 */
vector_t vector_new(size_t initial_capacity);

/**
 * Free the memory held by the given vector, invalidating it.
 * @param v Any vector.
 */
void vector_free(vector_t* v);

/**
 * Add the given element to the vector. The given element should be
 * non-null.
 * @param v A vector that is to grow.
 * @param element An element that the vector should contain.
 */
void vector_push(vector_t* v, void* element);

/**
 * Add all elements of the given array to the vector. Elements should be
 * non-null.
 * @param v A vector that is to grow.
 * @param array An array of items to be added to the vector.
 * @param size The size of the given array.
 */
void vector_pushall(vector_t* v, void** array, size_t size);

/**
 * Remove and return some pointer that is contained in the given vector,
 * or return NULL if the given vector is empty.
 * @param v Any vector.
 */
void* vector_pop(vector_t* v);

/**
 * Return a pointer to where the vector element at 'idx' is stored.
 * This can be used to set the value of the element or to read it.
 * If the index is past the end of the vector, then the vector
 * is automatically expanded and filled with NULL pointers as needed.
<<<<<<< HEAD
 * If no element at `idx` has been previous set, then the value
=======
 * If no element at `idx` has been previously set, then the value
>>>>>>> d5991265
 * pointed to by the returned pointer will be NULL.
 * 
 * @param v The vector.
 * @param idx The index into the vector.
 * 
 * @return A pointer to the element at 'idx', which is itself a pointer.
 */
void** vector_at(vector_t* v, size_t idx);

/**
 * @brief Return the size of the vector.
 * 
 * @param v Any vector
 * @return size_t  The size of the vector.
 */
size_t vector_size(vector_t* v);

/**
 * Vote on whether this vector should be given less memory.
 * If `v` contains few elements, it becomes more likely to shrink.
 *
 * It is suggested that this function be called when the number of
 * elements in `v` reaches a local maximum.
 * @param v Any vector.
 */
void vector_vote(vector_t* v);

#endif /* VECTOR_H */<|MERGE_RESOLUTION|>--- conflicted
+++ resolved
@@ -64,11 +64,7 @@
  * This can be used to set the value of the element or to read it.
  * If the index is past the end of the vector, then the vector
  * is automatically expanded and filled with NULL pointers as needed.
-<<<<<<< HEAD
- * If no element at `idx` has been previous set, then the value
-=======
  * If no element at `idx` has been previously set, then the value
->>>>>>> d5991265
  * pointed to by the returned pointer will be NULL.
  * 
  * @param v The vector.
