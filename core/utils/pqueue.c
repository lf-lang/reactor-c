--- conflicted
+++ resolved
@@ -44,10 +44,6 @@
 
 void print_event(void* event) {
   event_t* e = (event_t*)event;
-<<<<<<< HEAD
   LF_PRINT_DEBUG("tag: " PRINTF_TAG ", trigger: %p, token: %p", e->base.tag.time, e->base.tag.microstep, e->trigger,
                  e->token);
-=======
-  LF_PRINT_DEBUG("time: " PRINTF_TIME ", trigger: %p, token: %p", e->time, (void*)e->trigger, (void*)e->token);
->>>>>>> ec06c930
 }