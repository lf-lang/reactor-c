--- conflicted
+++ resolved
@@ -1057,6 +1057,7 @@
 bool _lf_worker_advance_tag_locked(int worker_number) {
     // Block other worker threads from also advancing the tag.
     _lf_advancing_time = true;
+    _lf_notification_pending = false;
 
     if (_lf_worker_should_stop_locked()) {
         return true;
@@ -1120,6 +1121,7 @@
     // lf_cond_wait(&reaction_q_changed, &mutex, &physical_time);
     lf_cond_wait(&reaction_q_changed, &mutex);
     tracepoint_worker_wait_ends(worker_number);
+    _lf_notification_pending = false;
     DEBUG_PRINT("Worker %d: Done waiting.", worker_number);
 
     return false;
@@ -1279,87 +1281,11 @@
 
             // If there are no reactions in progress and no reactions on
             // the reaction queue, then advance time,
-<<<<<<< HEAD
-            // unless some other worker thread is already advancing time.
-            if (pqueue_size(reaction_q) == 0
-                    && pqueue_size(executing_q) == 0) {
-            	// Nothing more happening at this logical time.
-                if (!_lf_advancing_time) {
-                	// This thread will take charge of advancing time.
-                	// Block other worker threads from doing that.
-                    _lf_advancing_time = true;
-                    _lf_notification_pending = false;
-
-                    // If this is not the very first step, notify that the previous step is complete
-                    // and check against the stop tag to see whether this is the last step.
-                    if (_lf_logical_tag_completed) {
-                        logical_tag_complete(current_tag);
-                        // If we are at the stop tag, do not call _lf_next()
-                        // to prevent advancing the logical time.
-                        if (compare_tags(current_tag, stop_tag) >= 0) {
-                            // Break out of the while loop and notify other
-                            // worker threads potentially waiting to continue.
-                            // Also, notify the RTI that there will be no more events (if centralized coord).
-                            // False argument means don't wait for a reply.
-                            send_next_event_tag(FOREVER_TAG, false);
-                            lf_cond_broadcast(&reaction_q_changed);
-                            lf_cond_signal(&event_q_changed);
-                            break;
-                        }
-                    }
-                    _lf_logical_tag_completed = true;
-
-                    // Advance time.
-                    // _lf_next() may block waiting for real time to pass or events to appear.
-                    // to appear on the event queue. Note that we already
-                    // hold the mutex lock.
-                    tracepoint_worker_advancing_time_starts(worker_number);
-                    _lf_next();
-                    tracepoint_worker_advancing_time_ends(worker_number);
-                    _lf_advancing_time = false;
-                    DEBUG_PRINT("Worker %d: Done waiting for _lf_next().", worker_number);
-
-                } else if (compare_tags(current_tag, stop_tag) >= 0) {
-                	// At the stop tag so we can exit this thread.
-                	break;
-                } else {
-                	// Some other worker thread is advancing time.
-                	// Just wait for work on the reaction queue.
-                    DEBUG_PRINT("Worker %d: Waiting for items on the reaction queue.", worker_number);
-                    tracepoint_worker_wait_starts(worker_number);
-                    lf_cond_wait(&reaction_q_changed, &mutex);
-                    tracepoint_worker_wait_ends(worker_number);
-                    _lf_notification_pending = false;
-                    DEBUG_PRINT("Worker %d: Done waiting.", worker_number);
-                }
-            } else {
-                // Logical time is not complete, and nothing on the reaction queue
-                // is ready to run.
-                // Wait for something to change (either a stop request or
-                // something went on the reaction queue.
-                DEBUG_PRINT("Worker %d: Waiting for items on the reaction queue.", worker_number);
-                tracepoint_worker_wait_starts(worker_number);
-                // NOTE: Could use a timedwait here to ensure that the worker thread
-                // wakes up periodically. But this appears to be unnecessary. When there
-                // is a ready reaction on the reaction queue, there will be a notification
-                // and notification occurs while holding the mutex lock so it should not be missed.
-                // Nevertheless, we keep the commented out code for a timedwait in case we later
-                // want to put this back in:
-                //
-                // struct timespec physical_time;
-                // lf_clock_gettime(CLOCK_REALTIME, &physical_time);
-                // physical_time.tv_nsec += MAX_STALL_INTERVAL;
-                // lf_cond_wait(&reaction_q_changed, &mutex, &physical_time);
-                lf_cond_wait(&reaction_q_changed, &mutex);
-                tracepoint_worker_wait_ends(worker_number);
-                DEBUG_PRINT("Worker %d: Done waiting.", worker_number);
-=======
             // unless some other worker thread is already advancing time. In
             // that case, just wait on to be notified when reaction_q is changed
             // (i.e., populated by the worker thread that is advancing time).
             if(_lf_worker_try_advance_tag_or_wait_locked(worker_number)) {
                 break;
->>>>>>> 0a48d7a9
             }
         } else {
             // Got a reaction that is ready to run.
