set(CORE_ROOT ${CMAKE_CURRENT_SOURCE_DIR})
set(LF_ROOT ${CMAKE_CURRENT_LIST_DIR}/..)

include(${LF_ROOT}/core/lf_utils.cmake)

# Get the general common sources for reactor-c
list(APPEND GENERAL_SOURCES tag.c clock.c port.c mixed_radix.c reactor_common.c lf_token.c environment.c)

# Add tracing support if requested
if (DEFINED LF_TRACE)
    message(STATUS "Including sources specific to tracing.")
    list(APPEND GENERAL_SOURCES tracepoint.c)
endif()

# Add the general sources to the list of REACTORC_SOURCES
list(APPEND REACTORC_SOURCES ${GENERAL_SOURCES})

# Add sources for either threaded or single-threaded runtime
if (DEFINED FEDERATED)
    include(federated/CMakeLists.txt)
    include(federated/network/CMakeLists.txt)
endif()

# Add sources for either threaded or single-threaded runtime
if(DEFINED LF_SINGLE_THREADED)
    message(STATUS "Including sources for single-threaded runtime.")
    list(APPEND SINGLE_THREADED_SOURCES reactor.c)
    list(APPEND REACTORC_SOURCES ${SINGLE_THREADED_SOURCES})
else()
    message(STATUS "Including sources for threaded runtime with \
${NUMBER_OF_WORKERS} worker(s) with scheduler=${SCHEDULER} and \
tracing=${LF_TRACE}.")
    include(threaded/CMakeLists.txt)
endif()

# Add sources for the local RTI if we are using scheduling enclaves
if(DEFINED LF_ENCLAVES)
include(federated/RTI/local_rti.cmake)
endif()

# Include sources from subdirectories
include(utils/CMakeLists.txt)

if (DEFINED MODAL_REACTORS)
include(modal_models/CMakeLists.txt)
endif()

# Print sources used for compilation
list(JOIN REACTORC_SOURCES ", " PRINTABLE_SOURCE_LIST)
message(STATUS "Including the following sources: " ${PRINTABLE_SOURCE_LIST})

add_library(reactor-c)
target_sources(reactor-c PRIVATE ${REACTORC_SOURCES})
lf_enable_compiler_warnings(reactor-c)

if (DEFINED LF_TRACE)
    include(${LF_ROOT}/trace/api/CMakeLists.txt)
    if (LF_TRACE_PLUGIN)
        message(STATUS "Linking trace plugin library ${LF_TRACE_PLUGIN}")
        find_library(TRACE_LIB NAMES ${LF_TRACE_PLUGIN} HINTS "${LF_ROOT}")
        if (NOT TRACE_LIB)
            message(FATAL_ERROR "The trace plugin library ${LF_TRACE_PLUGIN} not found")
        endif()
        target_link_libraries(reactor-c PRIVATE ${TRACE_LIB})
    else()
        message(STATUS "Linking with default trace implementation")
        include(${LF_ROOT}/trace/impl/CMakeLists.txt)
        target_link_libraries(reactor-c PRIVATE lf::trace-impl)
    endif()
    target_link_libraries(reactor-c PUBLIC lf::trace-api)
<<<<<<< HEAD
=======
    target_link_libraries(reactor-c PRIVATE "${LF_TRACE_PLUGIN}")
else()
    include(${LF_ROOT}/trace/api/types/CMakeLists.txt)
    target_link_libraries(reactor-c PUBLIC lf::trace-api-types)
>>>>>>> d756f628
endif()

include(${LF_ROOT}/version/api/CMakeLists.txt)
target_link_libraries(reactor-c PUBLIC lf::version-api)

include(${LF_ROOT}/logging/api/CMakeLists.txt)
target_link_libraries(reactor-c PUBLIC lf::logging-api)

include(${LF_ROOT}/tag/api/CMakeLists.txt)
target_link_libraries(reactor-c PUBLIC lf::tag-api)

include(${LF_ROOT}/low_level_platform/api/CMakeLists.txt)
include(${LF_ROOT}/low_level_platform/impl/CMakeLists.txt)
target_link_libraries(reactor-c PUBLIC lf::low-level-platform-api)
target_link_libraries(reactor-c PRIVATE lf::low-level-platform-impl)

include(${LF_ROOT}/platform/api/CMakeLists.txt)
include(${LF_ROOT}/platform/impl/CMakeLists.txt)
target_link_libraries(reactor-c PUBLIC lf::platform-api)
target_link_libraries(reactor-c PRIVATE lf::platform-impl)

target_include_directories(reactor-c PUBLIC ../include)
target_include_directories(reactor-c PUBLIC ../include/core)
target_include_directories(reactor-c PUBLIC ../include/core/federated)
target_include_directories(reactor-c PUBLIC ../include/core/federated/network)
target_include_directories(reactor-c PUBLIC ../include/core/platform)
target_include_directories(reactor-c PUBLIC ../include/core/modal_models)
target_include_directories(reactor-c PUBLIC ../include/core/threaded)
target_include_directories(reactor-c PUBLIC ../include/core/utils)
target_include_directories(reactor-c PUBLIC federated/RTI/)

if (APPLE)
    SET(CMAKE_C_ARCHIVE_CREATE   "<CMAKE_AR> Scr <TARGET> <LINK_FLAGS> <OBJECTS>")
    SET(CMAKE_CXX_ARCHIVE_CREATE "<CMAKE_AR> Scr <TARGET> <LINK_FLAGS> <OBJECTS>")
    SET(CMAKE_C_ARCHIVE_FINISH   "<CMAKE_RANLIB> -no_warning_for_no_symbols -c <TARGET>")
    SET(CMAKE_CXX_ARCHIVE_FINISH "<CMAKE_RANLIB> -no_warning_for_no_symbols -c <TARGET>")
endif()

# Link with OpenSSL library
if(DEFINED FEDERATED_AUTHENTICATED)
    if (APPLE)
        set(OPENSSL_ROOT_DIR /usr/local/opt/openssl)
    endif()
    find_package(OpenSSL REQUIRED)
    target_link_libraries(reactor-c PUBLIC OpenSSL::SSL)
endif()

if(DEFINED FEDERATED)
  find_library(MATH_LIBRARY m)
  if(MATH_LIBRARY)
    target_link_libraries(reactor-c PUBLIC ${MATH_LIBRARY})
  endif()
endif()

# Unless specified otherwise initial event queue and reaction queue to size 10
if (NOT DEFINED INITIAL_EVENT_QUEUE_SIZE)
    set(INITIAL_EVENT_QUEUE_SIZE 10)
endif()
if (NOT DEFINED INITIAL_REACT_QUEUE_SIZE)
    set(INITIAL_REACT_QUEUE_SIZE 10)
endif()

target_compile_definitions(reactor-c PRIVATE INITIAL_EVENT_QUEUE_SIZE=${INITIAL_EVENT_QUEUE_SIZE})
target_compile_definitions(reactor-c PRIVATE INITIAL_REACT_QUEUE_SIZE=${INITIAL_REACT_QUEUE_SIZE})
target_compile_definitions(reactor-c PUBLIC PLATFORM_${CMAKE_SYSTEM_NAME})

# Macro for translating a command-line argument into compile definition for
# reactor-c lib
macro(define X)
    if(DEFINED ${X})
        message(STATUS ${X}=${${X}})
        target_compile_definitions(reactor-c PUBLIC ${X}=${${X}})
    endif(DEFINED ${X})
endmacro()

# Search and apply all possible compile definitions
message(STATUS "Applying preprocessor definitions...")
define(_LF_CLOCK_SYNC_ATTENUATION)
define(_LF_CLOCK_SYNC_COLLECT_STATS)
define(_LF_CLOCK_SYNC_EXCHANGES_PER_INTERVAL)
define(_LF_CLOCK_SYNC_INITIAL)
define(_LF_CLOCK_SYNC_ON)
define(_LF_CLOCK_SYNC_PERIOD_NS)
define(_LF_FEDERATE_NAMES_COMMA_SEPARATED)
define(ADVANCE_MESSAGE_INTERVAL)
define(EXECUTABLE_PREAMBLE)
define(FEDERATED_CENTRALIZED)
define(FEDERATED_DECENTRALIZED)
define(FEDERATED)
define(FEDERATED_AUTHENTICATED)
define(FEDERATE_ID)
define(LF_REACTION_GRAPH_BREADTH)
define(LF_TRACE)
define(LF_SINGLE_THREADED)
define(LOG_LEVEL)
define(MODAL_REACTORS)
define(NUMBER_OF_FEDERATES)
define(NUMBER_OF_WORKERS)
define(NUMBER_OF_WATCHDOGS)
define(USER_THREADS)
define(SCHEDULER)
define(LF_SOURCE_DIRECTORY)
define(LF_SOURCE_GEN_DIRECTORY)
define(LF_PACKAGE_DIRECTORY)
define(LF_FILE_SEPARATOR)
define(WORKERS_NEEDED_FOR_FEDERATE)
define(LF_ENCLAVES)<|MERGE_RESOLUTION|>--- conflicted
+++ resolved
@@ -55,6 +55,8 @@
 
 if (DEFINED LF_TRACE)
     include(${LF_ROOT}/trace/api/CMakeLists.txt)
+    target_link_libraries(reactor-c PUBLIC lf::trace-api)
+    # If user specified an external trace plugin. Find it and link with it
     if (LF_TRACE_PLUGIN)
         message(STATUS "Linking trace plugin library ${LF_TRACE_PLUGIN}")
         find_library(TRACE_LIB NAMES ${LF_TRACE_PLUGIN} HINTS "${LF_ROOT}")
@@ -63,18 +65,14 @@
         endif()
         target_link_libraries(reactor-c PRIVATE ${TRACE_LIB})
     else()
+    # If not, use the default implemntation
         message(STATUS "Linking with default trace implementation")
         include(${LF_ROOT}/trace/impl/CMakeLists.txt)
         target_link_libraries(reactor-c PRIVATE lf::trace-impl)
     endif()
-    target_link_libraries(reactor-c PUBLIC lf::trace-api)
-<<<<<<< HEAD
-=======
-    target_link_libraries(reactor-c PRIVATE "${LF_TRACE_PLUGIN}")
 else()
     include(${LF_ROOT}/trace/api/types/CMakeLists.txt)
     target_link_libraries(reactor-c PUBLIC lf::trace-api-types)
->>>>>>> d756f628
 endif()
 
 include(${LF_ROOT}/version/api/CMakeLists.txt)
