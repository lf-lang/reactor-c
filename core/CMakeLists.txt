set(CORE_ROOT ${CMAKE_CURRENT_SOURCE_DIR})

# Appends the provided sources to the SOURCES variable of the parent.
macro(add_sources_to_parent GENERAL_SOURCES MULTITHREADED_SOURCES SINGLE_THREADED_SOURCES)
    set(TEMP ${${GENERAL_SOURCES}})
    if(DEFINED NUMBER_OF_WORKERS)
        list(APPEND TEMP ${${MULTITHREADED_SOURCES}})
    else()
        list(APPEND TEMP ${${SINGLE_THREADED_SOURCES}})
    endif()
    foreach(FILE ${TEMP})
        file(RELATIVE_PATH RELATIVE_TO_ROOT ${CORE_ROOT} ${CMAKE_CURRENT_SOURCE_DIR}/${FILE})
        list(APPEND SOURCES ${RELATIVE_TO_ROOT})
    endforeach()
    set(SOURCES ${SOURCES} PARENT_SCOPE)
endmacro()

# Applies the variable whose name is X as a preprocessor definition,
#  if that variable is defined.
macro(define X)
    if(DEFINED ${X})
        message(STATUS ${X}=${${X}})
        add_compile_definitions(${X}=${${X}})
    endif(DEFINED ${X})
endmacro()

# FIXME: May want these to be application dependent, hence passed as
# parameters to Cmake.
add_compile_definitions(INITIAL_EVENT_QUEUE_SIZE=10)
add_compile_definitions(INITIAL_REACT_QUEUE_SIZE=10)

message(STATUS "Applying preprocessor definitions...")
define(_LF_CLOCK_SYNC_ATTENUATION)
define(_LF_CLOCK_SYNC_COLLECT_STATS)
define(_LF_CLOCK_SYNC_EXCHANGES_PER_INTERVAL)
define(_LF_CLOCK_SYNC_INITIAL)
define(_LF_CLOCK_SYNC_ON)
define(_LF_CLOCK_SYNC_PERIOD_NS)
define(ADVANCE_MESSAGE_INTERVAL)
define(FEDERATED_CENTRALIZED)
define(FEDERATED_DECENTRALIZED)
define(FEDERATED)
define(LF_REACTION_GRAPH_BREADTH)
define(LF_TRACE)
define(LF_THREADED)
define(LF_UNTHREADED)
define(LOG_LEVEL)
define(MODAL_REACTORS)
define(NUMBER_OF_FEDERATES)
define(NUMBER_OF_WORKERS)
define(SCHEDULER)
define(TARGET_FILES_DIRECTORY)
define(WORKERS_NEEDED_FOR_FEDERATE)
message(STATUS "")

# List sources in this directory.
list(APPEND SINGLE_THREADED_SOURCES reactor.c)
<<<<<<< HEAD
list(APPEND GENERAL_SOURCES tag.c port.c mixed_radix.c reactor_common.c lf_token.c)
if (DEFINED LINGUA_FRANCA_TRACE)
=======
list(APPEND GENERAL_SOURCES tag.c port.c mixed_radix.c reactor_common.c)
if (DEFINED LF_TRACE)
>>>>>>> 6a795e38
    message(STATUS "Including sources specific to tracing.")
    list(APPEND GENERAL_SOURCES trace.c)
endif()


# Add sources from subdirectories.
add_subdirectory(platform)
add_subdirectory(utils)
add_subdirectory(utils/hashset)
add_subdirectory(modal_models)
if(DEFINED NUMBER_OF_WORKERS)
    message(STATUS "Including sources for threaded runtime with \
${NUMBER_OF_WORKERS} worker(s) with scheduler=${SCHEDULER} and \
tracing=${LF_TRACE}.")
    add_subdirectory(threaded)
else()
    message(STATUS "Including sources for unthreaded runtime.")
    list(APPEND SOURCES ${SINGLE_THREADED_SOURCES})
endif()

list(APPEND SOURCES ${GENERAL_SOURCES})

# Create the library "core".
list(JOIN SOURCES ", " PRINTABLE_SOURCE_LIST)
message(STATUS "Including the following sources: " ${PRINTABLE_SOURCE_LIST})
add_library(core ${SOURCES})

target_include_directories(core PUBLIC ../include)
target_include_directories(core PUBLIC ../include/core)
target_include_directories(core PUBLIC ../include/core/federated)
target_include_directories(core PUBLIC ../include/core/platform)
target_include_directories(core PUBLIC ../include/core/modal_models)
target_include_directories(core PUBLIC ../include/core/threaded)
target_include_directories(core PUBLIC ../include/core/utils)

if(DEFINED LF_THREADED OR DEFINED LF_TRACE)
    find_package(Threads REQUIRED)
    target_link_libraries(core PUBLIC Threads::Threads)
endif()<|MERGE_RESOLUTION|>--- conflicted
+++ resolved
@@ -55,13 +55,8 @@
 
 # List sources in this directory.
 list(APPEND SINGLE_THREADED_SOURCES reactor.c)
-<<<<<<< HEAD
 list(APPEND GENERAL_SOURCES tag.c port.c mixed_radix.c reactor_common.c lf_token.c)
-if (DEFINED LINGUA_FRANCA_TRACE)
-=======
-list(APPEND GENERAL_SOURCES tag.c port.c mixed_radix.c reactor_common.c)
 if (DEFINED LF_TRACE)
->>>>>>> 6a795e38
     message(STATUS "Including sources specific to tracing.")
     list(APPEND GENERAL_SOURCES trace.c)
 endif()
