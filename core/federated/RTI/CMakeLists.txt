# This is a cmake build script providing a solution for compiling
# the RTI in this directory..
#
# Usage:
#
# To compile with cmake, run the following commands:
#
# $> mkdir build && cd build
# $> cmake ../
# $> make
# $> sudo make install
#
# This create a binary RTI in the current working directory. Please put this in
# a directory that is on the path.
#
# To enable DEBUG messages, use the following build commands instead:
#
# $> mkdir build && cd build
# $> cmake -DCMAKE_BUILD_TYPE=DEBUG ../
# $> make
# $> sudo make install
#
# If you would like to go back to non-DEBUG mode, you would have to remove all
# contents of the `build` folder.

# To enable simple HMAC-based authentication of federates,
# add `-DAUTH=ON` option to the cmake command as shown below:
#
# $> mkdir build && cd build
# $> cmake -DAUTH=ON ../
# $> make
# $> sudo make install
#
# If you would like to go back to non-AUTH mode, you would have to remove all
# contents of the `build` folder.

cmake_minimum_required(VERSION 3.12)
project(RTI VERSION 1.0.0 LANGUAGES C)

set(CoreLib ../../../core)
set(LF_ROOT ${CMAKE_CURRENT_LIST_DIR}/../../..)

set(IncludeDir ../../../include/core)
include_directories(../../../include)
include_directories(${IncludeDir})
include_directories(${IncludeDir}/federated)
include_directories(${IncludeDir}/federated/network)
include_directories(${IncludeDir}/modal_models)
include_directories(${IncludeDir}/utils)

<<<<<<< HEAD
# Option for enabling federate authentication by RTI.
option(COMM_TYPE "Communication type between RTI and federate(s)." SOCKET)
set(CommSrc lf_socket_support.c socket_common.c)
IF(COMM_TYPE MATCHES SST)
    set(CommSrc lf_sst_support.c)
ELSEIF(COMM_TYPE MATCHES MQTT)
    set(CommSrc lf_mqtt_support.c)
ENDIF(COMM_TYPE MATCHES SST)


=======
>>>>>>> bc0e8649
# Declare a new executable target and list all its sources
add_executable(
    RTI
    main.c
    rti_common.c
    rti_remote.c
    ${CoreLib}/tracepoint.c
    ${CoreLib}/utils/util.c
    ${CoreLib}/tag.c
    ${CoreLib}/clock.c
<<<<<<< HEAD
    ${CoreLib}/federated/network/net_util.c
    ${CoreLib}/federated/network/${CommSrc}
=======
>>>>>>> bc0e8649
    ${CoreLib}/utils/pqueue_base.c
    ${CoreLib}/utils/pqueue_tag.c
    ${CoreLib}/utils/pqueue.c
)

<<<<<<< HEAD
=======
option(COMM_TYPE "Communication type between RTI and federate(s)." ON)
IF(COMM_TYPE MATCHES ON)
    set(COMM_TYPE TCP)
ENDIF()

>>>>>>> bc0e8649
IF(NOT DEFINED LOG_LEVEL)
    set(LOG_LEVEL 0)
ENDIF(NOT DEFINED LOG_LEVEL)

IF(CMAKE_BUILD_TYPE MATCHES DEBUG)
    # Set the LOG_LEVEL to 4 to get DEBUG messages
    message("-- Building RTI with DEBUG messages enabled")
    set(LOG_LEVEL 4)
ENDIF(CMAKE_BUILD_TYPE MATCHES DEBUG)
target_compile_definitions(RTI PUBLIC LOG_LEVEL=${LOG_LEVEL})

include(${LF_ROOT}/version/api/CMakeLists.txt)
target_link_libraries(RTI lf::version-api)

include(${LF_ROOT}/logging/api/CMakeLists.txt)
target_link_libraries(RTI lf::logging-api)

include(${LF_ROOT}/tag/api/CMakeLists.txt)
target_link_libraries(RTI lf::tag-api)

include(${LF_ROOT}/platform/api/CMakeLists.txt)
target_link_libraries(RTI lf::platform-api)

include(${LF_ROOT}/platform/impl/CMakeLists.txt)
target_link_libraries(RTI lf::platform-impl)

include(${LF_ROOT}/trace/api/CMakeLists.txt)
target_link_libraries(RTI lf::trace-api)

include(${LF_ROOT}/trace/impl/CMakeLists.txt)
target_link_libraries(RTI lf::trace-impl)

include(${LF_ROOT}/low_level_platform/impl/CMakeLists.txt)
target_link_libraries(RTI lf::low-level-platform-impl)

include(${LF_ROOT}/low_level_platform/api/CMakeLists.txt)
target_link_libraries(RTI lf::low-level-platform-api)

# Set FEDERATED to get federated compilation support
target_compile_definitions(RTI PUBLIC FEDERATED=1)

include(${IncludeDir}/federated/network/CMakeLists.txt)
target_link_libraries(RTI lf::network-api)

include(${CoreLib}/federated/network/CMakeLists.txt)
target_link_libraries(RTI lf::network-impl)

# Set the STANDALONE_RTI flag to include the rti_remote and rti_common.
target_compile_definitions(RTI PUBLIC STANDALONE_RTI=1)

target_compile_definitions(RTI PUBLIC PLATFORM_${CMAKE_SYSTEM_NAME})

target_compile_definitions(RTI PUBLIC COMM_TYPE_${COMM_TYPE})

# Set RTI Tracing
target_compile_definitions(RTI PUBLIC RTI_TRACE)

# Warnings as errors
target_compile_options(RTI PUBLIC -Werror)
# Find threads and link to it
find_package(Threads REQUIRED)
target_link_libraries(RTI Threads::Threads)

# Option for enabling federate authentication by RTI.
option(AUTH "Federate authentication by RTI enabled." OFF)
IF(AUTH MATCHES ON)
  add_compile_definitions(__RTI_AUTH__)
  # Find OpenSSL and link to it
  find_package(OpenSSL REQUIRED)
  target_link_libraries(RTI OpenSSL::SSL)
ENDIF(AUTH MATCHES ON)

<<<<<<< HEAD
IF(COMM_TYPE MATCHES MQTT)
    find_package(eclipse-paho-mqtt-c REQUIRED)
    target_link_libraries(eclipse-paho-mqtt-c::paho-mqtt3as)
ENDIF(COMM_TYPE MATCHES MQTT)

# # Option for enabling federate authentication by RTI.
# option(SST "Federate authentication by SST-c-api is enabled." OFF)
# IF(SST MATCHES ON)
#   add_compile_definitions(__RTI_SST__)
#   # Find OpenSSL and link to it
#   find_package(OpenSSL REQUIRED)
#   target_link_libraries(RTI OpenSSL::SSL)
#   add_subdirectory(../../../third_party/sst-c-api SSTLIB)
#   target_link_libraries(RTI SSTLIB)
#   target_sources(RTI PUBLICE ${CoreLib}/federated/network/lf_sst_support.c)
# ENDIF(SST MATCHES ON)

=======
>>>>>>> bc0e8649
install(
    TARGETS RTI
    DESTINATION bin
)<|MERGE_RESOLUTION|>--- conflicted
+++ resolved
@@ -48,19 +48,6 @@
 include_directories(${IncludeDir}/modal_models)
 include_directories(${IncludeDir}/utils)
 
-<<<<<<< HEAD
-# Option for enabling federate authentication by RTI.
-option(COMM_TYPE "Communication type between RTI and federate(s)." SOCKET)
-set(CommSrc lf_socket_support.c socket_common.c)
-IF(COMM_TYPE MATCHES SST)
-    set(CommSrc lf_sst_support.c)
-ELSEIF(COMM_TYPE MATCHES MQTT)
-    set(CommSrc lf_mqtt_support.c)
-ENDIF(COMM_TYPE MATCHES SST)
-
-
-=======
->>>>>>> bc0e8649
 # Declare a new executable target and list all its sources
 add_executable(
     RTI
@@ -71,24 +58,16 @@
     ${CoreLib}/utils/util.c
     ${CoreLib}/tag.c
     ${CoreLib}/clock.c
-<<<<<<< HEAD
-    ${CoreLib}/federated/network/net_util.c
-    ${CoreLib}/federated/network/${CommSrc}
-=======
->>>>>>> bc0e8649
     ${CoreLib}/utils/pqueue_base.c
     ${CoreLib}/utils/pqueue_tag.c
     ${CoreLib}/utils/pqueue.c
 )
 
-<<<<<<< HEAD
-=======
 option(COMM_TYPE "Communication type between RTI and federate(s)." ON)
 IF(COMM_TYPE MATCHES ON)
     set(COMM_TYPE TCP)
 ENDIF()
 
->>>>>>> bc0e8649
 IF(NOT DEFINED LOG_LEVEL)
     set(LOG_LEVEL 0)
 ENDIF(NOT DEFINED LOG_LEVEL)
@@ -161,26 +140,6 @@
   target_link_libraries(RTI OpenSSL::SSL)
 ENDIF(AUTH MATCHES ON)
 
-<<<<<<< HEAD
-IF(COMM_TYPE MATCHES MQTT)
-    find_package(eclipse-paho-mqtt-c REQUIRED)
-    target_link_libraries(eclipse-paho-mqtt-c::paho-mqtt3as)
-ENDIF(COMM_TYPE MATCHES MQTT)
-
-# # Option for enabling federate authentication by RTI.
-# option(SST "Federate authentication by SST-c-api is enabled." OFF)
-# IF(SST MATCHES ON)
-#   add_compile_definitions(__RTI_SST__)
-#   # Find OpenSSL and link to it
-#   find_package(OpenSSL REQUIRED)
-#   target_link_libraries(RTI OpenSSL::SSL)
-#   add_subdirectory(../../../third_party/sst-c-api SSTLIB)
-#   target_link_libraries(RTI SSTLIB)
-#   target_sources(RTI PUBLICE ${CoreLib}/federated/network/lf_sst_support.c)
-# ENDIF(SST MATCHES ON)
-
-=======
->>>>>>> bc0e8649
 install(
     TARGETS RTI
     DESTINATION bin
