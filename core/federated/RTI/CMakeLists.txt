# This is a cmake build script providing a solution for compiling
# the RTI in this directory..
#
# Usage:
#
# To compile with cmake, run the following commands:
#
# $> mkdir build && cd build
# $> cmake ../
# $> make
# $> sudo make install
#
# This create a binary RTI in the current working directory. Please put this in
# a directory that is on the path.
#
# To enable DEBUG messages, use the following build commands instead:
#
# $> mkdir build && cd build
# $> cmake -DCMAKE_BUILD_TYPE=DEBUG ../
# $> make
# $> sudo make install
#
# If you would like to go back to non-DEBUG mode, you would have to remove all
# contents of the `build` folder.

# To enable simple HMAC-based authentication of federates,
# add `-DAUTH=ON` option to the cmake command as shown below:
# 
# $> mkdir build && cd build
# $> cmake -DAUTH=ON ../
# $> make
# $> sudo make install
#
# If you would like to go back to non-AUTH mode, you would have to remove all
# contents of the `build` folder.

cmake_minimum_required(VERSION 3.12)
project(RTI VERSION 1.0.0 LANGUAGES C)

set(CoreLib ../../../core)

# Check which system we are running on to select the correct platform support
# file and assign the file's path to LF_PLATFORM_FILE
if(${CMAKE_SYSTEM_NAME} STREQUAL "Linux")
  set(LF_PLATFORM_FILE ${CoreLib}/platform/lf_linux_support.c)
elseif(${CMAKE_SYSTEM_NAME} STREQUAL "Darwin")
  set(LF_PLATFORM_FILE ${CoreLib}/platform/lf_macos_support.c)
else()
  message(FATAL_ERROR "Your platform is not supported! RTI supports Linux and MacOS.")
endif()

set(IncludeDir ../../../include/core)
include_directories(${IncludeDir})
include_directories(${IncludeDir}/federated)
include_directories(${IncludeDir}/modal_models)
include_directories(${IncludeDir}/platform)
include_directories(${IncludeDir}/utils)


# Declare a new executable target and list all its sources
add_executable(
    RTI
    rti.c
<<<<<<< HEAD
    ${CoreLib}/trace.c
=======
    rti_lib.c
>>>>>>> a267815b
    ${LF_PLATFORM_FILE}
    ${CoreLib}/platform/lf_unix_clock_support.c
    ${CoreLib}/utils/util.c
    ${CoreLib}/tag.c
    ${CoreLib}/federated/net_util.c
    ${CoreLib}/utils/pqueue.c
    message_record/message_record.c
)

IF(CMAKE_BUILD_TYPE MATCHES DEBUG)
    # Set the LOG_LEVEL to 4 to get DEBUG messages
    target_compile_definitions(RTI PUBLIC LOG_LEVEL=4)
ENDIF(CMAKE_BUILD_TYPE MATCHES DEBUG)

# Set LF_THREADING to get the threaded support and FEDERATED to get federated compilation support
target_compile_definitions(RTI PUBLIC LF_THREADED=1 FEDERATED=1)
target_compile_definitions(RTI PUBLIC PLATFORM_${CMAKE_SYSTEM_NAME})

# FIXME: Should be defined conditionnaly or always set when compiling?
target_compile_definitions(RTI PUBLIC RTI_TRACE)

# Find threads and link to it
find_package(Threads REQUIRED)
target_link_libraries(RTI Threads::Threads)

# Option for enabling federate authentication by RTI.
option(AUTH "Federate authentication by RTI enabled." OFF)
IF(AUTH MATCHES ON)
  add_compile_definitions(__RTI_AUTH__)
  # Find OpenSSL and link to it
  find_package(OpenSSL REQUIRED)
  target_link_libraries(RTI OpenSSL::SSL)
ENDIF(AUTH MATCHES ON)

install(
    TARGETS RTI
    DESTINATION bin
)<|MERGE_RESOLUTION|>--- conflicted
+++ resolved
@@ -61,11 +61,8 @@
 add_executable(
     RTI
     rti.c
-<<<<<<< HEAD
+    rti_lib.c
     ${CoreLib}/trace.c
-=======
-    rti_lib.c
->>>>>>> a267815b
     ${LF_PLATFORM_FILE}
     ${CoreLib}/platform/lf_unix_clock_support.c
     ${CoreLib}/utils/util.c
