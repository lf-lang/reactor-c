# This is a cmake build script providing a solution for compiling
# the RTI in this directory..
#
# Usage:
#
# To compile with cmake, run the following commands:
#
# $> mkdir build && cd build
# $> cmake ../
# $> make
# $> sudo make install
#
# This create a binary RTI in the current working directory. Please put this in
# a directory that is on the path.
#
# To enable DEBUG messages, use the following build commands instead:
#
# $> mkdir build && cd build
# $> cmake -DCMAKE_BUILD_TYPE=DEBUG ../
# $> make
# $> sudo make install
#
# If you would like to go back to non-DEBUG mode, you would have to remove all
# contents of the `build` folder.

# To enable simple HMAC-based authentication of federates,
# add `-DAUTH=ON` option to the cmake command as shown below:
# 
# $> mkdir build && cd build
# $> cmake -DAUTH=ON ../
# $> make
# $> sudo make install
#
# If you would like to go back to non-AUTH mode, you would have to remove all
# contents of the `build` folder.

cmake_minimum_required(VERSION 3.12)
project(RTI VERSION 1.0.0 LANGUAGES C)

set(CoreLib ../../../core)

# Check which system we are running on to select the correct platform support
# file and assign the file's path to LF_PLATFORM_FILE
if(${CMAKE_SYSTEM_NAME} STREQUAL "Linux")
  set(LF_PLATFORM_FILE ${CoreLib}/platform/lf_linux_support.c)
elseif(${CMAKE_SYSTEM_NAME} STREQUAL "Darwin")
  set(LF_PLATFORM_FILE ${CoreLib}/platform/lf_macos_support.c)
else()
  message(FATAL_ERROR "Your platform is not supported! RTI supports Linux and MacOS.")
endif()

# The following should not be done
# include_directories(${CoreLib}/..)
# include_directories(${CoreLib})
# include_directories(${CoreLib}/federated)
# include_directories(${CoreLib}/platform)
# include_directories(${CoreLib}/utils)

set(IncludeDir ../../../include/core)
include_directories(${IncludeDir})
include_directories(${IncludeDir}/federated)
include_directories(${IncludeDir}/modal_models)
include_directories(${IncludeDir}/platform)
include_directories(${IncludeDir}/utils)


# Declare a new executable target and list all its sources
add_executable(
    RTI
    rti.c
    ${LF_PLATFORM_FILE}
    ${CoreLib}/platform/lf_unix_clock_support.c
    ${CoreLib}/utils/util.c
    ${CoreLib}/tag.c
    ${CoreLib}/federated/net_util.c
    ${CoreLib}/utils/pqueue.c
    message_record/message_record.c
)

IF(CMAKE_BUILD_TYPE MATCHES DEBUG)
    # Set the LOG_LEVEL to 4 to get DEBUG messages
    target_compile_definitions(RTI PUBLIC LOG_LEVEL=4)
ENDIF(CMAKE_BUILD_TYPE MATCHES DEBUG)

<<<<<<< HEAD
# Set LF_THREADING to get the threaded support and FEDERATED to get federated compilation support
target_compile_definitions(RTI PUBLIC LF_THREADED=1 FEDERATED=1)
=======
# Set LF_THREADING to get the threaded support
target_compile_definitions(RTI PUBLIC LF_THREADED=1)
target_compile_definitions(RTI PUBLIC PLATFORM_${CMAKE_SYSTEM_NAME})
>>>>>>> 7b8b74a5

# Find threads and link to it
find_package(Threads REQUIRED)
target_link_libraries(RTI Threads::Threads)

# Option for enabling federate authentication by RTI.
option(AUTH "Federate authentication by RTI enabled." OFF)
IF(AUTH MATCHES ON)
  add_compile_definitions(__RTI_AUTH__)
  # Find OpenSSL and link to it
  find_package(OpenSSL REQUIRED)
  target_link_libraries(RTI OpenSSL::SSL)
ENDIF(AUTH MATCHES ON)

install(
    TARGETS RTI
    DESTINATION bin
)<|MERGE_RESOLUTION|>--- conflicted
+++ resolved
@@ -82,14 +82,9 @@
     target_compile_definitions(RTI PUBLIC LOG_LEVEL=4)
 ENDIF(CMAKE_BUILD_TYPE MATCHES DEBUG)
 
-<<<<<<< HEAD
 # Set LF_THREADING to get the threaded support and FEDERATED to get federated compilation support
 target_compile_definitions(RTI PUBLIC LF_THREADED=1 FEDERATED=1)
-=======
-# Set LF_THREADING to get the threaded support
-target_compile_definitions(RTI PUBLIC LF_THREADED=1)
 target_compile_definitions(RTI PUBLIC PLATFORM_${CMAKE_SYSTEM_NAME})
->>>>>>> 7b8b74a5
 
 # Find threads and link to it
 find_package(Threads REQUIRED)
