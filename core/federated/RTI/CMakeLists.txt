--- conflicted
+++ resolved
@@ -79,16 +79,12 @@
     target_compile_definitions(RTI PUBLIC LOG_LEVEL=4)
 ENDIF(CMAKE_BUILD_TYPE MATCHES DEBUG)
 
-<<<<<<< HEAD
 # Set the STANDALONE_RTI flag to include the rti_remote and rti_common.
 target_compile_definitions(RTI PUBLIC STANDALONE_RTI=1)
 
-# Set LF_THREADING to get the threaded support and FEDERATED to get federated compilation support
-target_compile_definitions(RTI PUBLIC LF_THREADED=1 FEDERATED=1)
-=======
 # Set FEDERATED to get federated compilation support
 target_compile_definitions(RTI PUBLIC FEDERATED=1)
->>>>>>> d26e2858
+
 target_compile_definitions(RTI PUBLIC PLATFORM_${CMAKE_SYSTEM_NAME})
 
 # Set RTI Tracing
