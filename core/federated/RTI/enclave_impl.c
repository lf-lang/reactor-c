--- conflicted
+++ resolved
@@ -10,13 +10,8 @@
     ) {
         return;
     }
-<<<<<<< HEAD
-    if (_e_rti->tracing_enabled) {
-        tracepoint_RTI_to_federate(send_TAG, e->id, &tag);
-=======
-    if (_RTI.tracing_enabled) {
-        tracepoint_RTI_to_federate(_RTI.trace, send_TAG, e->id, &tag);
->>>>>>> 6544de7f
+    if (_e_rti.tracing_enabled) {
+        tracepoint_rti_to_federate(_e_rti.trace, send_TAG, e->id, &tag);
     }
     e->last_granted = tag;
     lf_cond_signal(&e->next_event_condition);
