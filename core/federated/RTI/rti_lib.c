/**
 * @file
 * @author Edward A. Lee
 * @author Soroush Bateni
 * @copyright (c) 2020-2023, The University of California at Berkeley
 * License in [BSD 2-clause](https://github.com/lf-lang/reactor-c/blob/main/LICENSE.md)
 * @brief Runtime infrastructure (RTI) for distributed Lingua Franca programs.
 *
 * This implementation creates one thread per federate so as to be able
 * to take advantage of multiple cores. It may be more efficient, however,
 * to use select() instead to read from the multiple socket connections
 * to each federate.
 *
 * This implementation sends messages in little endian order
 * because Intel, RISC V, and Arm processors are little endian.
 * This is not what is normally considered "network order",
 * but we control both ends, and hence, for commonly used
 * processors, this will be more efficient since it won't have
 * to swap bytes.
 *
 * This implementation of the RTI should be considered a reference
 * implementation. In the future it might be re-implemented in Java or Kotlin.
 * Or we could bootstrap and implement it using Lingua Franca.
 */

#include "rti_lib.h"
#include <string.h>

// Global variables defined in tag.c:
extern instant_t start_time;

/**
 * Reference to federate_rti_t instance.
 */
federation_rti_t *_f_rti;

lf_mutex_t rti_mutex;
lf_cond_t received_start_times;
lf_cond_t sent_start_time;

/**
 * Enter a critical section where logical time and the event queue are guaranteed
 * to not change unless they are changed within the critical section.
 * this can be implemented by disabling interrupts.
 * Users of this function must ensure that lf_init_critical_sections() is
 * called first and that lf_critical_section_exit() is called later.
 * @return 0 on success, platform-specific error number otherwise.
 */
extern int lf_critical_section_enter() {
    return lf_mutex_lock(&rti_mutex);
}

/**
 * Exit the critical section entered with lf_lock_time().
 * @return 0 on success, platform-specific error number otherwise.
 */
extern int lf_critical_section_exit() {
    return lf_mutex_unlock(&rti_mutex);
}

int create_server(int32_t specified_port, uint16_t port, socket_type_t socket_type) {
    // Timeout time for the communications of the server
    struct timeval timeout_time = {.tv_sec = TCP_TIMEOUT_TIME / BILLION, .tv_usec = (TCP_TIMEOUT_TIME % BILLION) / 1000};
    // Create an IPv4 socket for TCP (not UDP) communication over IP (0).
    int socket_descriptor = -1;
    if (socket_type == TCP) {
        socket_descriptor = socket(AF_INET, SOCK_STREAM, 0);
    } else if (socket_type == UDP) {
        socket_descriptor = socket(AF_INET, SOCK_DGRAM, 0);
        // Set the appropriate timeout time
        timeout_time = (struct timeval){.tv_sec = UDP_TIMEOUT_TIME / BILLION, .tv_usec = (UDP_TIMEOUT_TIME % BILLION) / 1000};
    }
    if (socket_descriptor < 0) {
        lf_print_error_and_exit("Failed to create RTI socket.");
    }

    // Set the option for this socket to reuse the same address
    int true_variable = 1; // setsockopt() requires a reference to the value assigned to an option
    if (setsockopt(socket_descriptor, SOL_SOCKET, SO_REUSEADDR, &true_variable, sizeof(int32_t)) < 0) {
        lf_print_error("RTI failed to set SO_REUSEADDR option on the socket: %s.", strerror(errno));
    }
    // Set the timeout on the socket so that read and write operations don't block for too long
    if (setsockopt(socket_descriptor, SOL_SOCKET, SO_RCVTIMEO, (const char*)&timeout_time, sizeof(timeout_time)) < 0) {
        lf_print_error("RTI failed to set SO_RCVTIMEO option on the socket: %s.", strerror(errno));
    }
    if (setsockopt(socket_descriptor, SOL_SOCKET, SO_SNDTIMEO, (const char*)&timeout_time, sizeof(timeout_time)) < 0) {
        lf_print_error("RTI failed to set SO_SNDTIMEO option on the socket: %s.", strerror(errno));
    }

    /*
     * The following used to permit reuse of a port that an RTI has previously
     * used that has not been released. We no longer do this, but instead
     * increment the port number until an available port is found.

    // SO_REUSEPORT (since Linux 3.9)
    //       Permits multiple AF_INET or AF_INET6 sockets to be bound to an
    //       identical socket address.  This option must be set on each
    //       socket (including the first socket) prior to calling bind(2)
    //       on the socket.  To prevent port hijacking, all of the
    //       processes binding to the same address must have the same
    //       effective UID.  This option can be employed with both TCP and
    //       UDP sockets.

    int reuse = 1;
    if (setsockopt(socket_descriptor, SOL_SOCKET, SO_REUSEADDR,
            (const char*)&reuse, sizeof(reuse)) < 0) {
        perror("setsockopt(SO_REUSEADDR) failed");
    }

    #ifdef SO_REUSEPORT
    if (setsockopt(socket_descriptor, SOL_SOCKET, SO_REUSEPORT,
            (const char*)&reuse, sizeof(reuse)) < 0)  {
        perror("setsockopt(SO_REUSEPORT) failed");
    }
    #endif
    */

    // Server file descriptor.
    struct sockaddr_in server_fd;
    // Zero out the server address structure.
    bzero((char *) &server_fd, sizeof(server_fd));

    server_fd.sin_family = AF_INET;            // IPv4
    server_fd.sin_addr.s_addr = INADDR_ANY;    // All interfaces, 0.0.0.0.
    // Convert the port number from host byte order to network byte order.
    server_fd.sin_port = htons(port);

    int result = bind(
            socket_descriptor,
            (struct sockaddr *) &server_fd,
            sizeof(server_fd));

    // If the binding fails with this port and no particular port was specified
    // in the LF program, then try the next few ports in sequence.
    while (result != 0
            && specified_port == 0
            && port >= STARTING_PORT
            && port <= STARTING_PORT + PORT_RANGE_LIMIT) {
        lf_print("RTI failed to get port %d. Trying %d.", port, port + 1);
        port++;
        server_fd.sin_port = htons(port);
        result = bind(
                socket_descriptor,
                (struct sockaddr *) &server_fd,
                sizeof(server_fd));
    }
    if (result != 0) {
        if (specified_port == 0) {
            lf_print_error_and_exit("Failed to bind the RTI socket. Cannot find a usable port. "
                    "Consider increasing PORT_RANGE_LIMIT in net_common.h.");
        } else {
            lf_print_error_and_exit("Failed to bind the RTI socket. Specified port is not available. "
                    "Consider leaving the port unspecified");
        }
    }
    char* type = "TCP";
    if (socket_type == UDP) {
        type = "UDP";
    }
    lf_print("RTI using %s port %d for federation %s.", type, port, _f_rti->federation_id);

    if (socket_type == TCP) {
        _f_rti->final_port_TCP = port;
        // Enable listening for socket connections.
        // The second argument is the maximum number of queued socket requests,
        // which according to the Mac man page is limited to 128.
        listen(socket_descriptor, 128);
    } else if (socket_type == UDP) {
        _f_rti->final_port_UDP = port;
        // No need to listen on the UDP socket
    }

    return socket_descriptor;
}

void notify_tag_advance_grant(enclave_t* e, tag_t tag) {
    if (e->state == NOT_CONNECTED
            || lf_tag_compare(tag, e->last_granted) <= 0
            || lf_tag_compare(tag, e->last_provisionally_granted) < 0
    ) {
        return;
    }
    // Need to make sure that the destination federate's thread has already
    // sent the starting MSG_TYPE_TIMESTAMP message.
    while (e->state == PENDING) {
        // Need to wait here.
        lf_cond_wait(&sent_start_time);
    }
    size_t message_length = 1 + sizeof(int64_t) + sizeof(uint32_t);
    unsigned char buffer[message_length];
    buffer[0] = MSG_TYPE_TAG_ADVANCE_GRANT;
    encode_int64(tag.time, &(buffer[1]));
    encode_int32((int32_t)tag.microstep, &(buffer[1 + sizeof(int64_t)]));

    if (_f_rti->tracing_enabled) {
        tracepoint_rti_to_federate(_f_rti->trace, send_TAG, e->id, &tag);
    }
    // This function is called in notify_advance_grant_if_safe(), which is a long
    // function. During this call, the socket might close, causing the following write_to_socket
    // to fail. Consider a failure here a soft failure and update the federate's status.
    ssize_t bytes_written = write_to_socket(((federate_t*)e)->socket, message_length, buffer);
    if (bytes_written < (ssize_t)message_length) {
        lf_print_error("RTI failed to send tag advance grant to federate %d.", e->id);
        if (bytes_written < 0) {
            e->state = NOT_CONNECTED;
            // FIXME: We need better error handling, but don't stop other execution here.
            // mark_federate_requesting_stop(fed);
        }
    } else {
        e->last_granted = tag;
        LF_PRINT_LOG("RTI sent to federate %d the tag advance grant (TAG) " PRINTF_TAG ".",
                e->id, tag.time - start_time, tag.microstep);
    }
}

void notify_provisional_tag_advance_grant(enclave_t* e, tag_t tag) {
    if (e->state == NOT_CONNECTED
            || lf_tag_compare(tag, e->last_granted) <= 0
            || lf_tag_compare(tag, e->last_provisionally_granted) <= 0
    ) {
        return;
    }
    // Need to make sure that the destination federate's thread has already
    // sent the starting MSG_TYPE_TIMESTAMP message.
    while (e->state == PENDING) {
        // Need to wait here.
        lf_cond_wait(&sent_start_time);
    }
    size_t message_length = 1 + sizeof(int64_t) + sizeof(uint32_t);
    unsigned char buffer[message_length];
    buffer[0] = MSG_TYPE_PROVISIONAL_TAG_ADVANCE_GRANT;
    encode_int64(tag.time, &(buffer[1]));
    encode_int32((int32_t)tag.microstep, &(buffer[1 + sizeof(int64_t)]));

    if (_f_rti->tracing_enabled){
        tracepoint_rti_to_federate(_f_rti->trace, send_PTAG, e->id, &tag);
    }
    // This function is called in notify_advance_grant_if_safe(), which is a long
    // function. During this call, the socket might close, causing the following write_to_socket
    // to fail. Consider a failure here a soft failure and update the federate's status.
    ssize_t bytes_written = write_to_socket(((federate_t*)e)->socket, message_length, buffer);

    if (bytes_written < (ssize_t)message_length) {
        lf_print_error("RTI failed to send tag advance grant to federate %d.", e->id);
        if (bytes_written < 0) {
            e->state = NOT_CONNECTED;
            // FIXME: We need better error handling, but don't stop other execution here.
            // mark_federate_requesting_stop(fed);
        }
    } else {
        e->last_provisionally_granted = tag;
        LF_PRINT_LOG("RTI sent to federate %d the Provisional Tag Advance Grant (PTAG) " PRINTF_TAG ".",
                     e->id, tag.time - start_time, tag.microstep);

        // Send PTAG to all upstream federates, if they have not had
        // a later or equal PTAG or TAG sent previously and if their transitive
        // NET is greater than or equal to the tag.
        // NOTE: This could later be replaced with a TNET mechanism once
        // we have an available encoding of causality interfaces.
        // That might be more efficient.
        for (int j = 0; j < e->num_upstream; j++) {
            federate_t* upstream = _f_rti->enclaves[e->upstream[j]];

            // Ignore this federate if it has resigned.
            if (upstream->enclave.state == NOT_CONNECTED) continue;
            // To handle cycles, need to create a boolean array to keep
            // track of which upstream federates have been visited.
            bool* visited = (bool*)calloc(_f_rti->number_of_enclaves, sizeof(bool)); // Initializes to 0.

            // Find the (transitive) next event tag upstream.
            tag_t upstream_next_event = transitive_next_event(
                    &(upstream->enclave), upstream->enclave.next_event, visited);
            free(visited);
            // If these tags are equal, then
            // a TAG or PTAG should have already been granted,
            // in which case, another will not be sent. But it
            // may not have been already granted.
            if (lf_tag_compare(upstream_next_event, tag) >= 0) {
                notify_provisional_tag_advance_grant(&(upstream->enclave), tag);
            }

        }
    }
}

void update_federate_next_event_tag_locked(uint16_t federate_id, tag_t next_event_tag) {
    federate_t* fed = _f_rti->enclaves[federate_id];
    tag_t min_in_transit_tag = get_minimum_in_transit_message_tag(fed->in_transit_message_tags);
    if (lf_tag_compare(
            min_in_transit_tag,
            next_event_tag
        ) < 0
    ) {
        next_event_tag = min_in_transit_tag;
    }
    update_enclave_next_event_tag_locked(&(fed->enclave), next_event_tag);
}

void handle_port_absent_message(federate_t* sending_federate, unsigned char* buffer) {
    size_t message_size = sizeof(uint16_t) + sizeof(uint16_t) + sizeof(int64_t) + sizeof(uint32_t);

    read_from_socket_errexit(sending_federate->socket, message_size, &(buffer[1]),
                            " RTI failed to read port absent message from federate %u.",
                            sending_federate->enclave.id);

    uint16_t reactor_port_id = extract_uint16(&(buffer[1]));
    uint16_t federate_id = extract_uint16(&(buffer[1 + sizeof(uint16_t)]));
    tag_t tag = extract_tag(&(buffer[1 + 2 * sizeof(uint16_t)]));

    if (_f_rti->tracing_enabled) {
        tracepoint_rti_from_federate(_f_rti->trace, receive_PORT_ABS, federate_id, &tag);
    }

    // Need to acquire the mutex lock to ensure that the thread handling
    // messages coming from the socket connected to the destination does not
    // issue a TAG before this message has been forwarded.
    lf_mutex_lock(&rti_mutex);

    // If the destination federate is no longer connected, issue a warning
    // and return.
    federate_t* fed = (federate_t*) _f_rti->enclaves[federate_id];
    if (fed->enclave.state == NOT_CONNECTED) {
        lf_mutex_unlock(&rti_mutex);
        lf_print_warning("RTI: Destination federate %d is no longer connected. Dropping message.",
                federate_id);
        LF_PRINT_LOG("Fed status: next_event (" PRINTF_TIME ", %d), "
                "completed (" PRINTF_TIME ", %d), "
                "last_granted (" PRINTF_TIME ", %d), "
                "last_provisionally_granted (" PRINTF_TIME ", %d).",
                fed->enclave.next_event.time - start_time,
                fed->enclave.next_event.microstep,
                fed->enclave.completed.time - start_time,
                fed->enclave.completed.microstep,
                fed->enclave.last_granted.time - start_time,
                fed->enclave.last_granted.microstep,
                fed->enclave.last_provisionally_granted.time - start_time,
                fed->enclave.last_provisionally_granted.microstep
        );
        return;
    }

    LF_PRINT_LOG("RTI forwarding port absent message for port %u to federate %u.",
                reactor_port_id,
                federate_id);

    // Need to make sure that the destination federate's thread has already
    // sent the starting MSG_TYPE_TIMESTAMP message.
    while (fed->enclave.state == PENDING) {
        // Need to wait here.
        lf_cond_wait(&sent_start_time);
    }

    // Forward the message.
    int destination_socket = fed->socket;
    if (_f_rti->tracing_enabled) {
        tracepoint_rti_to_federate(_f_rti->trace, send_PORT_ABS, federate_id, &tag);
    }
    write_to_socket_errexit(destination_socket, message_size + 1, buffer,
            "RTI failed to forward message to federate %d.", federate_id);

    lf_mutex_unlock(&rti_mutex);
}

void handle_timed_message(federate_t* sending_federate, unsigned char* buffer) {
    size_t header_size = 1 + sizeof(uint16_t) + sizeof(uint16_t) + sizeof(int32_t) + sizeof(int64_t) + sizeof(uint32_t);
    // Read the header, minus the first byte which has already been read.
    read_from_socket_errexit(sending_federate->socket, header_size - 1, &(buffer[1]), "RTI failed to read the timed message header from remote federate.");
    // Extract the header information. of the sender
    uint16_t reactor_port_id;
    uint16_t federate_id;
    size_t length;
    tag_t intended_tag;
    // Extract information from the header.
    extract_timed_header(&(buffer[1]), &reactor_port_id, &federate_id, &length, &intended_tag);

    size_t total_bytes_to_read = length + header_size;
    size_t bytes_to_read = length;

    if (FED_COM_BUFFER_SIZE < header_size + 1) {
        lf_print_error_and_exit("Buffer size (%d) is not large enough to "
            "read the header plus one byte.",
            FED_COM_BUFFER_SIZE);
    }

    // Cut up the payload in chunks.
    if (bytes_to_read > FED_COM_BUFFER_SIZE - header_size) {
        bytes_to_read = FED_COM_BUFFER_SIZE - header_size;
    }

    LF_PRINT_LOG("RTI received message from federate %d for federate %u port %u with intended tag "
            PRINTF_TAG ". Forwarding.",
            sending_federate->enclave.id, federate_id, reactor_port_id,
            intended_tag.time - lf_time_start(), intended_tag.microstep);

    read_from_socket_errexit(sending_federate->socket, bytes_to_read, &(buffer[header_size]),
                     "RTI failed to read timed message from federate %d.", federate_id);
    size_t bytes_read = bytes_to_read + header_size;
    // Following only works for string messages.
    // LF_PRINT_DEBUG("Message received by RTI: %s.", buffer + header_size);

    if (_f_rti->tracing_enabled) {
        tracepoint_rti_from_federate(_f_rti->trace, receive_TAGGED_MSG, sending_federate->enclave.id, &intended_tag);
    }

    // Need to acquire the mutex lock to ensure that the thread handling
    // messages coming from the socket connected to the destination does not
    // issue a TAG before this message has been forwarded.
    lf_mutex_lock(&rti_mutex);

    // If the destination federate is no longer connected, issue a warning
    // and return.
    federate_t *fed = _f_rti->enclaves[federate_id];
    if (fed->enclave.state == NOT_CONNECTED) {
        lf_mutex_unlock(&rti_mutex);
        lf_print_warning("RTI: Destination federate %d is no longer connected. Dropping message.",
                federate_id);
        LF_PRINT_LOG("Fed status: next_event (" PRINTF_TIME ", %d), "
                "completed (" PRINTF_TIME ", %d), "
                "last_granted (" PRINTF_TIME ", %d), "
                "last_provisionally_granted (" PRINTF_TIME ", %d).",
                fed->enclave.next_event.time - start_time,
                fed->enclave.next_event.microstep,
                fed->enclave.completed.time - start_time,
                fed->enclave.completed.microstep,
                fed->enclave.last_granted.time - start_time,
                fed->enclave.last_granted.microstep,
                fed->enclave.last_provisionally_granted.time - start_time,
                fed->enclave.last_provisionally_granted.microstep
        );
        return;
    } else {
        if(lf_tag_compare(intended_tag, fed->effective_start_tag) < 0) {
            // Do not forward the message if the federate is connected, but its 
            // start_time is not reached yet
            lf_mutex_unlock(&rti_mutex);
            return;
        }
    }
    
    // Forward the message or message chunk.
    int destination_socket = fed->socket;

    LF_PRINT_DEBUG(
        "RTI forwarding message to port %d of federate %hu of length %zu.",
        reactor_port_id,
        federate_id,
        length
    );

    // Record this in-transit message in federate's in-transit message queue.
    if (lf_tag_compare(fed->enclave.completed, intended_tag) < 0) {
        // Add a record of this message to the list of in-transit messages to this federate.
        add_in_transit_message_record(
            fed->in_transit_message_tags,
            intended_tag
        );
        LF_PRINT_DEBUG(
            "RTI: Adding a message with tag " PRINTF_TAG " to the list of in-transit messages for federate %d.",
            intended_tag.time - lf_time_start(),
            intended_tag.microstep,
            federate_id
        );
    } else {
        lf_print_error(
            "RTI: Federate %d has already completed tag " PRINTF_TAG
            ", but there is an in-transit message with tag " PRINTF_TAG " from federate %hu. "
            "This is going to cause an STP violation under centralized coordination.",
            federate_id,
            fed->enclave.completed.time - lf_time_start(),
            fed->enclave.completed.microstep,
            intended_tag.time - lf_time_start(),
            intended_tag.microstep,
            sending_federate->enclave.id
        );
        // FIXME: Drop the federate?
    }

    // Need to make sure that the destination federate's thread has already
    // sent the starting MSG_TYPE_TIMESTAMP message.
    while (fed->enclave.state == PENDING) {
        // Need to wait here.
        lf_cond_wait(&sent_start_time);
    }

    if (_f_rti->tracing_enabled) {
        tracepoint_rti_to_federate(_f_rti->trace, send_TAGGED_MSG, federate_id, &intended_tag);
    }

    write_to_socket_errexit(destination_socket, bytes_read, buffer,
            "RTI failed to forward message to federate %d.", federate_id);

    // The message length may be longer than the buffer,
    // in which case we have to handle it in chunks.
    size_t total_bytes_read = bytes_read;
    while (total_bytes_read < total_bytes_to_read) {
        LF_PRINT_DEBUG("Forwarding message in chunks.");
        bytes_to_read = total_bytes_to_read - total_bytes_read;
        if (bytes_to_read > FED_COM_BUFFER_SIZE) {
            bytes_to_read = FED_COM_BUFFER_SIZE;
        }
        read_from_socket_errexit(sending_federate->socket, bytes_to_read, buffer,
                "RTI failed to read message chunks.");
        total_bytes_read += bytes_to_read;

        // FIXME: a mutex needs to be held for this so that other threads
        // do not write to destination_socket and cause interleaving. However,
        // holding the rti_mutex might be very expensive. Instead, each outgoing
        // socket should probably have its own mutex.
        write_to_socket_errexit(destination_socket, bytes_to_read, buffer,
                "RTI failed to send message chunks.");
    }

    update_federate_next_event_tag_locked(federate_id, intended_tag);

    lf_mutex_unlock(&rti_mutex);
}

void handle_logical_tag_complete(federate_t* fed) {
    unsigned char buffer[sizeof(int64_t) + sizeof(uint32_t)];
    read_from_socket_errexit(fed->socket, sizeof(int64_t) + sizeof(uint32_t), buffer,
            "RTI failed to read the content of the logical tag complete from federate %d.", fed->enclave.id);
    tag_t completed = extract_tag(buffer);
    if (_f_rti->tracing_enabled) {
        tracepoint_rti_from_federate(_f_rti->trace, receive_LTC, fed->enclave.id, &completed);
    }
    logical_tag_complete(&(fed->enclave), completed);

    // FIXME: Should this function be in the enclave version?
    lf_mutex_lock(&rti_mutex);
    // See if we can remove any of the recorded in-transit messages for this.
    clean_in_transit_message_record_up_to_tag(fed->in_transit_message_tags, fed->enclave.completed);
    lf_mutex_unlock(&rti_mutex);
}

void handle_next_event_tag(federate_t* fed) {
    unsigned char buffer[sizeof(int64_t) + sizeof(uint32_t)];
    read_from_socket_errexit(fed->socket, sizeof(int64_t) + sizeof(uint32_t), buffer,
            "RTI failed to read the content of the next event tag from federate %d.", fed->enclave.id);

    // Acquire a mutex lock to ensure that this state does not change while a
    // message is in transport or being used to determine a TAG.
    lf_mutex_lock(&rti_mutex); // FIXME: Instead of using a mutex,
                                         // it might be more efficient to use a
                                         // select() mechanism to read and process
                                         // federates' buffers in an orderly fashion.


    tag_t intended_tag = extract_tag(buffer);
    if (_f_rti->tracing_enabled) {
        tracepoint_rti_from_federate(_f_rti->trace, receive_NET, fed->enclave.id, &intended_tag);
    }
    LF_PRINT_LOG("RTI received from federate %d the Next Event Tag (NET) " PRINTF_TAG,
        fed->enclave.id, intended_tag.time - start_time,
        intended_tag.microstep);
    update_federate_next_event_tag_locked(
        fed->enclave.id,
        intended_tag
    );
    lf_mutex_unlock(&rti_mutex);
}

/////////////////// STOP functions ////////////////////

/**
 * Boolean used to prevent the RTI from sending the
 * MSG_TYPE_STOP_GRANTED message multiple times.
 */
bool _lf_rti_stop_granted_already_sent_to_federates = false;

void _lf_rti_broadcast_stop_time_to_federates_already_locked() {
    if (_lf_rti_stop_granted_already_sent_to_federates == true) {
        return;
    }
    // Reply with a stop granted to all federates
    unsigned char outgoing_buffer[MSG_TYPE_STOP_GRANTED_LENGTH];
    ENCODE_STOP_GRANTED(outgoing_buffer, _f_rti->max_stop_tag.time, _f_rti->max_stop_tag.microstep);

    // Iterate over federates and send each the message.
    for (int i = 0; i < _f_rti->number_of_enclaves; i++) {
        federate_t *fed = _f_rti->enclaves[i];
        if (fed->enclave.state == NOT_CONNECTED) {
            continue;
        }
        if (lf_tag_compare(fed->enclave.next_event, _f_rti->max_stop_tag) >= 0) {
            // Need the next_event to be no greater than the stop tag.
            fed->enclave.next_event = _f_rti->max_stop_tag;
        }
        if (_f_rti->tracing_enabled) {
            tracepoint_rti_to_federate(_f_rti->trace, send_STOP_GRN, fed->enclave.id, &_f_rti->max_stop_tag);
        }
        write_to_socket_errexit(fed->socket, MSG_TYPE_STOP_GRANTED_LENGTH, outgoing_buffer,
                "RTI failed to send MSG_TYPE_STOP_GRANTED message to federate %d.", fed->enclave.id);
    }

    LF_PRINT_LOG("RTI sent to federates MSG_TYPE_STOP_GRANTED with tag (" PRINTF_TIME ", %u).",
                _f_rti->max_stop_tag.time - start_time,
                _f_rti->max_stop_tag.microstep);
    _lf_rti_stop_granted_already_sent_to_federates = true;
}

void mark_federate_requesting_stop(federate_t* fed) {
    if (!fed->enclave.requested_stop) {
        // Assume that the federate has requested stop
        // Increment the number of federates handling stop only if it is persistent
        if (fed->is_transient == false) {
            _f_rti->num_enclaves_handling_stop++;
        }
        fed->enclave.requested_stop = true;
    }
    if (_f_rti->num_enclaves_handling_stop == _f_rti->number_of_enclaves - _f_rti->number_of_transient_federates) {
        // We now have information about the stop time of all
        // federates.
        _lf_rti_broadcast_stop_time_to_federates_already_locked();
    }
}

void handle_stop_request_message(federate_t* fed) {
    LF_PRINT_DEBUG("RTI handling stop_request from federate %d.", fed->enclave.id);

    size_t bytes_to_read = MSG_TYPE_STOP_REQUEST_LENGTH - 1;
    unsigned char buffer[bytes_to_read];
    read_from_socket_errexit(fed->socket, bytes_to_read, buffer,
            "RTI failed to read the MSG_TYPE_STOP_REQUEST payload from federate %d.", fed->enclave.id);

    // Acquire a mutex lock to ensure that this state does change while a
    // message is in transport or being used to determine a TAG.
    lf_mutex_lock(&rti_mutex);

    // Check whether we have already received a stop_tag
    // from this federate
    if (fed->enclave.requested_stop) {
        // Ignore this request
        lf_mutex_unlock(&rti_mutex);
        return;
    }

    // Extract the proposed stop tag for the federate
    tag_t proposed_stop_tag = extract_tag(buffer);

    if (_f_rti->tracing_enabled) {
        tracepoint_rti_from_federate(_f_rti->trace, receive_STOP_REQ, fed->enclave.id, &proposed_stop_tag);
    }

    // Update the maximum stop tag received from federates
    if (lf_tag_compare(proposed_stop_tag, _f_rti->max_stop_tag) > 0) {
        _f_rti->max_stop_tag = proposed_stop_tag;
    }

    LF_PRINT_LOG("RTI received from federate %d a MSG_TYPE_STOP_REQUEST message with tag " PRINTF_TAG ".",
            fed->enclave.id, proposed_stop_tag.time - start_time, proposed_stop_tag.microstep);

    // If this federate has not already asked
    // for a stop, add it to the tally.
    mark_federate_requesting_stop(fed);

    if (_f_rti->num_enclaves_handling_stop == _f_rti->number_of_enclaves - _f_rti->number_of_transient_federates) {
        // We now have information about the stop time of all
        // federates. This is extremely unlikely, but it can occur
        // all federates call lf_request_stop() at the same tag.
        lf_mutex_unlock(&rti_mutex);
        return;
    }
    // Forward the stop request to all other federates that have not
    // also issued a stop request.
    unsigned char stop_request_buffer[MSG_TYPE_STOP_REQUEST_LENGTH];
    ENCODE_STOP_REQUEST(stop_request_buffer, _f_rti->max_stop_tag.time, _f_rti->max_stop_tag.microstep);

    // Iterate over federates and send each the MSG_TYPE_STOP_REQUEST message
    // if we do not have a stop_time already for them.
    for (int i = 0; i < _f_rti->number_of_enclaves; i++) {
        federate_t *f = _f_rti->enclaves[i];
        if (f->enclave.id != fed->enclave.id && f->enclave.requested_stop == false) {
            if (f->enclave.state == NOT_CONNECTED) {
                mark_federate_requesting_stop(f);
                continue;
            }
            if (_f_rti->tracing_enabled) {
                tracepoint_rti_to_federate(_f_rti->trace, send_STOP_REQ, f->enclave.id, &_f_rti->max_stop_tag);
            }
            write_to_socket_errexit(f->socket, MSG_TYPE_STOP_REQUEST_LENGTH, stop_request_buffer,
                    "RTI failed to forward MSG_TYPE_STOP_REQUEST message to federate %d.", f->enclave.id);
            if (_f_rti->tracing_enabled) {
                tracepoint_rti_to_federate(_f_rti->trace, send_STOP_REQ, f->enclave.id, &_f_rti->max_stop_tag);
            }
        }
    }
    LF_PRINT_LOG("RTI forwarded to federates MSG_TYPE_STOP_REQUEST with tag (" PRINTF_TIME ", %u).",
                _f_rti->max_stop_tag.time - start_time,
                _f_rti->max_stop_tag.microstep);
    lf_mutex_unlock(&rti_mutex);
}

void handle_stop_request_reply(federate_t* fed) {
    size_t bytes_to_read = MSG_TYPE_STOP_REQUEST_REPLY_LENGTH - 1;
    unsigned char buffer_stop_time[bytes_to_read];
    read_from_socket_errexit(fed->socket, bytes_to_read, buffer_stop_time,
            "RTI failed to read the reply to MSG_TYPE_STOP_REQUEST message from federate %d.", fed->enclave.id);

    tag_t federate_stop_tag = extract_tag(buffer_stop_time);

    if (_f_rti->tracing_enabled) {
        tracepoint_rti_from_federate(_f_rti->trace, receive_STOP_REQ_REP, fed->enclave.id, &federate_stop_tag);
    }

    LF_PRINT_LOG("RTI received from federate %d STOP reply tag " PRINTF_TAG ".", fed->enclave.id,
            federate_stop_tag.time - start_time,
            federate_stop_tag.microstep);

    // Acquire the mutex lock so that we can change the state of the RTI
    lf_mutex_lock(&rti_mutex);
    // If the federate has not requested stop before, count the reply
    if (lf_tag_compare(federate_stop_tag, _f_rti->max_stop_tag) > 0) {
        _f_rti->max_stop_tag = federate_stop_tag;
    }
    mark_federate_requesting_stop(fed);
    lf_mutex_unlock(&rti_mutex);
}

void handle_address_query(uint16_t fed_id) {
    federate_t *fed = _f_rti->enclaves[fed_id];
    // Use buffer both for reading and constructing the reply.
    // The length is what is needed for the reply.
    unsigned char buffer[sizeof(int32_t)];
    ssize_t bytes_read = read_from_socket(fed->socket, sizeof(uint16_t), (unsigned char*)buffer);
    if (bytes_read == 0) {
        lf_print_error_and_exit("Failed to read address query.");
    }
    uint16_t remote_fed_id = extract_uint16(buffer);

    if (_f_rti->tracing_enabled){
        tracepoint_rti_from_federate(_f_rti->trace, receive_ADR_QR, fed_id, NULL);
    }

    LF_PRINT_DEBUG("RTI received address query from %d for %d.", fed_id, remote_fed_id);

    // NOTE: server_port initializes to -1, which means the RTI does not know
    // the port number because it has not yet received an MSG_TYPE_ADDRESS_ADVERTISEMENT message
    // from this federate. In that case, it will respond by sending -1.

    // Encode the port number.
    federate_t *remote_fed = _f_rti->enclaves[remote_fed_id];
    encode_int32(remote_fed->server_port, (unsigned char*)buffer);
    // Send the port number (which could be -1).
    write_to_socket_errexit(fed->socket, sizeof(int32_t), (unsigned char*)buffer,
                        "Failed to write port number to socket of federate %d.", fed_id);

    // Send the server IP address to federate.
    write_to_socket_errexit(fed->socket, sizeof(remote_fed->server_ip_addr),
                        (unsigned char *)&remote_fed->server_ip_addr,
                        "Failed to write ip address to socket of federate %d.", fed_id);

    if (remote_fed->server_port != -1) {
        LF_PRINT_DEBUG("Replied to address query from federate %d with address %s:%d.",
                fed_id, remote_fed->server_hostname, remote_fed->server_port);
    }
}

void handle_address_ad(uint16_t federate_id) {
    federate_t *fed = _f_rti->enclaves[federate_id];
    // Read the port number of the federate that can be used for physical
    // connections to other federates
    int32_t server_port = -1;
    unsigned char buffer[sizeof(int32_t)];
    ssize_t bytes_read = read_from_socket(fed->socket, sizeof(int32_t), (unsigned char *)buffer);

    if (bytes_read < (ssize_t)sizeof(int32_t)) {
        LF_PRINT_DEBUG("Error reading port data from federate %d.", federate_id);
        // Leave the server port at -1, which means "I don't know".
        return;
    }

    server_port = extract_int32(buffer);

    assert(server_port < 65536);

    lf_mutex_lock(&rti_mutex);
    fed->server_port = server_port;
    if (_f_rti->tracing_enabled) {
        tracepoint_rti_from_federate(_f_rti->trace, receive_ADR_AD, federate_id, NULL);
    }
     LF_PRINT_LOG("Received address advertisement from federate %d.", federate_id);
    lf_mutex_unlock(&rti_mutex);
}

void handle_timestamp(federate_t *my_fed) {
    unsigned char buffer[sizeof(int64_t)];
    // Read bytes from the socket. We need 8 bytes.
    ssize_t bytes_read = read_from_socket(my_fed->socket, sizeof(int64_t), (unsigned char*)&buffer);
    if (bytes_read < (ssize_t)sizeof(int64_t)) {
        lf_print_error("ERROR reading timestamp from federate %d.", my_fed->enclave.id);
    }

    int64_t timestamp = swap_bytes_if_big_endian_int64(*((int64_t *)(&buffer)));
    if (_f_rti->tracing_enabled) {
        tag_t tag = {.time = timestamp, .microstep = 0};
        tracepoint_rti_from_federate(_f_rti->trace, receive_TIMESTAMP, my_fed->enclave.id, &tag);
    }
    LF_PRINT_LOG("RTI received timestamp message: " PRINTF_TIME ".", timestamp);

    lf_mutex_lock(&rti_mutex);
    my_fed->effective_start_tag.time = timestamp;

    // Processing the TIMESTAMP depends on whether it is the startup phase (all 
    // persistent federates joined) or not. 
    if (_f_rti->num_feds_proposed_start < (_f_rti->number_of_enclaves - _f_rti->number_of_transient_federates)) {
        if (timestamp > _f_rti->max_start_time) {
            _f_rti->max_start_time = timestamp;
        }
        // Check that persistent federates did propose a start_time
        if (!my_fed->is_transient) {
            _f_rti->num_feds_proposed_start++;
        }
        if (_f_rti->num_feds_proposed_start == (_f_rti->number_of_enclaves - _f_rti->number_of_transient_federates)) {
            // All federates have proposed a start time.
            lf_cond_broadcast(&received_start_times);
        } else {
            // Some federates have not yet proposed a start time.
            // wait for a notification.
            while (_f_rti->num_feds_proposed_start < (_f_rti->number_of_enclaves - _f_rti->number_of_transient_federates)) {
                // FIXME: Should have a timeout here?
                lf_cond_wait(&received_start_times);
            }
        }
        lf_mutex_unlock(&rti_mutex);

        // Add an offset to this start time to get everyone starting together.
        start_time = _f_rti->max_start_time + DELAY_START;

        // Send the start_time
        my_fed->effective_start_tag = (tag_t){.time = start_time, .microstep = 0u};
        send_start_tag(my_fed, start_time, my_fed->effective_start_tag);
    } else {
        // A transient has joined after the startup phase
        // At this point, we already hold the mutex

        // Iterate over the upstream federates and downstream federates to find 
        // get the max of the TAGs. 
        // FIXME: what about PTAGs?
        // FIXME: Maybe we can use TAGs from a transient that left??? 
        tag_t federate_start_tag = NEVER_TAG;
        for (int j = 0; j < my_fed->enclave.num_upstream; j++) {
            federate_t* upstream = _f_rti->enclaves[my_fed->enclave.upstream[j]];
            // Ignore this federate if it has resigned or if it a transient that 
            // is absent
            if (upstream->enclave.state == NOT_CONNECTED) {
                continue;
            }
            if (lf_tag_compare(federate_start_tag, upstream->enclave.last_granted) < 0) {
                federate_start_tag = upstream->enclave.last_granted;
                federate_start_tag.microstep++;
            }
        }
        // Iterate over the downstream federates to query the current event tag.
        for (int j = 0; j < my_fed->enclave.num_downstream; j++) {
            federate_t* downstream = _f_rti->enclaves[my_fed->enclave.downstream[j]];
            // Ignore this federate if it has resigned.
            if (downstream->enclave.state == NOT_CONNECTED) {
                continue;
            }
            if (lf_tag_compare(federate_start_tag, downstream->enclave.last_granted) < 0) {
                federate_start_tag = downstream->enclave.last_granted;
                federate_start_tag.microstep++;
            }
        }

        // If the transient federate has no connected upstream or downstream federates,
        // then do not wait for the start time
        if (lf_tag_compare(federate_start_tag, NEVER_TAG) == 0) {
            my_fed->start_time_is_set = true;
            my_fed->effective_start_tag.time += DELAY_START;
            my_fed->effective_start_tag.microstep = 0u;
            federate_start_tag = my_fed->effective_start_tag;
        }
        lf_mutex_unlock(&rti_mutex);
        
        // Once the effective start time set, sent it to the joining transient,
        // together with the start time of the federation.

        // Send the start time
        send_start_tag(my_fed, start_time, federate_start_tag);
    }
}

void send_start_tag(federate_t* my_fed, instant_t federation_start_time, tag_t federate_start_tag) {
    // Send back to the federate the maximum time plus an offset on a TIMESTAMP_START
    // message.
    // In the startup phase, federates will receive identical start_time and 
    // effective_start_tag
    unsigned char start_time_buffer[MSG_TYPE_TIMESTAMP_START_LENGTH];
    start_time_buffer[0] = MSG_TYPE_TIMESTAMP_START;
    
    encode_int64(swap_bytes_if_big_endian_int64(federation_start_time), &start_time_buffer[1]);
    encode_tag(&(start_time_buffer[1 + sizeof(instant_t)]), federate_start_tag);
    
    if (_f_rti->tracing_enabled) {
<<<<<<< HEAD
        tracepoint_RTI_to_federate(send_TIMESTAMP, my_fed->enclave.id, &federate_start_tag);
=======
        tag_t tag = {.time = start_time, .microstep = 0};
        tracepoint_rti_to_federate(_f_rti->trace, send_TIMESTAMP, my_fed->enclave.id, &tag);
>>>>>>> 0c735d5b
    }

    ssize_t bytes_written = write_to_socket(
        my_fed->socket, MSG_TYPE_TIMESTAMP_START_LENGTH,
        start_time_buffer
    );
    if (bytes_written < MSG_TYPE_TIMESTAMP_LENGTH) {
        lf_print_error("Failed to send the starting time to federate %d.", my_fed->enclave.id);
    }

    // Update state for the federate to indicate that MSG_TYPE_TIMESTAMP_START
    // message has been sent. MSG_TYPE_TIMESTAMP_START grants time advance to
    // the federate to the start time.
    lf_mutex_lock(&rti_mutex);
    my_fed->enclave.state = GRANTED;

    // If it the startup phase, then broadcast that the start_time was sent
    if (_f_rti->num_feds_proposed_start < (_f_rti->number_of_enclaves - _f_rti->number_of_transient_federates)) {
        lf_cond_broadcast(&sent_start_time);
    }

    lf_mutex_unlock(&rti_mutex);
    
    LF_PRINT_LOG("RTI sent start time " PRINTF_TIME " to federate %d."
        " The effective start tag is " PRINTF_TAG ".", 
        federation_start_time,
        my_fed->enclave.id,
        federate_start_tag.time,
        federate_start_tag.microstep);
}


void send_physical_clock(unsigned char message_type, federate_t* fed, socket_type_t socket_type) {
    if (fed->enclave.state == NOT_CONNECTED) {
        lf_print_warning("Clock sync: RTI failed to send physical time to federate %d. Socket not connected.",
                fed->enclave.id);
        return;
    }
    unsigned char buffer[sizeof(int64_t) + 1];
    buffer[0] = message_type;
    int64_t current_physical_time = lf_time_physical();
    encode_int64(current_physical_time, &(buffer[1]));

    // Send the message
    if (socket_type == UDP) {
        // FIXME: UDP_addr is never initialized.
        LF_PRINT_DEBUG("Clock sync: RTI sending UDP message type %u.", buffer[0]);
        ssize_t bytes_written = sendto(_f_rti->socket_descriptor_UDP, buffer, 1 + sizeof(int64_t), 0,
                                (struct sockaddr*)&fed->UDP_addr, sizeof(fed->UDP_addr));
        if (bytes_written < (ssize_t)sizeof(int64_t) + 1) {
            lf_print_warning("Clock sync: RTI failed to send physical time to federate %d: %s",
                        fed->enclave.id,
                        strerror(errno));
            return;
        }
    } else if (socket_type == TCP) {
        LF_PRINT_DEBUG("Clock sync:  RTI sending TCP message type %u.", buffer[0]);
        write_to_socket_errexit(fed->socket, 1 + sizeof(int64_t), buffer,
                        "Clock sync: RTI failed to send physical time to federate %d: %s.",
                        fed->enclave.id,
                        strerror(errno));
    }
    LF_PRINT_DEBUG("Clock sync: RTI sent PHYSICAL_TIME_SYNC_MESSAGE with timestamp " PRINTF_TIME " to federate %d.",
                 current_physical_time,
                 fed->enclave.id);
}

void handle_physical_clock_sync_message(federate_t* my_fed, socket_type_t socket_type) {
    // Lock the mutex to prevent interference between sending the two
    // coded probe messages.
    lf_mutex_lock(&rti_mutex);
    // Reply with a T4 type message
    send_physical_clock(MSG_TYPE_CLOCK_SYNC_T4, my_fed, socket_type);
    // Send the corresponding coded probe immediately after,
    // but only if this is a UDP channel.
    if (socket_type == UDP) {
        send_physical_clock(MSG_TYPE_CLOCK_SYNC_CODED_PROBE, my_fed, socket_type);
    }
    lf_mutex_unlock(&rti_mutex);
}

void* clock_synchronization_thread(void* noargs) {

    // Wait until all federates have been notified of the start time.
    // FIXME: Use lf_ version of this when merged with master.
    lf_mutex_lock(&rti_mutex);
    while (_f_rti->num_feds_proposed_start < _f_rti->number_of_enclaves) {
        lf_cond_wait(&received_start_times);
    }
    lf_mutex_unlock(&rti_mutex);

    // Wait until the start time before starting clock synchronization.
    // The above wait ensures that start_time has been set.
    interval_t ns_to_wait = start_time - lf_time_physical();

    if (ns_to_wait > 0LL) {
        lf_sleep(ns_to_wait);
    }

    // Initiate a clock synchronization every _f_rti->clock_sync_period_ns
    // Initiate a clock synchronization every _f_rti->clock_sync_period_ns
    struct timespec sleep_time = {(time_t) _f_rti->clock_sync_period_ns / BILLION,
                                  _f_rti->clock_sync_period_ns % BILLION};
    struct timespec remaining_time;

    bool any_federates_connected = true;
    while (any_federates_connected) {
        // Sleep
        lf_sleep(_f_rti->clock_sync_period_ns); // Can be interrupted
        any_federates_connected = false;
        for (int fed_id = 0; fed_id < _f_rti->number_of_enclaves; fed_id++) {
            federate_t* fed = _f_rti->enclaves[fed_id];
            if (fed->enclave.state == NOT_CONNECTED) {
                // FIXME: We need better error handling here, but clock sync failure
                // should not stop execution.
                lf_print_error("Clock sync failed with federate %d. Not connected.", fed_id);
                // mark_federate_requesting_stop(&fed);
                continue;
            } else if (!fed->clock_synchronization_enabled) {
                continue;
            }
            // Send the RTI's current physical time to the federate
            // Send on UDP.
            LF_PRINT_DEBUG("RTI sending T1 message to initiate clock sync round.");
            send_physical_clock(MSG_TYPE_CLOCK_SYNC_T1, fed, UDP);

            // Listen for reply message, which should be T3.
            size_t message_size = 1 + sizeof(int32_t);
            unsigned char buffer[message_size];
            // Maximum number of messages that we discard before giving up on this cycle.
            // If the T3 message from this federate does not arrive and we keep receiving
            // other messages, then give up on this federate and move to the next federate.
            int remaining_attempts = 5;
            while (remaining_attempts > 0) {
                remaining_attempts--;
                int bytes_read = read_from_socket(_f_rti->socket_descriptor_UDP, message_size, buffer);
                // If any errors occur, either discard the message or the clock sync round.
                if (bytes_read == message_size) {
                    if (buffer[0] == MSG_TYPE_CLOCK_SYNC_T3) {
                        int32_t fed_id_2 = extract_int32(&(buffer[1]));
                        // Check that this message came from the correct federate.
                        if (fed_id_2 != fed->enclave.id) {
                            // Message is from the wrong federate. Discard the message.
                            lf_print_warning("Clock sync: Received T3 message from federate %d, "
                                    "but expected one from %d. Discarding message.",
                                    fed_id_2, fed->enclave.id);
                            continue;
                        }
                        LF_PRINT_DEBUG("Clock sync: RTI received T3 message from federate %d.", fed_id_2);
                        handle_physical_clock_sync_message(_f_rti->enclaves[fed_id_2], UDP);
                        break;
                    } else {
                        // The message is not a T3 message. Discard the message and
                        // continue waiting for the T3 message. This is possibly a message
                        // from a previous cycle that was discarded.
                        lf_print_warning("Clock sync: Unexpected UDP message %u. Expected %u from federate %d. "
                                "Discarding message.",
                                buffer[0],
                                MSG_TYPE_CLOCK_SYNC_T3,
                                fed->enclave.id);
                        continue;
                    }
                } else {
                    lf_print_warning("Clock sync: Read from UDP socket failed: %s. "
                            "Skipping clock sync round for federate %d.",
                            strerror(errno),
                            fed->enclave.id);
                    remaining_attempts = -1;
                }
            }
            if (remaining_attempts > 0) {
                any_federates_connected = true;
            }
        }
    }
    return NULL;
}

void handle_federate_resign(federate_t *my_fed) {
    // Nothing more to do. Close the socket and exit.
    lf_mutex_lock(&rti_mutex);
    if (_f_rti->tracing_enabled) {
        // Extract the tag, for tracing purposes
        size_t header_size = 1 + sizeof(tag_t);
        unsigned char buffer[header_size];
        // Read the header, minus the first byte which has already been read.
        read_from_socket_errexit(my_fed->socket, header_size - 1, &(buffer[1]),
                                 "RTI failed to read the timed message header from remote federate.");
        // Extract the tag sent by the resigning federate
        tag_t tag = extract_tag(&(buffer[1]));
        tracepoint_rti_from_federate(_f_rti->trace, receive_RESIGN, my_fed->enclave.id, &tag);
    }

    my_fed->enclave.state = NOT_CONNECTED;
    // FIXME: The following results in spurious error messages.
    // mark_federate_requesting_stop(my_fed);

    // Indicate that there will no further events from this federate.
    my_fed->enclave.next_event = FOREVER_TAG;

    // According to this: https://stackoverflow.com/questions/4160347/close-vs-shutdown-socket,
    // the close should happen when receiving a 0 length message from the other end.
    // Here, we just signal the other side that no further writes to the socket are
    // forthcoming, which should result in the other end getting a zero-length reception.
    shutdown(my_fed->socket, SHUT_WR);
    // Do not close because this results in an error on the other side rather than
    // an orderly shutdown.
    // close(my_fed->socket); //  from unistd.h

    lf_print("Federate %d has resigned.", my_fed->enclave.id);

    // Check downstream federates to see whether they should now be granted a TAG.
    // To handle cycles, need to create a boolean array to keep
    // track of which upstream federates have been visited.
    bool* visited = (bool*)calloc(_f_rti->number_of_enclaves, sizeof(bool)); // Initializes to 0.
    notify_downstream_advance_grant_if_safe(&(my_fed->enclave), visited);
    free(visited);

    lf_mutex_unlock(&rti_mutex);
}

void* federate_thread_TCP(void* fed) {
    federate_t* my_fed = (federate_t*)fed;

    // Buffer for incoming messages.
    // This does not constrain the message size because messages
    // are forwarded piece by piece.
    unsigned char buffer[FED_COM_BUFFER_SIZE];

    // Listen for messages from the federate.
    while (my_fed->enclave.state != NOT_CONNECTED) {
        // Read no more than one byte to get the message type.
        ssize_t bytes_read = read_from_socket(my_fed->socket, 1, buffer);
        if (bytes_read < 1) {
            // Socket is closed
            lf_print_warning("RTI: Socket to federate %d is closed. Exiting the thread.", my_fed->enclave.id);
            my_fed->enclave.state = NOT_CONNECTED;
            my_fed->socket = -1;
            // FIXME: We need better error handling here, but this is probably not the right thing to do.
            // mark_federate_requesting_stop(my_fed);
            break;
        }
        LF_PRINT_DEBUG("RTI: Received message type %u from federate %d.", buffer[0], my_fed->enclave.id);
        switch(buffer[0]) {
            case MSG_TYPE_TIMESTAMP:
                handle_timestamp(my_fed);
                break;
            // case MSG_TYPE_CURRENT_TAG_QUERY_RESPONSE:
            //     handle_current_tag_query_response(my_fed);
            //     break;
            case MSG_TYPE_ADDRESS_QUERY:
                handle_address_query(my_fed->enclave.id);
                break;
            case MSG_TYPE_ADDRESS_ADVERTISEMENT:
                handle_address_ad(my_fed->enclave.id);
                break;
            case MSG_TYPE_TAGGED_MESSAGE:
                handle_timed_message(my_fed, buffer);
                break;
            case MSG_TYPE_RESIGN:
                handle_federate_resign(my_fed);
                break;
            case MSG_TYPE_NEXT_EVENT_TAG:
                handle_next_event_tag(my_fed);
                break;
            case MSG_TYPE_LOGICAL_TAG_COMPLETE:
                handle_logical_tag_complete(my_fed);
                break;
            case MSG_TYPE_STOP_REQUEST:
                handle_stop_request_message(my_fed); // FIXME: Reviewed until here.
                                                     // Need to also look at
                                                     // notify_advance_grant_if_safe()
                                                     // and notify_downstream_advance_grant_if_safe()
                break;
            case MSG_TYPE_STOP_REQUEST_REPLY:
                handle_stop_request_reply(my_fed);
                break;
            case MSG_TYPE_PORT_ABSENT:
                handle_port_absent_message(my_fed, buffer);
                break;
            default:
                lf_print_error("RTI received from federate %d an unrecognized TCP message type: %u.", my_fed->enclave.id, buffer[0]);
                if (_f_rti->tracing_enabled) {
                    tracepoint_rti_from_federate(_f_rti->trace, receive_UNIDENTIFIED, my_fed->enclave.id, NULL);
                }
        }
    }

    // Nothing more to do. Close the socket and exit.
    close(my_fed->socket); //  from unistd.h

    // Manual clean, in case of a transient federate 
    // FIXME: Should free_in_transit_message_q be called in case of persistent federates as well?
    if (my_fed->is_transient) {
        free_in_transit_message_q(my_fed->in_transit_message_tags);
        lf_print("RTI: Transient Federate %d thread exited.", my_fed->enclave.id);

        // Update the number of connected transient federates
        lf_mutex_lock(&rti_mutex);
        _f_rti->number_of_connected_transient_federates--;
        
        // Reset the status of the leaving federate
        reset_transient_federate(my_fed);
        lf_mutex_unlock(&rti_mutex);
    }

    return NULL;
}

void send_reject(int socket_id, unsigned char error_code) {
    LF_PRINT_DEBUG("RTI sending MSG_TYPE_REJECT.");
    unsigned char response[2];
    response[0] = MSG_TYPE_REJECT;
    response[1] = error_code;
    // NOTE: Ignore errors on this response.
    write_to_socket_errexit(socket_id, 2, response, "RTI failed to write MSG_TYPE_REJECT message on the socket.");
    // Close the socket.
    close(socket_id);
}

int32_t receive_and_check_fed_id_message(int socket_id, struct sockaddr_in* client_fd) {
    // Buffer for message ID, federate ID, type, and federation ID length.
    size_t length = 1 + sizeof(uint16_t) + 1 + 1; // Message ID, federate ID, type, length of fedration ID.
    unsigned char buffer[length];

    // Read bytes from the socket. We need 4 bytes.
    // FIXME: This should not exit with error but rather should just reject the connection.
    read_from_socket_errexit(socket_id, length, buffer, "RTI failed to read from accepted socket.");

    uint16_t fed_id = _f_rti->number_of_enclaves; // Initialize to an invalid value.
    bool is_transient = false;
    // First byte received is the message type.
    if (buffer[0] != MSG_TYPE_FED_IDS) {
        if(buffer[0] == MSG_TYPE_P2P_SENDING_FED_ID || buffer[0] == MSG_TYPE_P2P_TAGGED_MESSAGE) {
            // The federate is trying to connect to a peer, not to the RTI.
            // It has connected to the RTI instead.
            // FIXME: This should not happen, but apparently has been observed.
            // It should not happen because the peers get the port and IP address
            // of the peer they want to connect to from the RTI.
            // If the connection is a peer-to-peer connection between two
            // federates, reject the connection with the WRONG_SERVER error.
            send_reject(socket_id, WRONG_SERVER);
        } else {
            send_reject(socket_id, UNEXPECTED_MESSAGE);
        }
        if (_f_rti->tracing_enabled){
            tracepoint_rti_to_federate(_f_rti->trace, send_REJECT, fed_id, NULL);
        }
        lf_print_error("RTI expected a MSG_TYPE_FED_IDS message. Got %u (see net_common.h).", buffer[0]);
        return -1;
    } else {
        // Received federate ID.
        fed_id = extract_uint16(buffer + 1);
        is_transient = (buffer[sizeof(uint16_t) + 1] == 1)? true : false;
        if(is_transient) {
            LF_PRINT_LOG("RTI received federate ID: %d, which is transient.", fed_id);
        } else {
            LF_PRINT_LOG("RTI received federate ID: %d, which is persistent.", fed_id);
        }

        // Read the federation ID.  First read the length, which is one byte.
        size_t federation_id_length = (size_t)buffer[sizeof(uint16_t) + 2];
        char federation_id_received[federation_id_length + 1]; // One extra for null terminator.
        // Next read the actual federation ID.
        // FIXME: This should not exit on error, but rather just reject the connection.
        read_from_socket_errexit(socket_id, federation_id_length,
                            (unsigned char*)federation_id_received,
                            "RTI failed to read federation id from federate %d.", fed_id);

        // Terminate the string with a null.
        federation_id_received[federation_id_length] = 0;

        LF_PRINT_DEBUG("RTI received federation ID: %s.", federation_id_received);

        if (_f_rti->tracing_enabled) {
            tracepoint_rti_from_federate(_f_rti->trace, receive_FED_ID, fed_id, NULL);
        }
        // Compare the received federation ID to mine.
        if (strncmp(_f_rti->federation_id, federation_id_received, federation_id_length) != 0) {
            // Federation IDs do not match. Send back a MSG_TYPE_REJECT message.
            lf_print_error("WARNING: Federate from another federation %s attempted to connect to RTI in federation %s.",
                    federation_id_received,
                    _f_rti->federation_id);
            if (_f_rti->tracing_enabled) {
                    tracepoint_rti_to_federate(_f_rti->trace, send_REJECT, fed_id, NULL);
            }
            send_reject(socket_id, FEDERATION_ID_DOES_NOT_MATCH);
            return -1;
        } else {
            if (fed_id >= _f_rti->number_of_enclaves) {
                // Federate ID is out of range.
                lf_print_error("RTI received federate ID %d, which is out of range.", fed_id);
                if (_f_rti->tracing_enabled){
                    tracepoint_rti_to_federate(_f_rti->trace, send_REJECT, fed_id, NULL);
                }
                send_reject(socket_id, FEDERATE_ID_OUT_OF_RANGE);
                return -1;
            } else {
                if ((_f_rti->enclaves[fed_id])->enclave.state != NOT_CONNECTED) {
                    lf_print_error("RTI received duplicate federate ID: %d.", fed_id);
                    if (_f_rti->tracing_enabled) {
                        tracepoint_rti_to_federate(_f_rti->trace, send_REJECT, fed_id, NULL);
                    }
                    send_reject(socket_id, FEDERATE_ID_IN_USE);
                    return -1;
                }
            }
        }
    }
    federate_t* fed = _f_rti->enclaves[fed_id];
    // The MSG_TYPE_FED_IDS message has the right federation ID.
    // Assign the address information for federate.
    // The IP address is stored here as an in_addr struct (in .server_ip_addr) that can be useful
    // to create sockets and can be efficiently sent over the network.
    // First, convert the sockaddr structure into a sockaddr_in that contains an internet address.
    struct sockaddr_in* pV4_addr = client_fd;
    // Then extract the internet address (which is in IPv4 format) and assign it as the federate's socket server
    fed->server_ip_addr = pV4_addr->sin_addr;

#if LOG_LEVEL >= LOG_LEVEL_DEBUG
    // Create the human readable format and copy that into
    // the .server_hostname field of the federate.
    char str[INET_ADDRSTRLEN];
    inet_ntop( AF_INET, &fed->server_ip_addr, str, INET_ADDRSTRLEN );
    strncpy (fed->server_hostname, str, INET_ADDRSTRLEN);

    LF_PRINT_DEBUG("RTI got address %s from federate %d.", fed->server_hostname, fed_id);
#endif
    fed->socket = socket_id;

    // Set the federate's state as pending
    // because it is waiting for the start time to be
    // sent by the RTI before beginning its execution.
    fed->enclave.state = PENDING;
    _f_rti->enclaves[fed_id]->is_transient = is_transient;

    LF_PRINT_DEBUG("RTI responding with MSG_TYPE_ACK to federate %d.", fed_id);
    // Send an MSG_TYPE_ACK message.
    unsigned char ack_message = MSG_TYPE_ACK;
    if (_f_rti->tracing_enabled) {
        tracepoint_rti_to_federate(_f_rti->trace, send_ACK, fed_id, NULL);
    }
    write_to_socket_errexit(socket_id, 1, &ack_message,
            "RTI failed to write MSG_TYPE_ACK message to federate %d.", fed_id);

    return (int32_t)fed_id;
}

int receive_connection_information(int socket_id, uint16_t fed_id) {
    LF_PRINT_DEBUG("RTI waiting for MSG_TYPE_NEIGHBOR_STRUCTURE from federate %d.", fed_id);
    unsigned char connection_info_header[MSG_TYPE_NEIGHBOR_STRUCTURE_HEADER_SIZE];
    read_from_socket_errexit(
        socket_id,
        MSG_TYPE_NEIGHBOR_STRUCTURE_HEADER_SIZE,
        connection_info_header,
        "RTI failed to read MSG_TYPE_NEIGHBOR_STRUCTURE message header from federate %d.",
        fed_id
    );

    if (connection_info_header[0] != MSG_TYPE_NEIGHBOR_STRUCTURE) {
        lf_print_error("RTI was expecting a MSG_TYPE_UDP_PORT message from federate %d. Got %u instead. "
                "Rejecting federate.", fed_id, connection_info_header[0]);
        send_reject(socket_id, UNEXPECTED_MESSAGE);
        return 0;
    } else {
        federate_t* fed = _f_rti->enclaves[fed_id];
        // Read the number of upstream and downstream connections
        fed->enclave.num_upstream = extract_int32(&(connection_info_header[1]));
        fed->enclave.num_downstream = extract_int32(&(connection_info_header[1 + sizeof(int32_t)]));
        LF_PRINT_DEBUG(
            "RTI got %d upstreams and %d downstreams from federate %d.",
            fed->enclave.num_upstream,
            fed->enclave.num_downstream,
            fed_id);

        // Allocate memory for the upstream and downstream pointers
        fed->enclave.upstream = (int*)malloc(sizeof(uint16_t) * fed->enclave.num_upstream);
        fed->enclave.downstream = (int*)malloc(sizeof(uint16_t) * fed->enclave.num_downstream);

        // Allocate memory for the upstream delay pointers
        fed->enclave.upstream_delay =
            (interval_t*)malloc(
                sizeof(interval_t) * fed->enclave.num_upstream
            );

        size_t connections_info_body_size = ((sizeof(uint16_t) + sizeof(int64_t)) *
            fed->enclave.num_upstream) + (sizeof(uint16_t) * fed->enclave.num_downstream);
        unsigned char* connections_info_body = (unsigned char*)malloc(connections_info_body_size);
        read_from_socket_errexit(
            socket_id,
            connections_info_body_size,
            connections_info_body,
            "RTI failed to read MSG_TYPE_NEIGHBOR_STRUCTURE message body from federate %d.",
            fed_id
        );

        // Keep track of where we are in the buffer
        size_t message_head = 0;
        // First, read the info about upstream federates
        for (int i=0; i<fed->enclave.num_upstream; i++) {
            fed->enclave.upstream[i] = extract_uint16(&(connections_info_body[message_head]));
            message_head += sizeof(uint16_t);
            fed->enclave.upstream_delay[i] = extract_int64(&(connections_info_body[message_head]));
            message_head += sizeof(int64_t);
        }

        // Next, read the info about downstream federates
        for (int i=0; i<fed->enclave.num_downstream; i++) {
            fed->enclave.downstream[i] = extract_uint16(&(connections_info_body[message_head]));
            message_head += sizeof(uint16_t);
        }

        free(connections_info_body);
        return 1;
    }
}

int receive_udp_message_and_set_up_clock_sync(int socket_id, uint16_t fed_id) {
    // Read the MSG_TYPE_UDP_PORT message from the federate regardless of the status of
    // clock synchronization. This message will tell the RTI whether the federate
    // is doing clock synchronization, and if it is, what port to use for UDP.
    LF_PRINT_DEBUG("RTI waiting for MSG_TYPE_UDP_PORT from federate %d.", fed_id);
    unsigned char response[1 + sizeof(uint16_t)];
    read_from_socket_errexit(socket_id, 1 + sizeof(uint16_t) , response,
            "RTI failed to read MSG_TYPE_UDP_PORT message from federate %d.", fed_id);
    if (response[0] != MSG_TYPE_UDP_PORT) {
        lf_print_error("RTI was expecting a MSG_TYPE_UDP_PORT message from federate %d. Got %u instead. "
                "Rejecting federate.", fed_id, response[0]);
        send_reject(socket_id, UNEXPECTED_MESSAGE);
        return 0;
    } else {
        federate_t *fed = _f_rti->enclaves[fed_id];
        if (_f_rti->clock_sync_global_status >= clock_sync_init) {// If no initial clock sync, no need perform initial clock sync.
            uint16_t federate_UDP_port_number = extract_uint16(&(response[1]));

            LF_PRINT_DEBUG("RTI got MSG_TYPE_UDP_PORT %u from federate %d.", federate_UDP_port_number, fed_id);

            // A port number of UINT16_MAX means initial clock sync should not be performed.
            if (federate_UDP_port_number != UINT16_MAX) {
                // Perform the initialization clock synchronization with the federate.
                // Send the required number of messages for clock synchronization
                for (int i=0; i < _f_rti->clock_sync_exchanges_per_interval; i++) {
                    // Send the RTI's current physical time T1 to the federate.
                    send_physical_clock(MSG_TYPE_CLOCK_SYNC_T1, fed, TCP);

                    // Listen for reply message, which should be T3.
                    size_t message_size = 1 + sizeof(int32_t);
                    unsigned char buffer[message_size];
                    read_from_socket_errexit(socket_id, message_size, buffer,
                            "Socket to federate %d unexpectedly closed.", fed_id);
                    if (buffer[0] == MSG_TYPE_CLOCK_SYNC_T3) {
                        int32_t fed_id = extract_int32(&(buffer[1]));
                        assert(fed_id > -1);
                        assert(fed_id < 65536);
                        LF_PRINT_DEBUG("RTI received T3 clock sync message from federate %d.", fed_id);
                        handle_physical_clock_sync_message(fed, TCP);
                    } else {
                        lf_print_error("Unexpected message %u from federate %d.", buffer[0], fed_id);
                        send_reject(socket_id, UNEXPECTED_MESSAGE);
                        return 0;
                    }
                }
                LF_PRINT_DEBUG("RTI finished initial clock synchronization with federate %d.", fed_id);
            }
            if (_f_rti->clock_sync_global_status >= clock_sync_on) { // If no runtime clock sync, no need to set up the UDP port.
                    if (federate_UDP_port_number > 0) {
                        // Initialize the UDP_addr field of the federate struct
                        fed->UDP_addr.sin_family = AF_INET;
                        fed->UDP_addr.sin_port = htons(federate_UDP_port_number);
                        fed->UDP_addr.sin_addr = fed->server_ip_addr;
                    }
            } else {
                    // Disable clock sync after initial round.
                    fed->clock_synchronization_enabled = false;
            }
        } else { // No clock synchronization at all.
            // Clock synchronization is universally disabled via the clock-sync command-line parameter
            // (-c off was passed to the RTI).
            // Note that the federates are still going to send a MSG_TYPE_UDP_PORT message but with a payload (port) of -1.
            fed->clock_synchronization_enabled = false;
        }
    }
    return 1;
}

#ifdef __RTI_AUTH__
bool authenticate_federate(int socket) {
    // Buffer for message type and federation RTI nonce.
    size_t message_length = 1 + NONCE_LENGTH;
    unsigned char rti_hello_buffer[message_length];
    rti_hello_buffer[0] = MSG_TYPE_RTI_NONCE;
    unsigned char rti_nonce[NONCE_LENGTH];
    RAND_bytes(rti_nonce, NONCE_LENGTH);
    memcpy(rti_hello_buffer + 1, rti_nonce, NONCE_LENGTH);
    // Send RTI hello with RTI's random nonce.
    write_to_socket(socket, message_length, rti_hello_buffer);

    // Check HMAC of received FED_RESPONSE message.
    unsigned int hmac_length = SHA256_HMAC_LENGTH;
    size_t federation_id_length = strnlen(_f_rti->federation_id, 255);
    size_t fed_id_length = sizeof(uint16_t);

    unsigned char received[1 + NONCE_LENGTH + fed_id_length + hmac_length];
    read_from_socket_errexit(socket, 1 + NONCE_LENGTH + fed_id_length + hmac_length, received, "Failed to read RTI response.");
    if (received[0] != MSG_TYPE_FED_RESPONSE) {
        lf_print_error("Received unexpected response %u from the FED (see net_common.h).",
                received[0]);
        return false;
    }

    // Create tag to compare to received tag.
    unsigned char buf_to_check[1 + fed_id_length + NONCE_LENGTH];
    buf_to_check[0] = MSG_TYPE_FED_RESPONSE;
    memcpy(&buf_to_check[1], &received[1 + NONCE_LENGTH], fed_id_length);
    memcpy(&buf_to_check[1 + fed_id_length], rti_nonce, NONCE_LENGTH);
    unsigned char rti_tag[hmac_length];
    HMAC(EVP_sha256(), _f_rti->federation_id, federation_id_length, buf_to_check, 1 + fed_id_length + NONCE_LENGTH,
         rti_tag, &hmac_length);

    // Compare received tag and created tag.
    if (memcmp(&received[1 + fed_id_length + NONCE_LENGTH], rti_tag, hmac_length) != 0) {
        // Federation IDs do not match. Send back a HMAC_DOES_NOT_MATCH message.
        lf_print_warning("HMAC authentication failed. Rejecting the federate.");
        send_reject(socket, HMAC_DOES_NOT_MATCH);
        return false;
    }
    else{
        LF_PRINT_LOG("HMAC verified.");
        // HMAC tag is created with MSG_TYPE and received federate nonce.
        unsigned char mac_buf[1 + NONCE_LENGTH];
        mac_buf[0] = MSG_TYPE_RTI_RESPONSE;
        memcpy(&mac_buf[1], &received[1], NONCE_LENGTH);
        // Buffer for message type and HMAC tag.
        unsigned char sender[1 + hmac_length];
        sender[0] = MSG_TYPE_RTI_RESPONSE;
        HMAC(EVP_sha256(), _f_rti->federation_id, federation_id_length, mac_buf, 1 + NONCE_LENGTH,
             &sender[1], &hmac_length);
        write_to_socket(socket, 1 + hmac_length, sender);
        return true;
    }
}
#endif

// FIXME: The socket descriptor here is not used. Should be removed?
void connect_to_federates(int socket_descriptor) {
    // This loop will accept both, persistent and transient federates.
    // For transient, however, i will be decreased
    for (int i = 0 ; i < _f_rti->number_of_enclaves - _f_rti->number_of_transient_federates ; i++) {
        // Wait for an incoming connection request.
        struct sockaddr client_fd;
        uint32_t client_length = sizeof(client_fd);
        // The following blocks until a federate connects.
        int socket_id = -1;
        while(1) {
            socket_id = accept(_f_rti->socket_descriptor_TCP, &client_fd, &client_length);
            if (socket_id >= 0) {
                // Got a socket
                break;
            } else if (socket_id < 0 && (errno != EAGAIN || errno != EWOULDBLOCK)) {
                lf_print_error_and_exit("RTI failed to accept the socket. %s.", strerror(errno));
            } else {
                // Try again
                lf_print_warning("RTI failed to accept the socket. %s. Trying again.", strerror(errno));
                continue;
            }
        }

        // Send RTI hello when RTI -a option is on.
        #ifdef __RTI_AUTH__
        if (_f_rti->authentication_enabled) {
            if (!authenticate_federate(socket_id)) {
                lf_print_warning("RTI failed to authenticate the incoming federate.");
                // Ignore the federate that failed authentication.
                i--;
                continue;
            }
        }
        #endif
        
        // The first message from the federate should contain its ID and the federation ID.
        int32_t fed_id = receive_and_check_fed_id_message(socket_id, (struct sockaddr_in*)&client_fd);

        if (fed_id >= 0
                && receive_connection_information(socket_id, (uint16_t)fed_id)
                && receive_udp_message_and_set_up_clock_sync(socket_id, (uint16_t)fed_id)) {

            // Create a thread to communicate with the federate.
            // This has to be done after clock synchronization is finished
            // or that thread may end up attempting to handle incoming clock
            // synchronization messages.
            federate_t *fed = _f_rti->enclaves[fed_id];
            lf_thread_create(&(fed->thread_id), federate_thread_TCP, fed);
            
            if (_f_rti->enclaves[fed_id]->is_transient) {                    
                _f_rti->number_of_connected_transient_federates++;
                assert(_f_rti->number_of_connected_transient_federates <= _f_rti->number_of_transient_federates);
                i--;
                lf_print("RTI: Transient federate %d joined.", fed->enclave.id);
            }
        } else {
            // Received message was rejected. Try again.
            i--;
        }
    }
    // All (persistent) federates have connected.
    LF_PRINT_DEBUG("All (persistent) federates have connected to RTI.");

    if (_f_rti->clock_sync_global_status >= clock_sync_on) {
        // Create the thread that performs periodic PTP clock synchronization sessions
        // over the UDP channel, but only if the UDP channel is open and at least one
        // federate is performing runtime clock synchronization.
        bool clock_sync_enabled = false;
        for (int i = 0; i < _f_rti->number_of_enclaves; i++) {
            if ((_f_rti->enclaves[i])->clock_synchronization_enabled) {
                clock_sync_enabled = true;
                break;
            }
        }
        if (_f_rti->final_port_UDP != UINT16_MAX && clock_sync_enabled) {
            lf_thread_create(&_f_rti->clock_thread, clock_synchronization_thread, NULL);
        }
    }
}

void* respond_to_erroneous_connections(void* nothing) {
    while (true) {
        // Wait for an incoming connection request.
        struct sockaddr client_fd;
        uint32_t client_length = sizeof(client_fd);
        // The following will block until either a federate attempts to connect
        // or close(_f_rti->socket_descriptor_TCP) is called.
        int socket_id = accept(_f_rti->socket_descriptor_TCP, &client_fd, &client_length);
        if (socket_id < 0) return NULL;

        if (_f_rti->all_federates_exited) {
            return NULL;
        }

        lf_print_error("RTI received an unexpected connection request. Federation is running.");
        unsigned char response[2];
        response[0] = MSG_TYPE_REJECT;
        response[1] = FEDERATION_ID_DOES_NOT_MATCH;
        // Ignore errors on this response.
        write_to_socket_errexit(socket_id, 2, response,
                 "RTI failed to write FEDERATION_ID_DOES_NOT_MATCH to erroneous incoming connection.");
        // Close the socket.
        close(socket_id);
    }
    return NULL;
}

void initialize_federate(federate_t* fed, uint16_t id) {
    initialize_enclave(&(fed->enclave), id);
    fed->socket = -1;      // No socket.
    fed->clock_synchronization_enabled = true;
    fed->in_transit_message_tags = initialize_in_transit_message_q();
    strncpy(fed->server_hostname ,"localhost", INET_ADDRSTRLEN);
    fed->server_ip_addr.s_addr = 0;
    fed->server_port = -1;
    fed->is_transient = true;
    fed->effective_start_tag = NEVER_TAG;
    fed->num_of_conn_federates = 0;
    fed->num_of_conn_federates_sent_net = 0;
    fed->start_time_is_set = false;
}

int32_t start_rti_server(uint16_t port) {
    int32_t specified_port = port;
    if (port == 0) {
        // Use the default starting port.
        port = STARTING_PORT;
    }
    _lf_initialize_clock();
    // Create the TCP socket server
    _f_rti->socket_descriptor_TCP = create_server(specified_port, port, TCP);
    lf_print("RTI: Listening for federates.");
    // Create the UDP socket server
    // Try to get the _f_rti->final_port_TCP + 1 port
    if (_f_rti->clock_sync_global_status >= clock_sync_on) {
        _f_rti->socket_descriptor_UDP = create_server(specified_port, _f_rti->final_port_TCP + 1, UDP);
    }
    return _f_rti->socket_descriptor_TCP;
}

void wait_for_federates(int socket_descriptor) {
    // Wait for connections from federates and create a thread for each.
    connect_to_federates(socket_descriptor);

    // All persistent federates have connected.
    lf_print("RTI: All expected (persistent) federates have connected. Starting execution.");
    if (_f_rti->number_of_transient_federates > 0) {
        lf_print("RTI: Transient Federates can join and leave the federation at anytime.");
    }

    // The socket server will only continue to accept connections from transient 
    // federates.
    // In case some other federation's federates are trying to join the wrong
    // federation, need to respond. Start a separate thread to do that.
    lf_thread_t responder_thread;
    lf_thread_t transient_thread;
    // If the federation does not include transient federates, then respond to 
    // erronous connections. Otherwise, continue to accept transients joining and 
    // respond to duplicate joing requests.
    if (_f_rti->number_of_transient_federates == 0) {
        lf_thread_create(&responder_thread, respond_to_erroneous_connections, NULL);
    } else if (_f_rti->number_of_transient_federates > 0) {
        lf_thread_create(&transient_thread, connect_to_transient_federates_thread, NULL);
    }

    // Wait for persistent federate threads to exit.
    void* thread_exit_status;
    for (int i = 0 ; i < _f_rti->number_of_enclaves ; i++) {
        if (!_f_rti->enclaves[i]->is_transient) {
            federate_t* fed = _f_rti->enclaves[i];
            lf_print("RTI: Waiting for thread handling peristent federate %d.", fed->enclave.id);
            lf_thread_join(fed->thread_id, &thread_exit_status);
            free_in_transit_message_q(fed->in_transit_message_tags);
            lf_print("RTI: Federate %d thread exited.", fed->enclave.id);
        }
    }

    lf_print("All persistent threads exited.");
    
    // Wait for transient federate threads to exit.
    // NOTE: It is important to separate the waiting of persistent federates from  
    // the transient federates. The reason is that if, for example, federate 0 is 
    // transienet, and it did leave in the middle of a federation execution, then
    // we will no more wait for the thread of a future joining instance to lf_thread_join.  
    if (_f_rti->number_of_transient_federates > 0) {
        for (int i = 0 ; i < _f_rti->number_of_enclaves ; i++) {
            if (_f_rti->enclaves[i]->is_transient) {
                lf_print("RTI: Waiting for thread handling transient federate %d.", _f_rti->enclaves[i]->enclave.id);
                lf_thread_join(_f_rti->enclaves[i]->thread_id, &thread_exit_status);
                free_in_transit_message_q(_f_rti->enclaves[i]->in_transit_message_tags);
                lf_print("RTI: Federate %d thread exited.", _f_rti->enclaves[i]->enclave.id);
            }
        }
    }

    _f_rti->all_federates_exited = true;
    lf_print("All transient threads exited.");

    if (_f_rti->number_of_transient_federates == 0) {
        lf_thread_join(responder_thread, &thread_exit_status);
    } else if (_f_rti->number_of_transient_federates > 0) {
        lf_thread_join(transient_thread, &thread_exit_status);
    }
    
    // Shutdown and close the socket so that the accept() call in
    // respond_to_erroneous_connections returns. That thread should then
    // check _f_rti->all_federates_exited and it should exit.
    if (shutdown(socket_descriptor, SHUT_RDWR)) {
        LF_PRINT_LOG("On shut down TCP socket, received reply: %s", strerror(errno));
    }
    close(socket_descriptor);

    /************** FIXME: The following is probably not needed.
    The above shutdown and close should do the job.

    // NOTE: Apparently, closing the socket will not necessarily
    // cause the respond_to_erroneous_connections accept() call to return,
    // so instead, we connect here so that it can check the _f_rti->all_federates_exited
    // variable.

    // Create an IPv4 socket for TCP (not UDP) communication over IP (0).
    int tmp_socket = socket(AF_INET , SOCK_STREAM , 0);
    // If creating the socket fails, assume the thread has already exited.
    if (tmp_socket >= 0) {
        struct hostent *server = gethostbyname("localhost");
        if (server != NULL) {
            // Server file descriptor.
            struct sockaddr_in server_fd;
            // Zero out the server_fd struct.
            bzero((char *) &server_fd, sizeof(server_fd));
            // Set up the server_fd fields.
            server_fd.sin_family = AF_INET;    // IPv4
            bcopy((char *)server->h_addr,
                 (char *)&server_fd.sin_addr.s_addr,
                 server->h_length);
            // Convert the port number from host byte order to network byte order.
            server_fd.sin_port = htons(_f_rti->final_port_TCP);
            connect(
                tmp_socket,
                (struct sockaddr *)&server_fd,
                sizeof(server_fd));
            close(tmp_socket);
        }
    }

    // NOTE: In all common TCP/IP stacks, there is a time period,
    // typically between 30 and 120 seconds, called the TIME_WAIT period,
    // before the port is released after this close. This is because
    // the OS is preventing another program from accidentally receiving
    // duplicated packets intended for this program.
    close(socket_descriptor);
    */

    if (_f_rti->socket_descriptor_UDP > 0) {
        if (shutdown(_f_rti->socket_descriptor_UDP, SHUT_RDWR)) {
            LF_PRINT_LOG("On shut down UDP socket, received reply: %s", strerror(errno));
        }
        close(_f_rti->socket_descriptor_UDP);
    }
}

void usage(int argc, const char* argv[]) {
    lf_print("\nCommand-line arguments: ");
    lf_print("  -i, --id <n>");
    lf_print("   The ID of the federation that this RTI will control.");
    lf_print("  -n, --number_of_federates <n>");
<<<<<<< HEAD
    lf_print("   The number of federates in the federation that this RTI will control.\n");
    lf_print("  -nt, --number_of_transient_federates <n>");
    lf_print("   The number of transient federates in the federation that this RTI will control.\n");
=======
    lf_print("   The number of federates in the federation that this RTI will control.");
>>>>>>> 0c735d5b
    lf_print("  -p, --port <n>");
    lf_print("   The port number to use for the RTI. Must be larger than 0 and smaller than %d. Default is %d.", UINT16_MAX, STARTING_PORT);
    lf_print("  -c, --clock_sync [off|init|on] [period <n>] [exchanges-per-interval <n>]");
    lf_print("   The status of clock synchronization for this federate.");
    lf_print("       - off: Clock synchronization is off.");
    lf_print("       - init (default): Clock synchronization is done only during startup.");
    lf_print("       - on: Clock synchronization is done both at startup and during the execution.");
    lf_print("   Relevant parameters that can be set: ");
    lf_print("       - period <n>(in nanoseconds): Controls how often a clock synchronization attempt is made");
    lf_print("          (period in nanoseconds, default is 5 msec). Only applies to 'on'.");
    lf_print("       - exchanges-per-interval <n>: Controls the number of messages that are exchanged for each");
    lf_print("          clock sync attempt (default is 10). Applies to 'init' and 'on'.");
    lf_print("  -a, --auth Turn on HMAC authentication options.");
    lf_print("  -t, --tracing Turn on tracing.");

    lf_print("Command given:");
    for (int i = 0; i < argc; i++) {
        lf_print("%s ", argv[i]);
    }
}

int process_clock_sync_args(int argc, const char* argv[]) {
    for (int i = 0; i < argc; i++) {
        if (strcmp(argv[i], "off") == 0) {
            _f_rti->clock_sync_global_status = clock_sync_off;
            lf_print("RTI: Clock sync: off");
        } else if (strcmp(argv[i], "init") == 0 || strcmp(argv[i], "initial") == 0) {
            _f_rti->clock_sync_global_status = clock_sync_init;
            lf_print("RTI: Clock sync: init");
        } else if (strcmp(argv[i], "on") == 0) {
            _f_rti->clock_sync_global_status = clock_sync_on;
            lf_print("RTI: Clock sync: on");
        } else if (strcmp(argv[i], "period") == 0) {
            if (_f_rti->clock_sync_global_status != clock_sync_on) {
                lf_print_error("clock sync period can only be set if --clock-sync is set to on.");
                usage(argc, argv);
                i++;
                continue; // Try to parse the rest of the arguments as clock sync args.
            } else if (argc < i + 2) {
                lf_print_error("clock sync period needs a time (in nanoseconds) argument.");
                usage(argc, argv);
                continue;
            }
            i++;
            long long period_ns = strtoll(argv[i], NULL, 10);
            if (period_ns == 0LL || period_ns == LLONG_MAX || period_ns == LLONG_MIN) {
                lf_print_error("clock sync period value is invalid.");
                continue; // Try to parse the rest of the arguments as clock sync args.
            }
            _f_rti->clock_sync_period_ns = (int64_t)period_ns;
            lf_print("RTI: Clock sync period: %lld", (long long int)_f_rti->clock_sync_period_ns);
        } else if (strcmp(argv[i], "exchanges-per-interval") == 0) {
            if (_f_rti->clock_sync_global_status != clock_sync_on && _f_rti->clock_sync_global_status != clock_sync_init) {
                lf_print_error("clock sync exchanges-per-interval can only be set if"
                               "--clock-sync is set to on or init.");
                usage(argc, argv);
                continue; // Try to parse the rest of the arguments as clock sync args.
            } else if (argc < i + 2) {
                lf_print_error("clock sync exchanges-per-interval needs an integer argument.");
                usage(argc, argv);
                continue; // Try to parse the rest of the arguments as clock sync args.
            }
            i++;
            long exchanges = (long)strtol(argv[i], NULL, 10);
            if (exchanges == 0L || exchanges == LONG_MAX ||  exchanges == LONG_MIN) {
                 lf_print_error("clock sync exchanges-per-interval value is invalid.");
                 continue; // Try to parse the rest of the arguments as clock sync args.
             }
            _f_rti->clock_sync_exchanges_per_interval = (int32_t)exchanges; // FIXME: Loses numbers on 64-bit machines
            lf_print("RTI: Clock sync exchanges per interval: %d", _f_rti->clock_sync_exchanges_per_interval);
        } else if (strcmp(argv[i], " ") == 0) {
            // Tolerate spaces
            continue;
        } else {
            // Either done with the clock sync args or there is an invalid
            // character. In  either case, let the parent function deal with
            // the rest of the characters;
            return i;
        }
    }
    return argc;
}

int process_args(int argc, const char* argv[]) {
    for (int i = 1; i < argc; i++) {
        if (strcmp(argv[i], "-i") == 0 || strcmp(argv[i], "--id") == 0) {
            if (argc < i + 2) {
                lf_print_error("--id needs a string argument.");
                usage(argc, argv);
                return 0;
            }
            i++;
            lf_print("RTI: Federation ID: %s", argv[i]);
            _f_rti->federation_id = argv[i];
        } else if (strcmp(argv[i], "-n") == 0 || strcmp(argv[i], "--number_of_federates") == 0) {
            if (argc < i + 2) {
                lf_print_error("--number_of_federates needs an integer argument.");
                usage(argc, argv);
                return 0;
            }
            i++;
            long num_federates = strtol(argv[i], NULL, 10);
            if (num_federates == 0L || num_federates == LONG_MAX ||  num_federates == LONG_MIN) {
                lf_print_error("--number_of_federates needs a valid positive integer argument.");
                usage(argc, argv);
                return 0;
            }
            _f_rti->number_of_enclaves = (int32_t)num_federates; // FIXME: Loses numbers on 64-bit machines
<<<<<<< HEAD
            lf_print("RTI: Number of federates: %d\n", _f_rti->number_of_enclaves);
        } else if (strcmp(argv[i], "-nt") == 0 || strcmp(argv[i], "--number_of_transient_federates") == 0) {
            if (argc < i + 2) {
                lf_print_error("--number_of_transient_federates needs an integer argument.");
                usage(argc, argv);
                return 0;
            }
            i++;
            long num_transient_federates = strtol(argv[i], NULL, 10);
            if (num_transient_federates == LONG_MAX ||  num_transient_federates == LONG_MIN) {
                lf_print_error("--number_of_transient_federates needs a valid positive or null integer argument.");
                usage(argc, argv);
                return 0;
            }
            _f_rti->number_of_transient_federates = (int32_t)num_transient_federates; // FIXME: Loses numbers on 64-bit machines
            lf_print("RTI: Number of transient federates: %d", _f_rti->number_of_transient_federates);
=======
            lf_print("RTI: Number of federates: %d", _f_rti->number_of_enclaves);
>>>>>>> 0c735d5b
        } else if (strcmp(argv[i], "-p") == 0 || strcmp(argv[i], "--port") == 0) {
            if (argc < i + 2) {
                lf_print_error(
                    "--port needs a short unsigned integer argument ( > 0 and < %d).",
                    UINT16_MAX
                );
                usage(argc, argv);
                return 0;
            }
            i++;
            uint32_t RTI_port = (uint32_t)strtoul(argv[i], NULL, 10);
            if (RTI_port <= 0 || RTI_port >= UINT16_MAX) {
                lf_print_error(
                    "--port needs a short unsigned integer argument ( > 0 and < %d).",
                    UINT16_MAX
                );
                usage(argc, argv);
                return 0;
            }
            _f_rti->user_specified_port = (uint16_t)RTI_port;
        } else if (strcmp(argv[i], "-c") == 0 || strcmp(argv[i], "--clock_sync") == 0) {
            if (argc < i + 2) {
               lf_print_error("--clock-sync needs off|init|on.");
               usage(argc, argv);
               return 0;
           }
           i++;
           i += process_clock_sync_args((argc-i), &argv[i]);
        } else if (strcmp(argv[i], "-a") == 0 || strcmp(argv[i], "--auth") == 0) {
            #ifndef __RTI_AUTH__
            lf_print_error("--auth requires the RTI to be built with the -DAUTH=ON option.");
            usage(argc, argv);
            return 0;
            #endif
            _f_rti->authentication_enabled = true;
        } else if (strcmp(argv[i], "-t") == 0 || strcmp(argv[i], "--tracing") == 0) {
            _f_rti->tracing_enabled = true;
        } else if (strcmp(argv[i], " ") == 0) {
            // Tolerate spaces
            continue;
        }  else {
           lf_print_error("Unrecognized command-line argument: %s", argv[i]);
           usage(argc, argv);
           return 0;
       }
    }
    if (_f_rti->number_of_enclaves == 0) {
        lf_print_error("--number_of_federates needs a valid positive integer argument.");
        usage(argc, argv);
        return 0;
    }
    if (_f_rti->number_of_transient_federates > _f_rti->number_of_enclaves) {
        lf_print_error("--number_of_transient_federates cannot be higher than the number of federates.");
        usage(argc, argv);
        return 0;
    }
    return 1;
}

void initialize_RTI(){
    _f_rti = (federation_rti_t *)malloc(sizeof(federation_rti_t));
    // enclave_rti related initializations
    _f_rti->max_stop_tag = NEVER_TAG,
    _f_rti->number_of_enclaves = 0,
    _f_rti->num_enclaves_handling_stop = 0,
    // federation_rti related initializations
    _f_rti->max_start_time = 0LL,
    _f_rti->num_feds_proposed_start = 0,
    _f_rti->all_federates_exited = false,
    _f_rti->federation_id = "Unidentified Federation",
    _f_rti->user_specified_port = 0,
    _f_rti->final_port_TCP = 0,
    _f_rti->socket_descriptor_TCP = -1,
    _f_rti->final_port_UDP = UINT16_MAX,
    _f_rti->socket_descriptor_UDP = -1,
    _f_rti->clock_sync_global_status = clock_sync_init,
    _f_rti->clock_sync_period_ns = MSEC(10),
    _f_rti->clock_sync_exchanges_per_interval = 10,
    _f_rti->authentication_enabled = false,
    _f_rti->tracing_enabled = false;
}

//////////////////////////////////////////////////////////

void* connect_to_transient_federates_thread() {
    // This loop will continue to accept connections of transient federates, as
    // soon as there is room
    while (!_f_rti->all_federates_exited) {
        if (_f_rti->number_of_connected_transient_federates < _f_rti->number_of_transient_federates) {
            // Continue waiting for an incoming connection requests from transients.
            struct sockaddr client_fd;
            uint32_t client_length = sizeof(client_fd);
            // The following blocks until a federate connects.
            int socket_id = -1;
            while(1) {
                if (!_f_rti->all_federates_exited) {
                    return NULL;
                }
                socket_id = accept(_f_rti->socket_descriptor_TCP, &client_fd, &client_length);
                if (socket_id >= 0) {
                    // Got a socket
                    break;
                } else if (socket_id < 0 && (errno != EAGAIN || errno != EWOULDBLOCK)) {
                    lf_print_error_and_exit("RTI failed to accept the socket. %s.", strerror(errno));
                } else {
                    // Try again
                    lf_print_warning("RTI failed to accept the socket. %s. Trying again.", strerror(errno));
                    continue;
                }
            }

            // Send RTI hello when RTI -a option is on.
            #ifdef __RTI_AUTH__
            if (_f_rti->authentication_enabled) {
                if (!authenticate_federate(socket_id)) {
                    lf_print_warning("RTI failed to authenticate the incoming federate.");
                    // Ignore the federate that failed authentication.
                    continue;
                }
            }
            #endif
            
            // The first message from the federate should contain its ID and the federation ID.
            int32_t fed_id = receive_and_check_fed_id_message(socket_id, (struct sockaddr_in*)&client_fd);
            // FIXME: THIS IS A TEMPORARY HACK THAT MAKES FEDERATES WITH EVEN IDs PERSISTENT
            // AND THOSE WITH ODD IDs TRANSIENT!!!
            if (fed_id >= 0
                    && receive_connection_information(socket_id, (uint16_t)fed_id)
                    && receive_udp_message_and_set_up_clock_sync(socket_id, (uint16_t)fed_id)) {

                // Create a thread to communicate with the federate.
                // This has to be done after clock synchronization is finished
                // or that thread may end up attempting to handle incoming clock
                // synchronization messages.
                lf_thread_create(&(_f_rti->enclaves[fed_id]->thread_id), federate_thread_TCP, &(_f_rti->enclaves[fed_id]));
                _f_rti->enclaves[fed_id]->is_transient = true;
                _f_rti->number_of_connected_transient_federates++;
                lf_print("RTI: Transient federate %d joined.", fed_id);
            }
        }
    }
}

void reset_transient_federate(federate_t* fed) {
    // Reset of the enclave-related attributes
    // FIXME: Should check further what to reset in the enclave data structure 
    fed->enclave.last_granted = NEVER_TAG;
    fed->enclave.last_provisionally_granted = NEVER_TAG;
    fed->enclave.next_event = NEVER_TAG;
    fed->enclave.state = NOT_CONNECTED;
    // Reset of the federate-related attributes
    fed->socket = -1;      // No socket.
    fed->clock_synchronization_enabled = true;
    fed->in_transit_message_tags = initialize_in_transit_message_q();
    strncpy(fed->server_hostname ,"localhost", INET_ADDRSTRLEN);
    fed->server_ip_addr.s_addr = 0;
    fed->server_port = -1;
    fed->enclave.requested_stop = false;
    fed->is_transient = true;
    // FIXME: Should it be reset to the NEVER_TAG?
    fed->effective_start_tag = NEVER_TAG;
    fed->num_of_conn_federates = 0;
    fed->num_of_conn_federates_sent_net = 0;
    fed->start_time_is_set = false;
}

// void handle_current_tag_query_response(federate_t *my_fed) {
//     // Get the logical time instant and the transient fed_id from the socket
//     size_t buffer_size = sizeof(instant_t) + sizeof(uint16_t);
//     unsigned char buffer[buffer_size];
//     // Read bytes from the socket. We need 8 bytes.
//     ssize_t bytes_read = read_from_socket(my_fed->socket, buffer_size, buffer);
//     if (bytes_read < (ssize_t)sizeof(int64_t)) {
//         lf_print_error("ERROR reading next event query response from federate %d.\n", my_fed->enclave.id);
//     }

//     // Get the timestamp and the transient federate id
//     instant_t timestamp = swap_bytes_if_big_endian_int64(*((int64_t *)(buffer)));
//     uint16_t transient_fed_id = extract_uint16((&buffer[8]));
//     if (_f_rti->tracing_enabled) {
//         tag_t tag = {.time = timestamp, .microstep = 0};
//         tracepoint_RTI_from_federate(receive_CuTAG_QR_RES, my_fed->enclave.id, &tag);
//     }
//     LF_PRINT_LOG("RTI received current TAG query response message: " PRINTF_TIME, timestamp);

//     // FIXME: Should the lock be inside the if statement only?
//     lf_mutex_lock(&rti_mutex);
//     // Processing the TIMESTAMP depends on whether it is the startup phase (all 
//     // persistent federates joined) or not. 
//     federate_t* transient = _f_rti->enclaves[transient_fed_id];
    
//     // Set the start_time of the transient federate to be the maximum among 
//     // current tag of upstreams and the physical time at which it joined .
//     if (timestamp > transient->effective_start_tag.time) { 
//         transient->effective_start_tag.time = timestamp;
//     }
//     // Check that upstream and downstream federates of the transient did propose a start_time
//     transient->num_of_conn_federates_sent_net++;
//     if (transient->num_of_conn_federates_sent_net == transient->num_of_conn_federates) {
//         // All expected connected federates to transient have sent responses with NET to RTI
//         transient->start_time_is_set = true;
//     }
//     lf_mutex_unlock(&rti_mutex);
// }<|MERGE_RESOLUTION|>--- conflicted
+++ resolved
@@ -893,12 +893,7 @@
     encode_tag(&(start_time_buffer[1 + sizeof(instant_t)]), federate_start_tag);
     
     if (_f_rti->tracing_enabled) {
-<<<<<<< HEAD
-        tracepoint_RTI_to_federate(send_TIMESTAMP, my_fed->enclave.id, &federate_start_tag);
-=======
-        tag_t tag = {.time = start_time, .microstep = 0};
-        tracepoint_rti_to_federate(_f_rti->trace, send_TIMESTAMP, my_fed->enclave.id, &tag);
->>>>>>> 0c735d5b
+        tracepoint_rti_to_federate(_f_rti->trace, send_TIMESTAMP, my_fed->enclave.id, &federate_start_tag);
     }
 
     ssize_t bytes_written = write_to_socket(
@@ -1809,13 +1804,9 @@
     lf_print("  -i, --id <n>");
     lf_print("   The ID of the federation that this RTI will control.");
     lf_print("  -n, --number_of_federates <n>");
-<<<<<<< HEAD
     lf_print("   The number of federates in the federation that this RTI will control.\n");
     lf_print("  -nt, --number_of_transient_federates <n>");
     lf_print("   The number of transient federates in the federation that this RTI will control.\n");
-=======
-    lf_print("   The number of federates in the federation that this RTI will control.");
->>>>>>> 0c735d5b
     lf_print("  -p, --port <n>");
     lf_print("   The port number to use for the RTI. Must be larger than 0 and smaller than %d. Default is %d.", UINT16_MAX, STARTING_PORT);
     lf_print("  -c, --clock_sync [off|init|on] [period <n>] [exchanges-per-interval <n>]");
@@ -1924,8 +1915,7 @@
                 return 0;
             }
             _f_rti->number_of_enclaves = (int32_t)num_federates; // FIXME: Loses numbers on 64-bit machines
-<<<<<<< HEAD
-            lf_print("RTI: Number of federates: %d\n", _f_rti->number_of_enclaves);
+            lf_print("RTI: Number of federates: %d", _f_rti->number_of_enclaves);
         } else if (strcmp(argv[i], "-nt") == 0 || strcmp(argv[i], "--number_of_transient_federates") == 0) {
             if (argc < i + 2) {
                 lf_print_error("--number_of_transient_federates needs an integer argument.");
@@ -1941,9 +1931,6 @@
             }
             _f_rti->number_of_transient_federates = (int32_t)num_transient_federates; // FIXME: Loses numbers on 64-bit machines
             lf_print("RTI: Number of transient federates: %d", _f_rti->number_of_transient_federates);
-=======
-            lf_print("RTI: Number of federates: %d", _f_rti->number_of_enclaves);
->>>>>>> 0c735d5b
         } else if (strcmp(argv[i], "-p") == 0 || strcmp(argv[i], "--port") == 0) {
             if (argc < i + 2) {
                 lf_print_error(
