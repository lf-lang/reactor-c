--- conflicted
+++ resolved
@@ -1383,13 +1383,8 @@
     write_to_socket(socket, message_length, rti_hello_buffer);
 
     // Check HMAC of received FED_RESPONSE message.
-<<<<<<< HEAD
-    size_t hmac_length = SHA256_HMAC_LENGTH;
-    size_t federation_id_length = strnlen(_F_RTI->federation_id, 255);
-=======
     unsigned int hmac_length = SHA256_HMAC_LENGTH;
     size_t federation_id_length = strnlen(_RTI.federation_id, 255);
->>>>>>> f1db5a75
     size_t fed_id_length = sizeof(uint16_t);
 
     unsigned char received[1 + NONCE_LENGTH + fed_id_length + hmac_length];
@@ -1789,16 +1784,12 @@
            i++;
            i += process_clock_sync_args((argc-i), &argv[i]);
         } else if (strcmp(argv[i], "-a") == 0 || strcmp(argv[i], "--auth") == 0) {
-<<<<<<< HEAD
-            _F_RTI->authentication_enabled = true;
-=======
             #ifndef __RTI_AUTH__
             fprintf(stderr, "Error: --auth requires the RTI to be built with the -DAUTH=ON option.\n");
             usage(argc, argv);
             return 0;
             #endif
-            _RTI.authentication_enabled = true;
->>>>>>> f1db5a75
+            _F_RTI->authentication_enabled = true;
         } else if (strcmp(argv[i], "-t") == 0 || strcmp(argv[i], "--tracing") == 0) {
             _F_RTI->tracing_enabled = true;
         } else if (strcmp(argv[i], " ") == 0) {
