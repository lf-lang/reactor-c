/**
 * @file
 * @author Edward A. Lee
 * @author Soroush Bateni
 * @copyright (c) 2020-2023, The University of California at Berkeley
 * License in [BSD 2-clause](https://github.com/lf-lang/reactor-c/blob/main/LICENSE.md)
 * @brief Runtime infrastructure (RTI) for distributed Lingua Franca programs.
 *
 * This implementation creates one thread per federate so as to be able
 * to take advantage of multiple cores. It may be more efficient, however,
 * to use select() instead to read from the multiple socket connections
 * to each federate.
 *
 * This implementation sends messages in little endian order
 * because Intel, RISC V, and Arm processors are little endian.
 * This is not what is normally considered "network order",
 * but we control both ends, and hence, for commonly used
 * processors, this will be more efficient since it won't have
 * to swap bytes.
 *
 * This implementation of the RTI should be considered a reference
 * implementation. In the future it might be re-implemented in Java or Kotlin.
 * Or we could bootstrap and implement it using Lingua Franca.
 */

#include "rti_lib.h"
#include <string.h>

// Global variables defined in tag.c:
extern instant_t start_time;

/**
 * Reference to federate_rti_t instance.
 */
federation_rti_t *_f_rti;

lf_mutex_t rti_mutex;
lf_cond_t received_start_times;
lf_cond_t sent_start_time;

/**
 * Enter a critical section where logical time and the event queue are guaranteed
 * to not change unless they are changed within the critical section.
 * this can be implemented by disabling interrupts.
 * Users of this function must ensure that lf_init_critical_sections() is
 * called first and that lf_critical_section_exit() is called later.
 * @return 0 on success, platform-specific error number otherwise.
 */
extern int lf_critical_section_enter() {
    return lf_mutex_lock(&rti_mutex);
}

/**
 * Exit the critical section entered with lf_lock_time().
 * @return 0 on success, platform-specific error number otherwise.
 */
extern int lf_critical_section_exit() {
    return lf_mutex_unlock(&rti_mutex);
}

int create_server(int32_t specified_port, uint16_t port, socket_type_t socket_type) {
    // Timeout time for the communications of the server
    struct timeval timeout_time = {.tv_sec = TCP_TIMEOUT_TIME / BILLION, .tv_usec = (TCP_TIMEOUT_TIME % BILLION) / 1000};
    // Create an IPv4 socket for TCP (not UDP) communication over IP (0).
    int socket_descriptor = -1;
    if (socket_type == TCP) {
        socket_descriptor = socket(AF_INET, SOCK_STREAM, 0);
    } else if (socket_type == UDP) {
        socket_descriptor = socket(AF_INET, SOCK_DGRAM, 0);
        // Set the appropriate timeout time
        timeout_time = (struct timeval){.tv_sec = UDP_TIMEOUT_TIME / BILLION, .tv_usec = (UDP_TIMEOUT_TIME % BILLION) / 1000};
    }
    if (socket_descriptor < 0) {
        lf_print_error_and_exit("Failed to create RTI socket.");
    }

    // Set the option for this socket to reuse the same address
    int true_variable = 1; // setsockopt() requires a reference to the value assigned to an option
    if (setsockopt(socket_descriptor, SOL_SOCKET, SO_REUSEADDR, &true_variable, sizeof(int32_t)) < 0) {
        lf_print_error("RTI failed to set SO_REUSEADDR option on the socket: %s.", strerror(errno));
    }
    // Set the timeout on the socket so that read and write operations don't block for too long
    if (setsockopt(socket_descriptor, SOL_SOCKET, SO_RCVTIMEO, (const char*)&timeout_time, sizeof(timeout_time)) < 0) {
        lf_print_error("RTI failed to set SO_RCVTIMEO option on the socket: %s.", strerror(errno));
    }
    if (setsockopt(socket_descriptor, SOL_SOCKET, SO_SNDTIMEO, (const char*)&timeout_time, sizeof(timeout_time)) < 0) {
        lf_print_error("RTI failed to set SO_SNDTIMEO option on the socket: %s.", strerror(errno));
    }

    /*
     * The following used to permit reuse of a port that an RTI has previously
     * used that has not been released. We no longer do this, but instead
     * increment the port number until an available port is found.

    // SO_REUSEPORT (since Linux 3.9)
    //       Permits multiple AF_INET or AF_INET6 sockets to be bound to an
    //       identical socket address.  This option must be set on each
    //       socket (including the first socket) prior to calling bind(2)
    //       on the socket.  To prevent port hijacking, all of the
    //       processes binding to the same address must have the same
    //       effective UID.  This option can be employed with both TCP and
    //       UDP sockets.

    int reuse = 1;
    if (setsockopt(socket_descriptor, SOL_SOCKET, SO_REUSEADDR,
            (const char*)&reuse, sizeof(reuse)) < 0) {
        perror("setsockopt(SO_REUSEADDR) failed");
    }

    #ifdef SO_REUSEPORT
    if (setsockopt(socket_descriptor, SOL_SOCKET, SO_REUSEPORT,
            (const char*)&reuse, sizeof(reuse)) < 0)  {
        perror("setsockopt(SO_REUSEPORT) failed");
    }
    #endif
    */

    // Server file descriptor.
    struct sockaddr_in server_fd;
    // Zero out the server address structure.
    bzero((char *) &server_fd, sizeof(server_fd));

    server_fd.sin_family = AF_INET;            // IPv4
    server_fd.sin_addr.s_addr = INADDR_ANY;    // All interfaces, 0.0.0.0.
    // Convert the port number from host byte order to network byte order.
    server_fd.sin_port = htons(port);

    int result = bind(
            socket_descriptor,
            (struct sockaddr *) &server_fd,
            sizeof(server_fd));

    // If the binding fails with this port and no particular port was specified
    // in the LF program, then try the next few ports in sequence.
    while (result != 0
            && specified_port == 0
            && port >= STARTING_PORT
            && port <= STARTING_PORT + PORT_RANGE_LIMIT) {
        lf_print("RTI failed to get port %d. Trying %d.", port, port + 1);
        port++;
        server_fd.sin_port = htons(port);
        result = bind(
                socket_descriptor,
                (struct sockaddr *) &server_fd,
                sizeof(server_fd));
    }
    if (result != 0) {
        if (specified_port == 0) {
            lf_print_error_and_exit("Failed to bind the RTI socket. Cannot find a usable port. "
                    "Consider increasing PORT_RANGE_LIMIT in net_common.h.");
        } else {
            lf_print_error_and_exit("Failed to bind the RTI socket. Specified port is not available. "
                    "Consider leaving the port unspecified");
        }
    }
    char* type = "TCP";
    if (socket_type == UDP) {
        type = "UDP";
    }
    lf_print("RTI using %s port %d for federation %s.", type, port, _f_rti->federation_id);

    if (socket_type == TCP) {
        _f_rti->final_port_TCP = port;
        // Enable listening for socket connections.
        // The second argument is the maximum number of queued socket requests,
        // which according to the Mac man page is limited to 128.
        listen(socket_descriptor, 128);
    } else if (socket_type == UDP) {
        _f_rti->final_port_UDP = port;
        // No need to listen on the UDP socket
    }

    return socket_descriptor;
}

void notify_tag_advance_grant(enclave_t* e, tag_t tag) {
    if (e->state == NOT_CONNECTED
            || lf_tag_compare(tag, e->last_granted) <= 0
            || lf_tag_compare(tag, e->last_provisionally_granted) < 0
    ) {
        return;
    }
    // Need to make sure that the destination federate's thread has already
    // sent the starting MSG_TYPE_TIMESTAMP message.
    while (e->state == PENDING) {
        // Need to wait here.
        lf_cond_wait(&sent_start_time);
    }
    size_t message_length = 1 + sizeof(int64_t) + sizeof(uint32_t);
    unsigned char buffer[message_length];
    buffer[0] = MSG_TYPE_TAG_ADVANCE_GRANT;
    encode_int64(tag.time, &(buffer[1]));
    encode_int32((int32_t)tag.microstep, &(buffer[1 + sizeof(int64_t)]));

    if (_f_rti->tracing_enabled) {
        tracepoint_rti_to_federate(_f_rti->trace, send_TAG, e->id, &tag);
    }
    // This function is called in notify_advance_grant_if_safe(), which is a long
    // function. During this call, the socket might close, causing the following write_to_socket
    // to fail. Consider a failure here a soft failure and update the federate's status.
    ssize_t bytes_written = write_to_socket(((federate_t*)e)->socket, message_length, buffer);
    if (bytes_written < (ssize_t)message_length) {
        lf_print_error("RTI failed to send tag advance grant to federate %d.", e->id);
        if (bytes_written < 0) {
            e->state = NOT_CONNECTED;
            // FIXME: We need better error handling, but don't stop other execution here.
        }
    } else {
        e->last_granted = tag;
        LF_PRINT_LOG("RTI sent to federate %d the tag advance grant (TAG) " PRINTF_TAG ".",
                e->id, tag.time - start_time, tag.microstep);
    }
}

void notify_provisional_tag_advance_grant(enclave_t* e, tag_t tag) {
    if (e->state == NOT_CONNECTED
            || lf_tag_compare(tag, e->last_granted) <= 0
            || lf_tag_compare(tag, e->last_provisionally_granted) <= 0
    ) {
        return;
    }
    // Need to make sure that the destination federate's thread has already
    // sent the starting MSG_TYPE_TIMESTAMP message.
    while (e->state == PENDING) {
        // Need to wait here.
        lf_cond_wait(&sent_start_time);
    }
    size_t message_length = 1 + sizeof(int64_t) + sizeof(uint32_t);
    unsigned char buffer[message_length];
    buffer[0] = MSG_TYPE_PROVISIONAL_TAG_ADVANCE_GRANT;
    encode_int64(tag.time, &(buffer[1]));
    encode_int32((int32_t)tag.microstep, &(buffer[1 + sizeof(int64_t)]));

    if (_f_rti->tracing_enabled){
        tracepoint_rti_to_federate(_f_rti->trace, send_PTAG, e->id, &tag);
    }
    // This function is called in notify_advance_grant_if_safe(), which is a long
    // function. During this call, the socket might close, causing the following write_to_socket
    // to fail. Consider a failure here a soft failure and update the federate's status.
    ssize_t bytes_written = write_to_socket(((federate_t*)e)->socket, message_length, buffer);

    if (bytes_written < (ssize_t)message_length) {
        lf_print_error("RTI failed to send tag advance grant to federate %d.", e->id);
        if (bytes_written < 0) {
            e->state = NOT_CONNECTED;
            // FIXME: We need better error handling, but don't stop other execution here.
        }
    } else {
        e->last_provisionally_granted = tag;
        LF_PRINT_LOG("RTI sent to federate %d the Provisional Tag Advance Grant (PTAG) " PRINTF_TAG ".",
                     e->id, tag.time - start_time, tag.microstep);

        // Send PTAG to all upstream federates, if they have not had
        // a later or equal PTAG or TAG sent previously and if their transitive
        // NET is greater than or equal to the tag.
        // NOTE: This could later be replaced with a TNET mechanism once
        // we have an available encoding of causality interfaces.
        // That might be more efficient.
        for (int j = 0; j < e->num_upstream; j++) {
            federate_t* upstream = _f_rti->enclaves[e->upstream[j]];

            // Ignore this federate if it has resigned.
            if (upstream->enclave.state == NOT_CONNECTED) continue;
            // To handle cycles, need to create a boolean array to keep
            // track of which upstream federates have been visited.
            bool* visited = (bool*)calloc(_f_rti->number_of_enclaves, sizeof(bool)); // Initializes to 0.

            // Find the (transitive) next event tag upstream.
            tag_t upstream_next_event = transitive_next_event(
                    &(upstream->enclave), upstream->enclave.next_event, visited);
            free(visited);
            // If these tags are equal, then
            // a TAG or PTAG should have already been granted,
            // in which case, another will not be sent. But it
            // may not have been already granted.
            if (lf_tag_compare(upstream_next_event, tag) >= 0) {
                notify_provisional_tag_advance_grant(&(upstream->enclave), tag);
            }

        }
    }
}

void update_federate_next_event_tag_locked(uint16_t federate_id, tag_t next_event_tag) {
    federate_t* fed = _f_rti->enclaves[federate_id];
    tag_t min_in_transit_tag = get_minimum_in_transit_message_tag(fed->in_transit_message_tags);
    if (lf_tag_compare(
            min_in_transit_tag,
            next_event_tag
        ) < 0
    ) {
        next_event_tag = min_in_transit_tag;
    }
    update_enclave_next_event_tag_locked(&(fed->enclave), next_event_tag);
}

void handle_port_absent_message(federate_t* sending_federate, unsigned char* buffer) {
    size_t message_size = sizeof(uint16_t) + sizeof(uint16_t) + sizeof(int64_t) + sizeof(uint32_t);

    read_from_socket_errexit(sending_federate->socket, message_size, &(buffer[1]),
                            " RTI failed to read port absent message from federate %u.",
                            sending_federate->enclave.id);

    uint16_t reactor_port_id = extract_uint16(&(buffer[1]));
    uint16_t federate_id = extract_uint16(&(buffer[1 + sizeof(uint16_t)]));
    tag_t tag = extract_tag(&(buffer[1 + 2 * sizeof(uint16_t)]));

    if (_f_rti->tracing_enabled) {
        tracepoint_rti_from_federate(_f_rti->trace, receive_PORT_ABS, federate_id, &tag);
    }

    // Need to acquire the mutex lock to ensure that the thread handling
    // messages coming from the socket connected to the destination does not
    // issue a TAG before this message has been forwarded.
    lf_mutex_lock(&rti_mutex);

    // If the destination federate is no longer connected, issue a warning
    // and return.
    federate_t* fed = (federate_t*) _f_rti->enclaves[federate_id];
    if (fed->enclave.state == NOT_CONNECTED) {
        lf_mutex_unlock(&rti_mutex);
        lf_print_warning("RTI: Destination federate %d is no longer connected. Dropping message.",
                federate_id);
        LF_PRINT_LOG("Fed status: next_event (" PRINTF_TIME ", %d), "
                "completed (" PRINTF_TIME ", %d), "
                "last_granted (" PRINTF_TIME ", %d), "
                "last_provisionally_granted (" PRINTF_TIME ", %d).",
                fed->enclave.next_event.time - start_time,
                fed->enclave.next_event.microstep,
                fed->enclave.completed.time - start_time,
                fed->enclave.completed.microstep,
                fed->enclave.last_granted.time - start_time,
                fed->enclave.last_granted.microstep,
                fed->enclave.last_provisionally_granted.time - start_time,
                fed->enclave.last_provisionally_granted.microstep
        );
        return;
    }

    LF_PRINT_LOG("RTI forwarding port absent message for port %u to federate %u.",
                reactor_port_id,
                federate_id);

    // Need to make sure that the destination federate's thread has already
    // sent the starting MSG_TYPE_TIMESTAMP message.
    while (fed->enclave.state == PENDING) {
        // Need to wait here.
        lf_cond_wait(&sent_start_time);
    }

    // Forward the message.
    int destination_socket = fed->socket;
    if (_f_rti->tracing_enabled) {
        tracepoint_rti_to_federate(_f_rti->trace, send_PORT_ABS, federate_id, &tag);
    }
    write_to_socket_errexit(destination_socket, message_size + 1, buffer,
            "RTI failed to forward message to federate %d.", federate_id);

    lf_mutex_unlock(&rti_mutex);
}

void handle_timed_message(federate_t* sending_federate, unsigned char* buffer) {
    size_t header_size = 1 + sizeof(uint16_t) + sizeof(uint16_t) + sizeof(int32_t) + sizeof(int64_t) + sizeof(uint32_t);
    // Read the header, minus the first byte which has already been read.
    read_from_socket_errexit(sending_federate->socket, header_size - 1, &(buffer[1]), "RTI failed to read the timed message header from remote federate.");
    // Extract the header information. of the sender
    uint16_t reactor_port_id;
    uint16_t federate_id;
    size_t length;
    tag_t intended_tag;
    // Extract information from the header.
    extract_timed_header(&(buffer[1]), &reactor_port_id, &federate_id, &length, &intended_tag);

    size_t total_bytes_to_read = length + header_size;
    size_t bytes_to_read = length;

    if (FED_COM_BUFFER_SIZE < header_size + 1) {
        lf_print_error_and_exit("Buffer size (%d) is not large enough to "
            "read the header plus one byte.",
            FED_COM_BUFFER_SIZE);
    }

    // Cut up the payload in chunks.
    if (bytes_to_read > FED_COM_BUFFER_SIZE - header_size) {
        bytes_to_read = FED_COM_BUFFER_SIZE - header_size;
    }

    LF_PRINT_LOG("RTI received message from federate %d for federate %u port %u with intended tag "
            PRINTF_TAG ". Forwarding.",
            sending_federate->enclave.id, federate_id, reactor_port_id,
            intended_tag.time - lf_time_start(), intended_tag.microstep);

    read_from_socket_errexit(sending_federate->socket, bytes_to_read, &(buffer[header_size]),
                     "RTI failed to read timed message from federate %d.", federate_id);
    size_t bytes_read = bytes_to_read + header_size;
    // Following only works for string messages.
    // LF_PRINT_DEBUG("Message received by RTI: %s.", buffer + header_size);

    if (_f_rti->tracing_enabled) {
        tracepoint_rti_from_federate(_f_rti->trace, receive_TAGGED_MSG, sending_federate->enclave.id, &intended_tag);
    }

    // Need to acquire the mutex lock to ensure that the thread handling
    // messages coming from the socket connected to the destination does not
    // issue a TAG before this message has been forwarded.
    lf_mutex_lock(&rti_mutex);

    // If the destination federate is no longer connected, issue a warning
    // and return.
    federate_t *fed = _f_rti->enclaves[federate_id];
    if (fed->enclave.state == NOT_CONNECTED) {
        lf_mutex_unlock(&rti_mutex);
        lf_print_warning("RTI: Destination federate %d is no longer connected. Dropping message.",
                federate_id);
        LF_PRINT_LOG("Fed status: next_event (" PRINTF_TIME ", %d), "
                "completed (" PRINTF_TIME ", %d), "
                "last_granted (" PRINTF_TIME ", %d), "
                "last_provisionally_granted (" PRINTF_TIME ", %d).",
                fed->enclave.next_event.time - start_time,
                fed->enclave.next_event.microstep,
                fed->enclave.completed.time - start_time,
                fed->enclave.completed.microstep,
                fed->enclave.last_granted.time - start_time,
                fed->enclave.last_granted.microstep,
                fed->enclave.last_provisionally_granted.time - start_time,
                fed->enclave.last_provisionally_granted.microstep
        );
        return;
    } else {
        if(lf_tag_compare(intended_tag, fed->effective_start_tag) < 0) {
            // Do not forward the message if the federate is connected, but its 
            // start_time is not reached yet
            lf_mutex_unlock(&rti_mutex);
            return;
        }
    }
    
    // Forward the message or message chunk.
    int destination_socket = fed->socket;

    LF_PRINT_DEBUG(
        "RTI forwarding message to port %d of federate %hu of length %zu.",
        reactor_port_id,
        federate_id,
        length
    );

    // Record this in-transit message in federate's in-transit message queue.
    if (lf_tag_compare(fed->enclave.completed, intended_tag) < 0) {
        // Add a record of this message to the list of in-transit messages to this federate.
        add_in_transit_message_record(
            fed->in_transit_message_tags,
            intended_tag
        );
        LF_PRINT_DEBUG(
            "RTI: Adding a message with tag " PRINTF_TAG " to the list of in-transit messages for federate %d.",
            intended_tag.time - lf_time_start(),
            intended_tag.microstep,
            federate_id
        );
    } else {
        lf_print_error(
            "RTI: Federate %d has already completed tag " PRINTF_TAG
            ", but there is an in-transit message with tag " PRINTF_TAG " from federate %hu. "
            "This is going to cause an STP violation under centralized coordination.",
            federate_id,
            fed->enclave.completed.time - lf_time_start(),
            fed->enclave.completed.microstep,
            intended_tag.time - lf_time_start(),
            intended_tag.microstep,
            sending_federate->enclave.id
        );
        // FIXME: Drop the federate?
    }

    // Need to make sure that the destination federate's thread has already
    // sent the starting MSG_TYPE_TIMESTAMP message.
    while (fed->enclave.state == PENDING) {
        // Need to wait here.
        lf_cond_wait(&sent_start_time);
    }

    if (_f_rti->tracing_enabled) {
        tracepoint_rti_to_federate(_f_rti->trace, send_TAGGED_MSG, federate_id, &intended_tag);
    }

    write_to_socket_errexit(destination_socket, bytes_read, buffer,
            "RTI failed to forward message to federate %d.", federate_id);

    // The message length may be longer than the buffer,
    // in which case we have to handle it in chunks.
    size_t total_bytes_read = bytes_read;
    while (total_bytes_read < total_bytes_to_read) {
        LF_PRINT_DEBUG("Forwarding message in chunks.");
        bytes_to_read = total_bytes_to_read - total_bytes_read;
        if (bytes_to_read > FED_COM_BUFFER_SIZE) {
            bytes_to_read = FED_COM_BUFFER_SIZE;
        }
        read_from_socket_errexit(sending_federate->socket, bytes_to_read, buffer,
                "RTI failed to read message chunks.");
        total_bytes_read += bytes_to_read;

        // FIXME: a mutex needs to be held for this so that other threads
        // do not write to destination_socket and cause interleaving. However,
        // holding the rti_mutex might be very expensive. Instead, each outgoing
        // socket should probably have its own mutex.
        write_to_socket_errexit(destination_socket, bytes_to_read, buffer,
                "RTI failed to send message chunks.");
    }

    update_federate_next_event_tag_locked(federate_id, intended_tag);

    lf_mutex_unlock(&rti_mutex);
}

void handle_logical_tag_complete(federate_t* fed) {
    unsigned char buffer[sizeof(int64_t) + sizeof(uint32_t)];
    read_from_socket_errexit(fed->socket, sizeof(int64_t) + sizeof(uint32_t), buffer,
            "RTI failed to read the content of the logical tag complete from federate %d.", fed->enclave.id);
    tag_t completed = extract_tag(buffer);
    if (_f_rti->tracing_enabled) {
        tracepoint_rti_from_federate(_f_rti->trace, receive_LTC, fed->enclave.id, &completed);
    }
    logical_tag_complete(&(fed->enclave), completed);

    // FIXME: Should this function be in the enclave version?
    lf_mutex_lock(&rti_mutex);
    // See if we can remove any of the recorded in-transit messages for this.
    clean_in_transit_message_record_up_to_tag(fed->in_transit_message_tags, fed->enclave.completed);
    lf_mutex_unlock(&rti_mutex);
}

void handle_next_event_tag(federate_t* fed) {
    unsigned char buffer[sizeof(int64_t) + sizeof(uint32_t)];
    read_from_socket_errexit(fed->socket, sizeof(int64_t) + sizeof(uint32_t), buffer,
            "RTI failed to read the content of the next event tag from federate %d.", fed->enclave.id);

    // Acquire a mutex lock to ensure that this state does not change while a
    // message is in transport or being used to determine a TAG.
    lf_mutex_lock(&rti_mutex); // FIXME: Instead of using a mutex,
                                         // it might be more efficient to use a
                                         // select() mechanism to read and process
                                         // federates' buffers in an orderly fashion.


    tag_t intended_tag = extract_tag(buffer);
    if (_f_rti->tracing_enabled) {
        tracepoint_rti_from_federate(_f_rti->trace, receive_NET, fed->enclave.id, &intended_tag);
    }
    LF_PRINT_LOG("RTI received from federate %d the Next Event Tag (NET) " PRINTF_TAG,
        fed->enclave.id, intended_tag.time - start_time,
        intended_tag.microstep);
    update_federate_next_event_tag_locked(
        fed->enclave.id,
        intended_tag
    );
    lf_mutex_unlock(&rti_mutex);
}

/////////////////// STOP functions ////////////////////

/**
 * Boolean used to prevent the RTI from sending the
 * MSG_TYPE_STOP_GRANTED message multiple times.
 */
bool _lf_rti_stop_granted_already_sent_to_federates = false;

/**
 * Once the RTI has seen proposed tags from all connected federates,
 * it will broadcast a MSG_TYPE_STOP_GRANTED carrying the _RTI.max_stop_tag.
 * This function also checks the most recently received NET from
 * each federate and resets that be no greater than the _RTI.max_stop_tag.
 *
 * This function assumes the caller holds the _RTI.rti_mutex lock.
 */
void _lf_rti_broadcast_stop_time_to_federates_locked() {
    if (_lf_rti_stop_granted_already_sent_to_federates == true) {
        return;
    }
    // Reply with a stop granted to all federates
    unsigned char outgoing_buffer[MSG_TYPE_STOP_GRANTED_LENGTH];
    ENCODE_STOP_GRANTED(outgoing_buffer, _f_rti->max_stop_tag.time, _f_rti->max_stop_tag.microstep);

    // Iterate over federates and send each the message.
    for (int i = 0; i < _f_rti->number_of_enclaves; i++) {
        federate_t *fed = _f_rti->enclaves[i];
        if (fed->enclave.state == NOT_CONNECTED) {
            continue;
        }
        if (lf_tag_compare(fed->enclave.next_event, _f_rti->max_stop_tag) >= 0) {
            // Need the next_event to be no greater than the stop tag.
            fed->enclave.next_event = _f_rti->max_stop_tag;
        }
        if (_f_rti->tracing_enabled) {
            tracepoint_rti_to_federate(_f_rti->trace, send_STOP_GRN, fed->enclave.id, &_f_rti->max_stop_tag);
        }
        write_to_socket_errexit(fed->socket, MSG_TYPE_STOP_GRANTED_LENGTH, outgoing_buffer,
                "RTI failed to send MSG_TYPE_STOP_GRANTED message to federate %d.", fed->enclave.id);
    }

    LF_PRINT_LOG("RTI sent to federates MSG_TYPE_STOP_GRANTED with tag (" PRINTF_TIME ", %u).",
                _f_rti->max_stop_tag.time - start_time,
                _f_rti->max_stop_tag.microstep);
    _lf_rti_stop_granted_already_sent_to_federates = true;
}

void mark_federate_requesting_stop(federate_t* fed) {
<<<<<<< HEAD
    if (!fed->enclave.requested_stop) {
        // Assume that the federate has requested stop
        // Increment the number of federates handling stop only if it is persistent
        if (fed->is_transient == false) {
            _f_rti->num_enclaves_handling_stop++;
        }
        fed->enclave.requested_stop = true;
=======
    if (!fed->requested_stop) {
        // Assume that the federate
        // has requested stop
        _f_rti->num_enclaves_handling_stop++;
        fed->requested_stop = true;
>>>>>>> f05fb5da
    }
    if (_f_rti->num_enclaves_handling_stop == _f_rti->number_of_enclaves - _f_rti->number_of_transient_federates) {
        // We now have information about the stop time of all
        // federates.
        _lf_rti_broadcast_stop_time_to_federates_locked();
    }
}

void handle_stop_request_message(federate_t* fed) {
    LF_PRINT_DEBUG("RTI handling stop_request from federate %d.", fed->enclave.id);

    size_t bytes_to_read = MSG_TYPE_STOP_REQUEST_LENGTH - 1;
    unsigned char buffer[bytes_to_read];
    read_from_socket_errexit(fed->socket, bytes_to_read, buffer,
            "RTI failed to read the MSG_TYPE_STOP_REQUEST payload from federate %d.", fed->enclave.id);

    // Acquire a mutex lock to ensure that this state does change while a
    // message is in transport or being used to determine a TAG.
    lf_mutex_lock(&rti_mutex);

    // Check whether we have already received a stop_tag
    // from this federate
    if (fed->requested_stop) {
        // Ignore this request
        lf_mutex_unlock(&rti_mutex);
        return;
    }

    // Extract the proposed stop tag for the federate
    tag_t proposed_stop_tag = extract_tag(buffer);

    if (_f_rti->tracing_enabled) {
        tracepoint_rti_from_federate(_f_rti->trace, receive_STOP_REQ, fed->enclave.id, &proposed_stop_tag);
    }

    // Update the maximum stop tag received from federates
    if (lf_tag_compare(proposed_stop_tag, _f_rti->max_stop_tag) > 0) {
        _f_rti->max_stop_tag = proposed_stop_tag;
    }

    LF_PRINT_LOG("RTI received from federate %d a MSG_TYPE_STOP_REQUEST message with tag " PRINTF_TAG ".",
            fed->enclave.id, proposed_stop_tag.time - start_time, proposed_stop_tag.microstep);

    // If this federate has not already asked
    // for a stop, add it to the tally.
    mark_federate_requesting_stop(fed);

    if (_f_rti->num_enclaves_handling_stop == _f_rti->number_of_enclaves - _f_rti->number_of_transient_federates) {
        // We now have information about the stop time of all
        // federates. This is extremely unlikely, but it can occur
        // all federates call lf_request_stop() at the same tag.
        lf_mutex_unlock(&rti_mutex);
        return;
    }
    // Forward the stop request to all other federates that have not
    // also issued a stop request.
    unsigned char stop_request_buffer[MSG_TYPE_STOP_REQUEST_LENGTH];
    ENCODE_STOP_REQUEST(stop_request_buffer, _f_rti->max_stop_tag.time, _f_rti->max_stop_tag.microstep);

    // Iterate over federates and send each the MSG_TYPE_STOP_REQUEST message
    // if we do not have a stop_time already for them. Do not do this more than once.
    if (_f_rti->stop_in_progress) {
        lf_mutex_unlock(&rti_mutex);
        return;
    }
    _f_rti->stop_in_progress = true;
    for (int i = 0; i < _f_rti->number_of_enclaves; i++) {
        federate_t *f = _f_rti->enclaves[i];
        if (f->enclave.id != fed->enclave.id && f->requested_stop == false) {
            if (f->enclave.state == NOT_CONNECTED) {
                mark_federate_requesting_stop(f);
                continue;
            }
            if (_f_rti->tracing_enabled) {
                tracepoint_rti_to_federate(_f_rti->trace, send_STOP_REQ, f->enclave.id, &_f_rti->max_stop_tag);
            }
            write_to_socket_errexit(f->socket, MSG_TYPE_STOP_REQUEST_LENGTH, stop_request_buffer,
                    "RTI failed to forward MSG_TYPE_STOP_REQUEST message to federate %d.", f->enclave.id);
            if (_f_rti->tracing_enabled) {
                tracepoint_rti_to_federate(_f_rti->trace, send_STOP_REQ, f->enclave.id, &_f_rti->max_stop_tag);
            }
        }
    }
    LF_PRINT_LOG("RTI forwarded to federates MSG_TYPE_STOP_REQUEST with tag (" PRINTF_TIME ", %u).",
                _f_rti->max_stop_tag.time - start_time,
                _f_rti->max_stop_tag.microstep);
    lf_mutex_unlock(&rti_mutex);
}

void handle_stop_request_reply(federate_t* fed) {
    size_t bytes_to_read = MSG_TYPE_STOP_REQUEST_REPLY_LENGTH - 1;
    unsigned char buffer_stop_time[bytes_to_read];
    read_from_socket_errexit(fed->socket, bytes_to_read, buffer_stop_time,
            "RTI failed to read the reply to MSG_TYPE_STOP_REQUEST message from federate %d.", fed->enclave.id);

    tag_t federate_stop_tag = extract_tag(buffer_stop_time);

    if (_f_rti->tracing_enabled) {
        tracepoint_rti_from_federate(_f_rti->trace, receive_STOP_REQ_REP, fed->enclave.id, &federate_stop_tag);
    }

    LF_PRINT_LOG("RTI received from federate %d STOP reply tag " PRINTF_TAG ".", fed->enclave.id,
            federate_stop_tag.time - start_time,
            federate_stop_tag.microstep);

    // Acquire the mutex lock so that we can change the state of the RTI
    lf_mutex_lock(&rti_mutex);
    // If the federate has not requested stop before, count the reply
    if (lf_tag_compare(federate_stop_tag, _f_rti->max_stop_tag) > 0) {
        _f_rti->max_stop_tag = federate_stop_tag;
    }
    mark_federate_requesting_stop(fed);
    lf_mutex_unlock(&rti_mutex);
}

void handle_address_query(uint16_t fed_id) {
    federate_t *fed = _f_rti->enclaves[fed_id];
    // Use buffer both for reading and constructing the reply.
    // The length is what is needed for the reply.
    unsigned char buffer[sizeof(int32_t)];
    ssize_t bytes_read = read_from_socket(fed->socket, sizeof(uint16_t), (unsigned char*)buffer);
    if (bytes_read == 0) {
        lf_print_error_and_exit("Failed to read address query.");
    }
    uint16_t remote_fed_id = extract_uint16(buffer);

    if (_f_rti->tracing_enabled){
        tracepoint_rti_from_federate(_f_rti->trace, receive_ADR_QR, fed_id, NULL);
    }

    LF_PRINT_DEBUG("RTI received address query from %d for %d.", fed_id, remote_fed_id);

    // NOTE: server_port initializes to -1, which means the RTI does not know
    // the port number because it has not yet received an MSG_TYPE_ADDRESS_ADVERTISEMENT message
    // from this federate. In that case, it will respond by sending -1.

    // Encode the port number.
    federate_t *remote_fed = _f_rti->enclaves[remote_fed_id];
    encode_int32(remote_fed->server_port, (unsigned char*)buffer);
    // Send the port number (which could be -1).
    write_to_socket_errexit(fed->socket, sizeof(int32_t), (unsigned char*)buffer,
                        "Failed to write port number to socket of federate %d.", fed_id);

    // Send the server IP address to federate.
    write_to_socket_errexit(fed->socket, sizeof(remote_fed->server_ip_addr),
                        (unsigned char *)&remote_fed->server_ip_addr,
                        "Failed to write ip address to socket of federate %d.", fed_id);

    if (remote_fed->server_port != -1) {
        LF_PRINT_DEBUG("Replied to address query from federate %d with address %s:%d.",
                fed_id, remote_fed->server_hostname, remote_fed->server_port);
    }
}

void handle_address_ad(uint16_t federate_id) {
    federate_t *fed = _f_rti->enclaves[federate_id];
    // Read the port number of the federate that can be used for physical
    // connections to other federates
    int32_t server_port = -1;
    unsigned char buffer[sizeof(int32_t)];
    ssize_t bytes_read = read_from_socket(fed->socket, sizeof(int32_t), (unsigned char *)buffer);

    if (bytes_read < (ssize_t)sizeof(int32_t)) {
        LF_PRINT_DEBUG("Error reading port data from federate %d.", federate_id);
        // Leave the server port at -1, which means "I don't know".
        return;
    }

    server_port = extract_int32(buffer);

    assert(server_port < 65536);

    lf_mutex_lock(&rti_mutex);
    fed->server_port = server_port;
    if (_f_rti->tracing_enabled) {
        tracepoint_rti_from_federate(_f_rti->trace, receive_ADR_AD, federate_id, NULL);
    }
     LF_PRINT_LOG("Received address advertisement from federate %d.", federate_id);
    lf_mutex_unlock(&rti_mutex);
}

void handle_timestamp(federate_t *my_fed) {
    unsigned char buffer[sizeof(int64_t)];
    // Read bytes from the socket. We need 8 bytes.
    ssize_t bytes_read = read_from_socket(my_fed->socket, sizeof(int64_t), (unsigned char*)&buffer);
    if (bytes_read < (ssize_t)sizeof(int64_t)) {
        lf_print_error("ERROR reading timestamp from federate %d.", my_fed->enclave.id);
    }

    int64_t timestamp = swap_bytes_if_big_endian_int64(*((int64_t *)(&buffer)));
    if (_f_rti->tracing_enabled) {
        tag_t tag = {.time = timestamp, .microstep = 0};
        tracepoint_rti_from_federate(_f_rti->trace, receive_TIMESTAMP, my_fed->enclave.id, &tag);
    }
<<<<<<< HEAD
    LF_PRINT_LOG("RTI received timestamp message: " PRINTF_TIME ".", timestamp);
=======
    LF_PRINT_DEBUG("RTI received timestamp message with time: " PRINTF_TIME ".", timestamp);
>>>>>>> f05fb5da

    lf_mutex_lock(&rti_mutex);
    my_fed->effective_start_tag.time = timestamp;

    // Processing the TIMESTAMP depends on whether it is the startup phase (all 
    // persistent federates joined) or not. 
    if (_f_rti->num_feds_proposed_start < (_f_rti->number_of_enclaves - _f_rti->number_of_transient_federates)) {
        if (timestamp > _f_rti->max_start_time) {
            _f_rti->max_start_time = timestamp;
        }
        // Check that persistent federates did propose a start_time
        if (!my_fed->is_transient) {
            _f_rti->num_feds_proposed_start++;
        }
        if (_f_rti->num_feds_proposed_start == (_f_rti->number_of_enclaves - _f_rti->number_of_transient_federates)) {
            // All federates have proposed a start time.
            lf_cond_broadcast(&received_start_times);
        } else {
            // Some federates have not yet proposed a start time.
            // wait for a notification.
            while (_f_rti->num_feds_proposed_start < (_f_rti->number_of_enclaves - _f_rti->number_of_transient_federates)) {
                // FIXME: Should have a timeout here?
                lf_cond_wait(&received_start_times);
            }
        }
        lf_mutex_unlock(&rti_mutex);

        // Add an offset to this start time to get everyone starting together.
        start_time = _f_rti->max_start_time + DELAY_START;

        // Send the start_time
        my_fed->effective_start_tag = (tag_t){.time = start_time, .microstep = 0u};
        send_start_tag(my_fed, start_time, my_fed->effective_start_tag);
    } else {
        // A transient has joined after the startup phase
        // At this point, we already hold the mutex

        // Iterate over the upstream federates and downstream federates to find 
        // get the max of the TAGs. 
        // FIXME: what about PTAGs?
        // FIXME: Maybe we can use TAGs from a transient that left??? 
        tag_t federate_start_tag = NEVER_TAG;
        for (int j = 0; j < my_fed->enclave.num_upstream; j++) {
            federate_t* upstream = _f_rti->enclaves[my_fed->enclave.upstream[j]];
            // Ignore this federate if it has resigned or if it a transient that 
            // is absent
            if (upstream->enclave.state == NOT_CONNECTED) {
                continue;
            }
            if (lf_tag_compare(federate_start_tag, upstream->enclave.last_granted) < 0) {
                federate_start_tag.time = upstream->enclave.last_granted.time;
                federate_start_tag.microstep = upstream->enclave.last_granted.microstep;
                federate_start_tag.microstep++;
            }
        }
        // Iterate over the downstream federates to query the current event tag.
        for (int j = 0; j < my_fed->enclave.num_downstream; j++) {
            federate_t* downstream = _f_rti->enclaves[my_fed->enclave.downstream[j]];
            // Ignore this federate if it has resigned.
            if (downstream->enclave.state == NOT_CONNECTED) {
                continue;
            }
            if (lf_tag_compare(federate_start_tag, downstream->enclave.last_granted) < 0) {
                federate_start_tag.time = downstream->enclave.last_granted.time;
                federate_start_tag.microstep = downstream->enclave.last_granted.microstep;
                federate_start_tag.microstep++;
            }
        }

        // If the transient federate has no connected upstream or downstream federates,
        // then do not wait for the start time
        if (lf_tag_compare(federate_start_tag, NEVER_TAG) == 0) {
            my_fed->start_time_is_set = true;
            my_fed->effective_start_tag.time += DELAY_START;
            my_fed->effective_start_tag.microstep = 0u;
        }
        lf_mutex_unlock(&rti_mutex);

        // Once the effective start time set, sent it to the joining transient,
        // together with the start time of the federation.

        // Send the start time
        send_start_tag(my_fed, start_time, my_fed->effective_start_tag);
    }
}

void send_start_tag(federate_t* my_fed, instant_t federation_start_time, tag_t federate_start_tag) {
    // Send back to the federate the maximum time plus an offset on a TIMESTAMP_START
    // message.
    // In the startup phase, federates will receive identical start_time and 
    // effective_start_tag
    unsigned char start_time_buffer[MSG_TYPE_TIMESTAMP_START_LENGTH];
    start_time_buffer[0] = MSG_TYPE_TIMESTAMP_START;
    
    encode_int64(swap_bytes_if_big_endian_int64(federation_start_time), &start_time_buffer[1]);
    encode_tag(&(start_time_buffer[1 + sizeof(instant_t)]), federate_start_tag);
    
    if (_f_rti->tracing_enabled) {
        tracepoint_rti_to_federate(_f_rti->trace, send_TIMESTAMP, my_fed->enclave.id, &federate_start_tag);
    }

    ssize_t bytes_written = write_to_socket(
        my_fed->socket, MSG_TYPE_TIMESTAMP_START_LENGTH,
        start_time_buffer
    );
    if (bytes_written < MSG_TYPE_TIMESTAMP_LENGTH) {
        lf_print_error("Failed to send the starting time to federate %d.", my_fed->enclave.id);
    }

    // Update state for the federate to indicate that MSG_TYPE_TIMESTAMP_START
    // message has been sent. MSG_TYPE_TIMESTAMP_START grants time advance to
    // the federate to the start time.
    lf_mutex_lock(&rti_mutex);
    my_fed->enclave.state = GRANTED;

    // If it the startup phase, then broadcast that the start_time was sent
    if (_f_rti->num_feds_proposed_start < (_f_rti->number_of_enclaves - _f_rti->number_of_transient_federates)) {
        lf_cond_broadcast(&sent_start_time);
    }

    lf_mutex_unlock(&rti_mutex);
    
    LF_PRINT_LOG("RTI sent start time " PRINTF_TIME " to federate %d."
        " The effective start tag is " PRINTF_TAG ".", 
        federation_start_time,
        my_fed->enclave.id,
        federate_start_tag.time,
        federate_start_tag.microstep);
}


void send_physical_clock(unsigned char message_type, federate_t* fed, socket_type_t socket_type) {
    if (fed->enclave.state == NOT_CONNECTED) {
        lf_print_warning("Clock sync: RTI failed to send physical time to federate %d. Socket not connected.",
                fed->enclave.id);
        return;
    }
    unsigned char buffer[sizeof(int64_t) + 1];
    buffer[0] = message_type;
    int64_t current_physical_time = lf_time_physical();
    encode_int64(current_physical_time, &(buffer[1]));

    // Send the message
    if (socket_type == UDP) {
        // FIXME: UDP_addr is never initialized.
        LF_PRINT_DEBUG("Clock sync: RTI sending UDP message type %u.", buffer[0]);
        ssize_t bytes_written = sendto(_f_rti->socket_descriptor_UDP, buffer, 1 + sizeof(int64_t), 0,
                                (struct sockaddr*)&fed->UDP_addr, sizeof(fed->UDP_addr));
        if (bytes_written < (ssize_t)sizeof(int64_t) + 1) {
            lf_print_warning("Clock sync: RTI failed to send physical time to federate %d: %s",
                        fed->enclave.id,
                        strerror(errno));
            return;
        }
    } else if (socket_type == TCP) {
        LF_PRINT_DEBUG("Clock sync:  RTI sending TCP message type %u.", buffer[0]);
        write_to_socket_errexit(fed->socket, 1 + sizeof(int64_t), buffer,
                        "Clock sync: RTI failed to send physical time to federate %d: %s.",
                        fed->enclave.id,
                        strerror(errno));
    }
    LF_PRINT_DEBUG("Clock sync: RTI sent PHYSICAL_TIME_SYNC_MESSAGE with timestamp " PRINTF_TIME " to federate %d.",
                 current_physical_time,
                 fed->enclave.id);
}

void handle_physical_clock_sync_message(federate_t* my_fed, socket_type_t socket_type) {
    // Lock the mutex to prevent interference between sending the two
    // coded probe messages.
    lf_mutex_lock(&rti_mutex);
    // Reply with a T4 type message
    send_physical_clock(MSG_TYPE_CLOCK_SYNC_T4, my_fed, socket_type);
    // Send the corresponding coded probe immediately after,
    // but only if this is a UDP channel.
    if (socket_type == UDP) {
        send_physical_clock(MSG_TYPE_CLOCK_SYNC_CODED_PROBE, my_fed, socket_type);
    }
    lf_mutex_unlock(&rti_mutex);
}

void* clock_synchronization_thread(void* noargs) {

    // Wait until all federates have been notified of the start time.
    // FIXME: Use lf_ version of this when merged with master.
    lf_mutex_lock(&rti_mutex);
    while (_f_rti->num_feds_proposed_start < _f_rti->number_of_enclaves) {
        lf_cond_wait(&received_start_times);
    }
    lf_mutex_unlock(&rti_mutex);

    // Wait until the start time before starting clock synchronization.
    // The above wait ensures that start_time has been set.
    interval_t ns_to_wait = start_time - lf_time_physical();

    if (ns_to_wait > 0LL) {
        lf_sleep(ns_to_wait);
    }

    // Initiate a clock synchronization every _f_rti->clock_sync_period_ns
    // Initiate a clock synchronization every _f_rti->clock_sync_period_ns
    struct timespec sleep_time = {(time_t) _f_rti->clock_sync_period_ns / BILLION,
                                  _f_rti->clock_sync_period_ns % BILLION};
    struct timespec remaining_time;

    bool any_federates_connected = true;
    while (any_federates_connected) {
        // Sleep
        lf_sleep(_f_rti->clock_sync_period_ns); // Can be interrupted
        any_federates_connected = false;
        for (int fed_id = 0; fed_id < _f_rti->number_of_enclaves; fed_id++) {
            federate_t* fed = _f_rti->enclaves[fed_id];
            if (fed->enclave.state == NOT_CONNECTED) {
                // FIXME: We need better error handling here, but clock sync failure
                // should not stop execution.
                lf_print_error("Clock sync failed with federate %d. Not connected.", fed_id);
                continue;
            } else if (!fed->clock_synchronization_enabled) {
                continue;
            }
            // Send the RTI's current physical time to the federate
            // Send on UDP.
            LF_PRINT_DEBUG("RTI sending T1 message to initiate clock sync round.");
            send_physical_clock(MSG_TYPE_CLOCK_SYNC_T1, fed, UDP);

            // Listen for reply message, which should be T3.
            size_t message_size = 1 + sizeof(int32_t);
            unsigned char buffer[message_size];
            // Maximum number of messages that we discard before giving up on this cycle.
            // If the T3 message from this federate does not arrive and we keep receiving
            // other messages, then give up on this federate and move to the next federate.
            int remaining_attempts = 5;
            while (remaining_attempts > 0) {
                remaining_attempts--;
                int bytes_read = read_from_socket(_f_rti->socket_descriptor_UDP, message_size, buffer);
                // If any errors occur, either discard the message or the clock sync round.
                if (bytes_read == message_size) {
                    if (buffer[0] == MSG_TYPE_CLOCK_SYNC_T3) {
                        int32_t fed_id_2 = extract_int32(&(buffer[1]));
                        // Check that this message came from the correct federate.
                        if (fed_id_2 != fed->enclave.id) {
                            // Message is from the wrong federate. Discard the message.
                            lf_print_warning("Clock sync: Received T3 message from federate %d, "
                                    "but expected one from %d. Discarding message.",
                                    fed_id_2, fed->enclave.id);
                            continue;
                        }
                        LF_PRINT_DEBUG("Clock sync: RTI received T3 message from federate %d.", fed_id_2);
                        handle_physical_clock_sync_message(_f_rti->enclaves[fed_id_2], UDP);
                        break;
                    } else {
                        // The message is not a T3 message. Discard the message and
                        // continue waiting for the T3 message. This is possibly a message
                        // from a previous cycle that was discarded.
                        lf_print_warning("Clock sync: Unexpected UDP message %u. Expected %u from federate %d. "
                                "Discarding message.",
                                buffer[0],
                                MSG_TYPE_CLOCK_SYNC_T3,
                                fed->enclave.id);
                        continue;
                    }
                } else {
                    lf_print_warning("Clock sync: Read from UDP socket failed: %s. "
                            "Skipping clock sync round for federate %d.",
                            strerror(errno),
                            fed->enclave.id);
                    remaining_attempts = -1;
                }
            }
            if (remaining_attempts > 0) {
                any_federates_connected = true;
            }
        }
    }
    return NULL;
}

void handle_federate_resign(federate_t *my_fed) {
    // Nothing more to do. Close the socket and exit.
    lf_mutex_lock(&rti_mutex);
    if (_f_rti->tracing_enabled) {
        // Extract the tag, for tracing purposes
        size_t header_size = 1 + sizeof(tag_t);
        unsigned char buffer[header_size];
        // Read the header, minus the first byte which has already been read.
        read_from_socket_errexit(my_fed->socket, header_size - 1, &(buffer[1]),
                                 "RTI failed to read the timed message header from remote federate.");
        // Extract the tag sent by the resigning federate
        tag_t tag = extract_tag(&(buffer[1]));
        tracepoint_rti_from_federate(_f_rti->trace, receive_RESIGN, my_fed->enclave.id, &tag);
    }

    my_fed->enclave.state = NOT_CONNECTED;

    // Indicate that there will no further events from this federate.
    my_fed->enclave.next_event = FOREVER_TAG;

    // According to this: https://stackoverflow.com/questions/4160347/close-vs-shutdown-socket,
    // the close should happen when receiving a 0 length message from the other end.
    // Here, we just signal the other side that no further writes to the socket are
    // forthcoming, which should result in the other end getting a zero-length reception.
    shutdown(my_fed->socket, SHUT_WR);
    // Do not close because this results in an error on the other side rather than
    // an orderly shutdown.
    // close(my_fed->socket); //  from unistd.h

    lf_print("Federate %d has resigned.", my_fed->enclave.id);

    // Check downstream federates to see whether they should now be granted a TAG.
    // To handle cycles, need to create a boolean array to keep
    // track of which upstream federates have been visited.
    bool* visited = (bool*)calloc(_f_rti->number_of_enclaves, sizeof(bool)); // Initializes to 0.
    notify_downstream_advance_grant_if_safe(&(my_fed->enclave), visited);
    free(visited);

    lf_mutex_unlock(&rti_mutex);
}

void* federate_thread_TCP(void* fed) {
    federate_t* my_fed = (federate_t*)fed;

    // Buffer for incoming messages.
    // This does not constrain the message size because messages
    // are forwarded piece by piece.
    unsigned char buffer[FED_COM_BUFFER_SIZE];

    // Listen for messages from the federate.
    while (my_fed->enclave.state != NOT_CONNECTED) {
        // Read no more than one byte to get the message type.
        ssize_t bytes_read = read_from_socket(my_fed->socket, 1, buffer);
        if (bytes_read < 1) {
            // Socket is closed
            lf_print_warning("RTI: Socket to federate %d is closed. Exiting the thread.", my_fed->enclave.id);
            my_fed->enclave.state = NOT_CONNECTED;
            my_fed->socket = -1;
            // FIXME: We need better error handling here, but do not stop execution here.
            break;
        }
        LF_PRINT_DEBUG("RTI: Received message type %u from federate %d.", buffer[0], my_fed->enclave.id);
        switch(buffer[0]) {
            case MSG_TYPE_TIMESTAMP:
                handle_timestamp(my_fed);
                break;
            // case MSG_TYPE_CURRENT_TAG_QUERY_RESPONSE:
            //     handle_current_tag_query_response(my_fed);
            //     break;
            case MSG_TYPE_ADDRESS_QUERY:
                handle_address_query(my_fed->enclave.id);
                break;
            case MSG_TYPE_ADDRESS_ADVERTISEMENT:
                handle_address_ad(my_fed->enclave.id);
                break;
            case MSG_TYPE_TAGGED_MESSAGE:
                handle_timed_message(my_fed, buffer);
                break;
            case MSG_TYPE_RESIGN:
                handle_federate_resign(my_fed);
                break;
            case MSG_TYPE_NEXT_EVENT_TAG:
                handle_next_event_tag(my_fed);
                break;
            case MSG_TYPE_LOGICAL_TAG_COMPLETE:
                handle_logical_tag_complete(my_fed);
                break;
            case MSG_TYPE_STOP_REQUEST:
                handle_stop_request_message(my_fed); // FIXME: Reviewed until here.
                                                     // Need to also look at
                                                     // notify_advance_grant_if_safe()
                                                     // and notify_downstream_advance_grant_if_safe()
                break;
            case MSG_TYPE_STOP_REQUEST_REPLY:
                handle_stop_request_reply(my_fed);
                break;
            case MSG_TYPE_PORT_ABSENT:
                handle_port_absent_message(my_fed, buffer);
                break;
            default:
                lf_print_error("RTI received from federate %d an unrecognized TCP message type: %u.", my_fed->enclave.id, buffer[0]);
                if (_f_rti->tracing_enabled) {
                    tracepoint_rti_from_federate(_f_rti->trace, receive_UNIDENTIFIED, my_fed->enclave.id, NULL);
                }
        }
    }

    // Nothing more to do. Close the socket and exit.
    close(my_fed->socket); //  from unistd.h

    // Manual clean, in case of a transient federate 
    // FIXME: Should free_in_transit_message_q be called in case of persistent federates as well?
    if (my_fed->is_transient) {
        free_in_transit_message_q(my_fed->in_transit_message_tags);
        lf_print("RTI: Transient Federate %d thread exited.", my_fed->enclave.id);

        // Update the number of connected transient federates
        lf_mutex_lock(&rti_mutex);
        _f_rti->number_of_connected_transient_federates--;
        
        // Reset the status of the leaving federate
        reset_transient_federate(my_fed);
        lf_mutex_unlock(&rti_mutex);
    }

    return NULL;
}

void send_reject(int socket_id, unsigned char error_code) {
    LF_PRINT_DEBUG("RTI sending MSG_TYPE_REJECT.");
    unsigned char response[2];
    response[0] = MSG_TYPE_REJECT;
    response[1] = error_code;
    // NOTE: Ignore errors on this response.
    write_to_socket_errexit(socket_id, 2, response, "RTI failed to write MSG_TYPE_REJECT message on the socket.");
    // Close the socket.
    close(socket_id);
}

int32_t receive_and_check_fed_id_message(int socket_id, struct sockaddr_in* client_fd) {
    // Buffer for message ID, federate ID, type, and federation ID length.
    size_t length = 1 + sizeof(uint16_t) + 1 + 1; // Message ID, federate ID, type, length of fedration ID.
    unsigned char buffer[length];

    // Read bytes from the socket. We need 4 bytes.
    // FIXME: This should not exit with error but rather should just reject the connection.
    read_from_socket_errexit(socket_id, length, buffer, "RTI failed to read from accepted socket.");

    uint16_t fed_id = _f_rti->number_of_enclaves; // Initialize to an invalid value.
    bool is_transient = false;
    // First byte received is the message type.
    if (buffer[0] != MSG_TYPE_FED_IDS) {
        if(buffer[0] == MSG_TYPE_P2P_SENDING_FED_ID || buffer[0] == MSG_TYPE_P2P_TAGGED_MESSAGE) {
            // The federate is trying to connect to a peer, not to the RTI.
            // It has connected to the RTI instead.
            // FIXME: This should not happen, but apparently has been observed.
            // It should not happen because the peers get the port and IP address
            // of the peer they want to connect to from the RTI.
            // If the connection is a peer-to-peer connection between two
            // federates, reject the connection with the WRONG_SERVER error.
            send_reject(socket_id, WRONG_SERVER);
        } else {
            send_reject(socket_id, UNEXPECTED_MESSAGE);
        }
        if (_f_rti->tracing_enabled){
            tracepoint_rti_to_federate(_f_rti->trace, send_REJECT, fed_id, NULL);
        }
        lf_print_error("RTI expected a MSG_TYPE_FED_IDS message. Got %u (see net_common.h).", buffer[0]);
        return -1;
    } else {
        // Received federate ID.
        fed_id = extract_uint16(buffer + 1);
        is_transient = (buffer[sizeof(uint16_t) + 1] == 1)? true : false;
        if(is_transient) {
            LF_PRINT_LOG("RTI received federate ID: %d, which is transient.", fed_id);
        } else {
            LF_PRINT_LOG("RTI received federate ID: %d, which is persistent.", fed_id);
        }

        // Read the federation ID.  First read the length, which is one byte.
        size_t federation_id_length = (size_t)buffer[sizeof(uint16_t) + 2];
        char federation_id_received[federation_id_length + 1]; // One extra for null terminator.
        // Next read the actual federation ID.
        // FIXME: This should not exit on error, but rather just reject the connection.
        read_from_socket_errexit(socket_id, federation_id_length,
                            (unsigned char*)federation_id_received,
                            "RTI failed to read federation id from federate %d.", fed_id);

        // Terminate the string with a null.
        federation_id_received[federation_id_length] = 0;

        LF_PRINT_DEBUG("RTI received federation ID: %s.", federation_id_received);

        if (_f_rti->tracing_enabled) {
            tracepoint_rti_from_federate(_f_rti->trace, receive_FED_ID, fed_id, NULL);
        }
        // Compare the received federation ID to mine.
        if (strncmp(_f_rti->federation_id, federation_id_received, federation_id_length) != 0) {
            // Federation IDs do not match. Send back a MSG_TYPE_REJECT message.
            lf_print_error("WARNING: Federate from another federation %s attempted to connect to RTI in federation %s.",
                    federation_id_received,
                    _f_rti->federation_id);
            if (_f_rti->tracing_enabled) {
                    tracepoint_rti_to_federate(_f_rti->trace, send_REJECT, fed_id, NULL);
            }
            send_reject(socket_id, FEDERATION_ID_DOES_NOT_MATCH);
            return -1;
        } else {
            if (fed_id >= _f_rti->number_of_enclaves) {
                // Federate ID is out of range.
                lf_print_error("RTI received federate ID %d, which is out of range.", fed_id);
                if (_f_rti->tracing_enabled){
                    tracepoint_rti_to_federate(_f_rti->trace, send_REJECT, fed_id, NULL);
                }
                send_reject(socket_id, FEDERATE_ID_OUT_OF_RANGE);
                return -1;
            } else {
                if ((_f_rti->enclaves[fed_id])->enclave.state != NOT_CONNECTED) {
                    lf_print_error("RTI received duplicate federate ID: %d.", fed_id);
                    if (_f_rti->tracing_enabled) {
                        tracepoint_rti_to_federate(_f_rti->trace, send_REJECT, fed_id, NULL);
                    }
                    send_reject(socket_id, FEDERATE_ID_IN_USE);
                    return -1;
                }
            }
        }
    }
    federate_t* fed = _f_rti->enclaves[fed_id];
    // The MSG_TYPE_FED_IDS message has the right federation ID.
    // Assign the address information for federate.
    // The IP address is stored here as an in_addr struct (in .server_ip_addr) that can be useful
    // to create sockets and can be efficiently sent over the network.
    // First, convert the sockaddr structure into a sockaddr_in that contains an internet address.
    struct sockaddr_in* pV4_addr = client_fd;
    // Then extract the internet address (which is in IPv4 format) and assign it as the federate's socket server
    fed->server_ip_addr = pV4_addr->sin_addr;

#if LOG_LEVEL >= LOG_LEVEL_DEBUG
    // Create the human readable format and copy that into
    // the .server_hostname field of the federate.
    char str[INET_ADDRSTRLEN];
    inet_ntop( AF_INET, &fed->server_ip_addr, str, INET_ADDRSTRLEN );
    strncpy (fed->server_hostname, str, INET_ADDRSTRLEN);

    LF_PRINT_DEBUG("RTI got address %s from federate %d.", fed->server_hostname, fed_id);
#endif
    fed->socket = socket_id;

    // Set the federate's state as pending
    // because it is waiting for the start time to be
    // sent by the RTI before beginning its execution.
    fed->enclave.state = PENDING;
    _f_rti->enclaves[fed_id]->is_transient = is_transient;

    LF_PRINT_DEBUG("RTI responding with MSG_TYPE_ACK to federate %d.", fed_id);
    // Send an MSG_TYPE_ACK message.
    unsigned char ack_message = MSG_TYPE_ACK;
    if (_f_rti->tracing_enabled) {
        tracepoint_rti_to_federate(_f_rti->trace, send_ACK, fed_id, NULL);
    }
    write_to_socket_errexit(socket_id, 1, &ack_message,
            "RTI failed to write MSG_TYPE_ACK message to federate %d.", fed_id);

    return (int32_t)fed_id;
}

int receive_connection_information(int socket_id, uint16_t fed_id) {
    LF_PRINT_DEBUG("RTI waiting for MSG_TYPE_NEIGHBOR_STRUCTURE from federate %d.", fed_id);
    unsigned char connection_info_header[MSG_TYPE_NEIGHBOR_STRUCTURE_HEADER_SIZE];
    read_from_socket_errexit(
        socket_id,
        MSG_TYPE_NEIGHBOR_STRUCTURE_HEADER_SIZE,
        connection_info_header,
        "RTI failed to read MSG_TYPE_NEIGHBOR_STRUCTURE message header from federate %d.",
        fed_id
    );

    if (connection_info_header[0] != MSG_TYPE_NEIGHBOR_STRUCTURE) {
        lf_print_error("RTI was expecting a MSG_TYPE_UDP_PORT message from federate %d. Got %u instead. "
                "Rejecting federate.", fed_id, connection_info_header[0]);
        send_reject(socket_id, UNEXPECTED_MESSAGE);
        return 0;
    } else {
        federate_t* fed = _f_rti->enclaves[fed_id];
        // Read the number of upstream and downstream connections
        fed->enclave.num_upstream = extract_int32(&(connection_info_header[1]));
        fed->enclave.num_downstream = extract_int32(&(connection_info_header[1 + sizeof(int32_t)]));
        LF_PRINT_DEBUG(
            "RTI got %d upstreams and %d downstreams from federate %d.",
            fed->enclave.num_upstream,
            fed->enclave.num_downstream,
            fed_id);

        // Allocate memory for the upstream and downstream pointers
        fed->enclave.upstream = (int*)malloc(sizeof(uint16_t) * fed->enclave.num_upstream);
        fed->enclave.downstream = (int*)malloc(sizeof(uint16_t) * fed->enclave.num_downstream);

        // Allocate memory for the upstream delay pointers
        fed->enclave.upstream_delay =
            (interval_t*)malloc(
                sizeof(interval_t) * fed->enclave.num_upstream
            );

        size_t connections_info_body_size = ((sizeof(uint16_t) + sizeof(int64_t)) *
            fed->enclave.num_upstream) + (sizeof(uint16_t) * fed->enclave.num_downstream);
        unsigned char* connections_info_body = (unsigned char*)malloc(connections_info_body_size);
        read_from_socket_errexit(
            socket_id,
            connections_info_body_size,
            connections_info_body,
            "RTI failed to read MSG_TYPE_NEIGHBOR_STRUCTURE message body from federate %d.",
            fed_id
        );

        // Keep track of where we are in the buffer
        size_t message_head = 0;
        // First, read the info about upstream federates
        for (int i=0; i<fed->enclave.num_upstream; i++) {
            fed->enclave.upstream[i] = extract_uint16(&(connections_info_body[message_head]));
            message_head += sizeof(uint16_t);
            fed->enclave.upstream_delay[i] = extract_int64(&(connections_info_body[message_head]));
            message_head += sizeof(int64_t);
        }

        // Next, read the info about downstream federates
        for (int i=0; i<fed->enclave.num_downstream; i++) {
            fed->enclave.downstream[i] = extract_uint16(&(connections_info_body[message_head]));
            message_head += sizeof(uint16_t);
        }

        free(connections_info_body);
        return 1;
    }
}

int receive_udp_message_and_set_up_clock_sync(int socket_id, uint16_t fed_id) {
    // Read the MSG_TYPE_UDP_PORT message from the federate regardless of the status of
    // clock synchronization. This message will tell the RTI whether the federate
    // is doing clock synchronization, and if it is, what port to use for UDP.
    LF_PRINT_DEBUG("RTI waiting for MSG_TYPE_UDP_PORT from federate %d.", fed_id);
    unsigned char response[1 + sizeof(uint16_t)];
    read_from_socket_errexit(socket_id, 1 + sizeof(uint16_t) , response,
            "RTI failed to read MSG_TYPE_UDP_PORT message from federate %d.", fed_id);
    if (response[0] != MSG_TYPE_UDP_PORT) {
        lf_print_error("RTI was expecting a MSG_TYPE_UDP_PORT message from federate %d. Got %u instead. "
                "Rejecting federate.", fed_id, response[0]);
        send_reject(socket_id, UNEXPECTED_MESSAGE);
        return 0;
    } else {
        federate_t *fed = _f_rti->enclaves[fed_id];
        if (_f_rti->clock_sync_global_status >= clock_sync_init) {// If no initial clock sync, no need perform initial clock sync.
            uint16_t federate_UDP_port_number = extract_uint16(&(response[1]));

            LF_PRINT_DEBUG("RTI got MSG_TYPE_UDP_PORT %u from federate %d.", federate_UDP_port_number, fed_id);

            // A port number of UINT16_MAX means initial clock sync should not be performed.
            if (federate_UDP_port_number != UINT16_MAX) {
                // Perform the initialization clock synchronization with the federate.
                // Send the required number of messages for clock synchronization
                for (int i=0; i < _f_rti->clock_sync_exchanges_per_interval; i++) {
                    // Send the RTI's current physical time T1 to the federate.
                    send_physical_clock(MSG_TYPE_CLOCK_SYNC_T1, fed, TCP);

                    // Listen for reply message, which should be T3.
                    size_t message_size = 1 + sizeof(int32_t);
                    unsigned char buffer[message_size];
                    read_from_socket_errexit(socket_id, message_size, buffer,
                            "Socket to federate %d unexpectedly closed.", fed_id);
                    if (buffer[0] == MSG_TYPE_CLOCK_SYNC_T3) {
                        int32_t fed_id = extract_int32(&(buffer[1]));
                        assert(fed_id > -1);
                        assert(fed_id < 65536);
                        LF_PRINT_DEBUG("RTI received T3 clock sync message from federate %d.", fed_id);
                        handle_physical_clock_sync_message(fed, TCP);
                    } else {
                        lf_print_error("Unexpected message %u from federate %d.", buffer[0], fed_id);
                        send_reject(socket_id, UNEXPECTED_MESSAGE);
                        return 0;
                    }
                }
                LF_PRINT_DEBUG("RTI finished initial clock synchronization with federate %d.", fed_id);
            }
            if (_f_rti->clock_sync_global_status >= clock_sync_on) { // If no runtime clock sync, no need to set up the UDP port.
                    if (federate_UDP_port_number > 0) {
                        // Initialize the UDP_addr field of the federate struct
                        fed->UDP_addr.sin_family = AF_INET;
                        fed->UDP_addr.sin_port = htons(federate_UDP_port_number);
                        fed->UDP_addr.sin_addr = fed->server_ip_addr;
                    }
            } else {
                    // Disable clock sync after initial round.
                    fed->clock_synchronization_enabled = false;
            }
        } else { // No clock synchronization at all.
            // Clock synchronization is universally disabled via the clock-sync command-line parameter
            // (-c off was passed to the RTI).
            // Note that the federates are still going to send a MSG_TYPE_UDP_PORT message but with a payload (port) of -1.
            fed->clock_synchronization_enabled = false;
        }
    }
    return 1;
}

#ifdef __RTI_AUTH__
bool authenticate_federate(int socket) {
    // Buffer for message type and federation RTI nonce.
    size_t message_length = 1 + NONCE_LENGTH;
    unsigned char rti_hello_buffer[message_length];
    rti_hello_buffer[0] = MSG_TYPE_RTI_NONCE;
    unsigned char rti_nonce[NONCE_LENGTH];
    RAND_bytes(rti_nonce, NONCE_LENGTH);
    memcpy(rti_hello_buffer + 1, rti_nonce, NONCE_LENGTH);
    // Send RTI hello with RTI's random nonce.
    write_to_socket(socket, message_length, rti_hello_buffer);

    // Check HMAC of received FED_RESPONSE message.
    unsigned int hmac_length = SHA256_HMAC_LENGTH;
    size_t federation_id_length = strnlen(_f_rti->federation_id, 255);
    size_t fed_id_length = sizeof(uint16_t);

    unsigned char received[1 + NONCE_LENGTH + fed_id_length + hmac_length];
    read_from_socket_errexit(socket, 1 + NONCE_LENGTH + fed_id_length + hmac_length, received, "Failed to read RTI response.");
    if (received[0] != MSG_TYPE_FED_RESPONSE) {
        lf_print_error("Received unexpected response %u from the FED (see net_common.h).",
                received[0]);
        return false;
    }

    // Create tag to compare to received tag.
    unsigned char buf_to_check[1 + fed_id_length + NONCE_LENGTH];
    buf_to_check[0] = MSG_TYPE_FED_RESPONSE;
    memcpy(&buf_to_check[1], &received[1 + NONCE_LENGTH], fed_id_length);
    memcpy(&buf_to_check[1 + fed_id_length], rti_nonce, NONCE_LENGTH);
    unsigned char rti_tag[hmac_length];
    HMAC(EVP_sha256(), _f_rti->federation_id, federation_id_length, buf_to_check, 1 + fed_id_length + NONCE_LENGTH,
         rti_tag, &hmac_length);

    // Compare received tag and created tag.
    if (memcmp(&received[1 + fed_id_length + NONCE_LENGTH], rti_tag, hmac_length) != 0) {
        // Federation IDs do not match. Send back a HMAC_DOES_NOT_MATCH message.
        lf_print_warning("HMAC authentication failed. Rejecting the federate.");
        send_reject(socket, HMAC_DOES_NOT_MATCH);
        return false;
    }
    else{
        LF_PRINT_LOG("HMAC verified.");
        // HMAC tag is created with MSG_TYPE and received federate nonce.
        unsigned char mac_buf[1 + NONCE_LENGTH];
        mac_buf[0] = MSG_TYPE_RTI_RESPONSE;
        memcpy(&mac_buf[1], &received[1], NONCE_LENGTH);
        // Buffer for message type and HMAC tag.
        unsigned char sender[1 + hmac_length];
        sender[0] = MSG_TYPE_RTI_RESPONSE;
        HMAC(EVP_sha256(), _f_rti->federation_id, federation_id_length, mac_buf, 1 + NONCE_LENGTH,
             &sender[1], &hmac_length);
        write_to_socket(socket, 1 + hmac_length, sender);
        return true;
    }
}
#endif

// FIXME: The socket descriptor here is not used. Should be removed?
void connect_to_federates(int socket_descriptor) {
    // This loop will accept both, persistent and transient federates.
    // For transient, however, i will be decreased
    for (int i = 0 ; i < _f_rti->number_of_enclaves - _f_rti->number_of_transient_federates ; i++) {
        // Wait for an incoming connection request.
        struct sockaddr client_fd;
        uint32_t client_length = sizeof(client_fd);
        // The following blocks until a federate connects.
        int socket_id = -1;
        while(1) {
            socket_id = accept(_f_rti->socket_descriptor_TCP, &client_fd, &client_length);
            if (socket_id >= 0) {
                // Got a socket
                break;
            } else if (socket_id < 0 && (errno != EAGAIN || errno != EWOULDBLOCK)) {
                lf_print_error_and_exit("RTI failed to accept the socket. %s.", strerror(errno));
            } else {
                // Try again
                lf_print_warning("RTI failed to accept the socket. %s. Trying again.", strerror(errno));
                continue;
            }
        }

        // Send RTI hello when RTI -a option is on.
        #ifdef __RTI_AUTH__
        if (_f_rti->authentication_enabled) {
            if (!authenticate_federate(socket_id)) {
                lf_print_warning("RTI failed to authenticate the incoming federate.");
                // Ignore the federate that failed authentication.
                i--;
                continue;
            }
        }
        #endif
        
        // The first message from the federate should contain its ID and the federation ID.
        int32_t fed_id = receive_and_check_fed_id_message(socket_id, (struct sockaddr_in*)&client_fd);

        if (fed_id >= 0
                && receive_connection_information(socket_id, (uint16_t)fed_id)
                && receive_udp_message_and_set_up_clock_sync(socket_id, (uint16_t)fed_id)) {

            // Create a thread to communicate with the federate.
            // This has to be done after clock synchronization is finished
            // or that thread may end up attempting to handle incoming clock
            // synchronization messages.
            federate_t *fed = _f_rti->enclaves[fed_id];
            lf_thread_create(&(fed->thread_id), federate_thread_TCP, fed);
            
            if (_f_rti->enclaves[fed_id]->is_transient) {                    
                _f_rti->number_of_connected_transient_federates++;
                assert(_f_rti->number_of_connected_transient_federates <= _f_rti->number_of_transient_federates);
                i--;
                lf_print("RTI: Transient federate %d joined.", fed->enclave.id);
            }
        } else {
            // Received message was rejected. Try again.
            i--;
        }
    }
    // All (persistent) federates have connected.
    LF_PRINT_DEBUG("All (persistent) federates have connected to RTI.");

    if (_f_rti->clock_sync_global_status >= clock_sync_on) {
        // Create the thread that performs periodic PTP clock synchronization sessions
        // over the UDP channel, but only if the UDP channel is open and at least one
        // federate is performing runtime clock synchronization.
        bool clock_sync_enabled = false;
        for (int i = 0; i < _f_rti->number_of_enclaves; i++) {
            if ((_f_rti->enclaves[i])->clock_synchronization_enabled) {
                clock_sync_enabled = true;
                break;
            }
        }
        if (_f_rti->final_port_UDP != UINT16_MAX && clock_sync_enabled) {
            lf_thread_create(&_f_rti->clock_thread, clock_synchronization_thread, NULL);
        }
    }
}

void* respond_to_erroneous_connections(void* nothing) {
    while (true) {
        // Wait for an incoming connection request.
        struct sockaddr client_fd;
        uint32_t client_length = sizeof(client_fd);
        // The following will block until either a federate attempts to connect
        // or close(_f_rti->socket_descriptor_TCP) is called.
        int socket_id = accept(_f_rti->socket_descriptor_TCP, &client_fd, &client_length);
        if (socket_id < 0) return NULL;

        if (_f_rti->all_federates_exited) {
            return NULL;
        }

        lf_print_error("RTI received an unexpected connection request. Federation is running.");
        unsigned char response[2];
        response[0] = MSG_TYPE_REJECT;
        response[1] = FEDERATION_ID_DOES_NOT_MATCH;
        // Ignore errors on this response.
        write_to_socket_errexit(socket_id, 2, response,
                 "RTI failed to write FEDERATION_ID_DOES_NOT_MATCH to erroneous incoming connection.");
        // Close the socket.
        close(socket_id);
    }
    return NULL;
}

void initialize_federate(federate_t* fed, uint16_t id) {
    initialize_enclave(&(fed->enclave), id);
    fed->requested_stop = false;
    fed->socket = -1;      // No socket.
    fed->clock_synchronization_enabled = true;
    fed->in_transit_message_tags = initialize_in_transit_message_q();
    strncpy(fed->server_hostname ,"localhost", INET_ADDRSTRLEN);
    fed->server_ip_addr.s_addr = 0;
    fed->server_port = -1;
    fed->is_transient = true;
    fed->effective_start_tag = NEVER_TAG;
    fed->num_of_conn_federates = 0;
    fed->num_of_conn_federates_sent_net = 0;
    fed->start_time_is_set = false;
}

int32_t start_rti_server(uint16_t port) {
    int32_t specified_port = port;
    if (port == 0) {
        // Use the default starting port.
        port = STARTING_PORT;
    }
    _lf_initialize_clock();
    // Create the TCP socket server
    _f_rti->socket_descriptor_TCP = create_server(specified_port, port, TCP);
    lf_print("RTI: Listening for federates.");
    // Create the UDP socket server
    // Try to get the _f_rti->final_port_TCP + 1 port
    if (_f_rti->clock_sync_global_status >= clock_sync_on) {
        _f_rti->socket_descriptor_UDP = create_server(specified_port, _f_rti->final_port_TCP + 1, UDP);
    }
    return _f_rti->socket_descriptor_TCP;
}

void wait_for_federates(int socket_descriptor) {
    // Wait for connections from federates and create a thread for each.
    connect_to_federates(socket_descriptor);

    // All persistent federates have connected.
    lf_print("RTI: All expected (persistent) federates have connected. Starting execution.");
    if (_f_rti->number_of_transient_federates > 0) {
        lf_print("RTI: Transient Federates can join and leave the federation at anytime.");
    }

    // The socket server will only continue to accept connections from transient 
    // federates.
    // In case some other federation's federates are trying to join the wrong
    // federation, need to respond. Start a separate thread to do that.
    lf_thread_t responder_thread;
    lf_thread_t transient_thread;
    // If the federation does not include transient federates, then respond to 
    // erronous connections. Otherwise, continue to accept transients joining and 
    // respond to duplicate joing requests.
    if (_f_rti->number_of_transient_federates == 0) {
        lf_thread_create(&responder_thread, respond_to_erroneous_connections, NULL);
    } else if (_f_rti->number_of_transient_federates > 0) {
        lf_thread_create(&transient_thread, connect_to_transient_federates_thread, NULL);
    }

    // Wait for persistent federate threads to exit.
    void* thread_exit_status;
    for (int i = 0 ; i < _f_rti->number_of_enclaves ; i++) {
        if (!_f_rti->enclaves[i]->is_transient) {
            federate_t* fed = _f_rti->enclaves[i];
            lf_print("RTI: Waiting for thread handling peristent federate %d.", fed->enclave.id);
            lf_thread_join(fed->thread_id, &thread_exit_status);
            free_in_transit_message_q(fed->in_transit_message_tags);
            lf_print("RTI: Federate %d thread exited.", fed->enclave.id);
        }
    }

    lf_print("All persistent threads exited.");
    
    // Wait for transient federate threads to exit.
    // NOTE: It is important to separate the waiting of persistent federates from  
    // the transient federates. The reason is that if, for example, federate 0 is 
    // transienet, and it did leave in the middle of a federation execution, then
    // we will no more wait for the thread of a future joining instance to lf_thread_join.  
    if (_f_rti->number_of_transient_federates > 0) {
        for (int i = 0 ; i < _f_rti->number_of_enclaves ; i++) {
            if (_f_rti->enclaves[i]->is_transient) {
                lf_print("RTI: Waiting for thread handling transient federate %d.", _f_rti->enclaves[i]->enclave.id);
                lf_thread_join(_f_rti->enclaves[i]->thread_id, &thread_exit_status);
                free_in_transit_message_q(_f_rti->enclaves[i]->in_transit_message_tags);
                lf_print("RTI: Federate %d thread exited.", _f_rti->enclaves[i]->enclave.id);
            }
        }
    }

    _f_rti->all_federates_exited = true;
    lf_print("All transient threads exited.");

    if (_f_rti->number_of_transient_federates == 0) {
        lf_thread_join(responder_thread, &thread_exit_status);
    } else if (_f_rti->number_of_transient_federates > 0) {
        lf_thread_join(transient_thread, &thread_exit_status);
    }
    
    // Shutdown and close the socket so that the accept() call in
    // respond_to_erroneous_connections returns. That thread should then
    // check _f_rti->all_federates_exited and it should exit.
    if (shutdown(socket_descriptor, SHUT_RDWR)) {
        LF_PRINT_LOG("On shut down TCP socket, received reply: %s", strerror(errno));
    }
    // NOTE: In all common TCP/IP stacks, there is a time period,
    // typically between 30 and 120 seconds, called the TIME_WAIT period,
    // before the port is released after this close. This is because
    // the OS is preventing another program from accidentally receiving
    // duplicated packets intended for this program.
    close(socket_descriptor);

    /* NOTE: Below is a song and dance that is apparently not needed.
    The above shutdown and close appear to do the job.

    // Apparently, closing the socket will not necessarily
    // cause the respond_to_erroneous_connections accept() call to return,
    // so instead, we connect here so that it can check the _f_rti->all_federates_exited
    // variable.

    // Create an IPv4 socket for TCP (not UDP) communication over IP (0).
    int tmp_socket = socket(AF_INET , SOCK_STREAM , 0);
    // If creating the socket fails, assume the thread has already exited.
    if (tmp_socket >= 0) {
        struct hostent *server = gethostbyname("localhost");
        if (server != NULL) {
            // Server file descriptor.
            struct sockaddr_in server_fd;
            // Zero out the server_fd struct.
            bzero((char *) &server_fd, sizeof(server_fd));
            // Set up the server_fd fields.
            server_fd.sin_family = AF_INET;    // IPv4
            bcopy((char *)server->h_addr,
                 (char *)&server_fd.sin_addr.s_addr,
                 server->h_length);
            // Convert the port number from host byte order to network byte order.
            server_fd.sin_port = htons(_f_rti->final_port_TCP);
            connect(
                tmp_socket,
                (struct sockaddr *)&server_fd,
                sizeof(server_fd));
            close(tmp_socket);
        }
    }
    */

    if (_f_rti->socket_descriptor_UDP > 0) {
        if (shutdown(_f_rti->socket_descriptor_UDP, SHUT_RDWR)) {
            LF_PRINT_LOG("On shut down UDP socket, received reply: %s", strerror(errno));
        }
        close(_f_rti->socket_descriptor_UDP);
    }
}

void usage(int argc, const char* argv[]) {
    lf_print("\nCommand-line arguments: ");
    lf_print("  -i, --id <n>");
    lf_print("   The ID of the federation that this RTI will control.");
    lf_print("  -n, --number_of_federates <n>");
    lf_print("   The number of federates in the federation that this RTI will control.\n");
    lf_print("  -nt, --number_of_transient_federates <n>");
    lf_print("   The number of transient federates in the federation that this RTI will control.\n");
    lf_print("  -p, --port <n>");
    lf_print("   The port number to use for the RTI. Must be larger than 0 and smaller than %d. Default is %d.", UINT16_MAX, STARTING_PORT);
    lf_print("  -c, --clock_sync [off|init|on] [period <n>] [exchanges-per-interval <n>]");
    lf_print("   The status of clock synchronization for this federate.");
    lf_print("       - off: Clock synchronization is off.");
    lf_print("       - init (default): Clock synchronization is done only during startup.");
    lf_print("       - on: Clock synchronization is done both at startup and during the execution.");
    lf_print("   Relevant parameters that can be set: ");
    lf_print("       - period <n>(in nanoseconds): Controls how often a clock synchronization attempt is made");
    lf_print("          (period in nanoseconds, default is 5 msec). Only applies to 'on'.");
    lf_print("       - exchanges-per-interval <n>: Controls the number of messages that are exchanged for each");
    lf_print("          clock sync attempt (default is 10). Applies to 'init' and 'on'.");
    lf_print("  -a, --auth Turn on HMAC authentication options.");
    lf_print("  -t, --tracing Turn on tracing.");

    lf_print("Command given:");
    for (int i = 0; i < argc; i++) {
        lf_print("%s ", argv[i]);
    }
}

int process_clock_sync_args(int argc, const char* argv[]) {
    for (int i = 0; i < argc; i++) {
        if (strcmp(argv[i], "off") == 0) {
            _f_rti->clock_sync_global_status = clock_sync_off;
            lf_print("RTI: Clock sync: off");
        } else if (strcmp(argv[i], "init") == 0 || strcmp(argv[i], "initial") == 0) {
            _f_rti->clock_sync_global_status = clock_sync_init;
            lf_print("RTI: Clock sync: init");
        } else if (strcmp(argv[i], "on") == 0) {
            _f_rti->clock_sync_global_status = clock_sync_on;
            lf_print("RTI: Clock sync: on");
        } else if (strcmp(argv[i], "period") == 0) {
            if (_f_rti->clock_sync_global_status != clock_sync_on) {
                lf_print_error("clock sync period can only be set if --clock-sync is set to on.");
                usage(argc, argv);
                i++;
                continue; // Try to parse the rest of the arguments as clock sync args.
            } else if (argc < i + 2) {
                lf_print_error("clock sync period needs a time (in nanoseconds) argument.");
                usage(argc, argv);
                continue;
            }
            i++;
            long long period_ns = strtoll(argv[i], NULL, 10);
            if (period_ns == 0LL || period_ns == LLONG_MAX || period_ns == LLONG_MIN) {
                lf_print_error("clock sync period value is invalid.");
                continue; // Try to parse the rest of the arguments as clock sync args.
            }
            _f_rti->clock_sync_period_ns = (int64_t)period_ns;
            lf_print("RTI: Clock sync period: %lld", (long long int)_f_rti->clock_sync_period_ns);
        } else if (strcmp(argv[i], "exchanges-per-interval") == 0) {
            if (_f_rti->clock_sync_global_status != clock_sync_on && _f_rti->clock_sync_global_status != clock_sync_init) {
                lf_print_error("clock sync exchanges-per-interval can only be set if"
                               "--clock-sync is set to on or init.");
                usage(argc, argv);
                continue; // Try to parse the rest of the arguments as clock sync args.
            } else if (argc < i + 2) {
                lf_print_error("clock sync exchanges-per-interval needs an integer argument.");
                usage(argc, argv);
                continue; // Try to parse the rest of the arguments as clock sync args.
            }
            i++;
            long exchanges = (long)strtol(argv[i], NULL, 10);
            if (exchanges == 0L || exchanges == LONG_MAX ||  exchanges == LONG_MIN) {
                 lf_print_error("clock sync exchanges-per-interval value is invalid.");
                 continue; // Try to parse the rest of the arguments as clock sync args.
             }
            _f_rti->clock_sync_exchanges_per_interval = (int32_t)exchanges; // FIXME: Loses numbers on 64-bit machines
            lf_print("RTI: Clock sync exchanges per interval: %d", _f_rti->clock_sync_exchanges_per_interval);
        } else if (strcmp(argv[i], " ") == 0) {
            // Tolerate spaces
            continue;
        } else {
            // Either done with the clock sync args or there is an invalid
            // character. In  either case, let the parent function deal with
            // the rest of the characters;
            return i;
        }
    }
    return argc;
}

int process_args(int argc, const char* argv[]) {
    for (int i = 1; i < argc; i++) {
        if (strcmp(argv[i], "-i") == 0 || strcmp(argv[i], "--id") == 0) {
            if (argc < i + 2) {
                lf_print_error("--id needs a string argument.");
                usage(argc, argv);
                return 0;
            }
            i++;
            lf_print("RTI: Federation ID: %s", argv[i]);
            _f_rti->federation_id = argv[i];
        } else if (strcmp(argv[i], "-n") == 0 || strcmp(argv[i], "--number_of_federates") == 0) {
            if (argc < i + 2) {
                lf_print_error("--number_of_federates needs an integer argument.");
                usage(argc, argv);
                return 0;
            }
            i++;
            long num_federates = strtol(argv[i], NULL, 10);
            if (num_federates == 0L || num_federates == LONG_MAX ||  num_federates == LONG_MIN) {
                lf_print_error("--number_of_federates needs a valid positive integer argument.");
                usage(argc, argv);
                return 0;
            }
            _f_rti->number_of_enclaves = (int32_t)num_federates; // FIXME: Loses numbers on 64-bit machines
            lf_print("RTI: Number of federates: %d", _f_rti->number_of_enclaves);
        } else if (strcmp(argv[i], "-nt") == 0 || strcmp(argv[i], "--number_of_transient_federates") == 0) {
            if (argc < i + 2) {
                lf_print_error("--number_of_transient_federates needs an integer argument.");
                usage(argc, argv);
                return 0;
            }
            i++;
            long num_transient_federates = strtol(argv[i], NULL, 10);
            if (num_transient_federates == LONG_MAX ||  num_transient_federates == LONG_MIN) {
                lf_print_error("--number_of_transient_federates needs a valid positive or null integer argument.");
                usage(argc, argv);
                return 0;
            }
            _f_rti->number_of_transient_federates = (int32_t)num_transient_federates; // FIXME: Loses numbers on 64-bit machines
            lf_print("RTI: Number of transient federates: %d", _f_rti->number_of_transient_federates);
        } else if (strcmp(argv[i], "-p") == 0 || strcmp(argv[i], "--port") == 0) {
            if (argc < i + 2) {
                lf_print_error(
                    "--port needs a short unsigned integer argument ( > 0 and < %d).",
                    UINT16_MAX
                );
                usage(argc, argv);
                return 0;
            }
            i++;
            uint32_t RTI_port = (uint32_t)strtoul(argv[i], NULL, 10);
            if (RTI_port <= 0 || RTI_port >= UINT16_MAX) {
                lf_print_error(
                    "--port needs a short unsigned integer argument ( > 0 and < %d).",
                    UINT16_MAX
                );
                usage(argc, argv);
                return 0;
            }
            _f_rti->user_specified_port = (uint16_t)RTI_port;
        } else if (strcmp(argv[i], "-c") == 0 || strcmp(argv[i], "--clock_sync") == 0) {
            if (argc < i + 2) {
               lf_print_error("--clock-sync needs off|init|on.");
               usage(argc, argv);
               return 0;
           }
           i++;
           i += process_clock_sync_args((argc-i), &argv[i]);
        } else if (strcmp(argv[i], "-a") == 0 || strcmp(argv[i], "--auth") == 0) {
            #ifndef __RTI_AUTH__
            lf_print_error("--auth requires the RTI to be built with the -DAUTH=ON option.");
            usage(argc, argv);
            return 0;
            #endif
            _f_rti->authentication_enabled = true;
        } else if (strcmp(argv[i], "-t") == 0 || strcmp(argv[i], "--tracing") == 0) {
            _f_rti->tracing_enabled = true;
        } else if (strcmp(argv[i], " ") == 0) {
            // Tolerate spaces
            continue;
        }  else {
           lf_print_error("Unrecognized command-line argument: %s", argv[i]);
           usage(argc, argv);
           return 0;
       }
    }
    if (_f_rti->number_of_enclaves == 0) {
        lf_print_error("--number_of_federates needs a valid positive integer argument.");
        usage(argc, argv);
        return 0;
    }
    if (_f_rti->number_of_transient_federates > _f_rti->number_of_enclaves) {
        lf_print_error("--number_of_transient_federates cannot be higher than the number of federates.");
        usage(argc, argv);
        return 0;
    }
    return 1;
}

void initialize_RTI(){
    _f_rti = (federation_rti_t *)malloc(sizeof(federation_rti_t));
    // enclave_rti related initializations
    _f_rti->max_stop_tag = NEVER_TAG,
    _f_rti->number_of_enclaves = 0,
    _f_rti->num_enclaves_handling_stop = 0,
    // federation_rti related initializations
    _f_rti->max_start_time = 0LL,
    _f_rti->num_feds_proposed_start = 0,
    _f_rti->all_federates_exited = false,
    _f_rti->federation_id = "Unidentified Federation",
    _f_rti->user_specified_port = 0,
    _f_rti->final_port_TCP = 0,
    _f_rti->socket_descriptor_TCP = -1,
    _f_rti->final_port_UDP = UINT16_MAX,
    _f_rti->socket_descriptor_UDP = -1,
    _f_rti->clock_sync_global_status = clock_sync_init,
    _f_rti->clock_sync_period_ns = MSEC(10),
    _f_rti->clock_sync_exchanges_per_interval = 10,
    _f_rti->authentication_enabled = false,
    _f_rti->tracing_enabled = false;
<<<<<<< HEAD
}

//////////////////////////////////////////////////////////

void* connect_to_transient_federates_thread() {
    // This loop will continue to accept connections of transient federates, as
    // soon as there is room
    while (!_f_rti->all_federates_exited) {
        if (_f_rti->number_of_connected_transient_federates < _f_rti->number_of_transient_federates) {
            // Continue waiting for an incoming connection requests from transients.
            struct sockaddr client_fd;
            uint32_t client_length = sizeof(client_fd);
            // The following blocks until a federate connects.
            int socket_id = -1;
            while(1) {
                if (_f_rti->all_federates_exited) {
                    return NULL;
                }
                socket_id = accept(_f_rti->socket_descriptor_TCP, &client_fd, &client_length);
                if (socket_id >= 0) {
                    // Got a socket
                    break;
                } else if (socket_id < 0 && (errno != EAGAIN || errno != EWOULDBLOCK)) {
                    lf_print_error_and_exit("RTI failed to accept the socket. %s.", strerror(errno));
                } else {
                    // Try again
                    lf_print_warning("RTI failed to accept the socket. %s. Trying again.", strerror(errno));
                    continue;
                }
            }

            // Send RTI hello when RTI -a option is on.
            #ifdef __RTI_AUTH__
            if (_f_rti->authentication_enabled) {
                if (!authenticate_federate(socket_id)) {
                    lf_print_warning("RTI failed to authenticate the incoming federate.");
                    // Ignore the federate that failed authentication.
                    continue;
                }
            }
            #endif
            
            // The first message from the federate should contain its ID and the federation ID.
            int32_t fed_id = receive_and_check_fed_id_message(socket_id, (struct sockaddr_in*)&client_fd);
            // FIXME: THIS IS A TEMPORARY HACK THAT MAKES FEDERATES WITH EVEN IDs PERSISTENT
            // AND THOSE WITH ODD IDs TRANSIENT!!!
            if (fed_id >= 0
                    && receive_connection_information(socket_id, (uint16_t)fed_id)
                    && receive_udp_message_and_set_up_clock_sync(socket_id, (uint16_t)fed_id)) {

                // Create a thread to communicate with the federate.
                // This has to be done after clock synchronization is finished
                // or that thread may end up attempting to handle incoming clock
                // synchronization messages.
                federate_t *fed = _f_rti->enclaves[fed_id];
                lf_thread_create(&(fed->thread_id), federate_thread_TCP, fed);
                fed->is_transient = true;
                _f_rti->number_of_connected_transient_federates++;
                lf_print("RTI: Transient federate %d joined.", fed_id);
            }
        }
    }
}

void reset_transient_federate(federate_t* fed) {
    // Reset of the enclave-related attributes
    // FIXME: Should check further what to reset in the enclave data structure 
    fed->enclave.last_granted = NEVER_TAG;
    fed->enclave.last_provisionally_granted = NEVER_TAG;
    fed->enclave.next_event = NEVER_TAG;
    fed->enclave.state = NOT_CONNECTED;
    // Reset of the federate-related attributes
    fed->socket = -1;      // No socket.
    fed->clock_synchronization_enabled = true;
    fed->in_transit_message_tags = initialize_in_transit_message_q();
    strncpy(fed->server_hostname ,"localhost", INET_ADDRSTRLEN);
    fed->server_ip_addr.s_addr = 0;
    fed->server_port = -1;
    fed->enclave.requested_stop = false;
    fed->is_transient = true;
    // FIXME: Should it be reset to the NEVER_TAG?
    fed->effective_start_tag = NEVER_TAG;
    fed->num_of_conn_federates = 0;
    fed->num_of_conn_federates_sent_net = 0;
    fed->start_time_is_set = false;
}

// void handle_current_tag_query_response(federate_t *my_fed) {
//     // Get the logical time instant and the transient fed_id from the socket
//     size_t buffer_size = sizeof(instant_t) + sizeof(uint16_t);
//     unsigned char buffer[buffer_size];
//     // Read bytes from the socket. We need 8 bytes.
//     ssize_t bytes_read = read_from_socket(my_fed->socket, buffer_size, buffer);
//     if (bytes_read < (ssize_t)sizeof(int64_t)) {
//         lf_print_error("ERROR reading next event query response from federate %d.\n", my_fed->enclave.id);
//     }

//     // Get the timestamp and the transient federate id
//     instant_t timestamp = swap_bytes_if_big_endian_int64(*((int64_t *)(buffer)));
//     uint16_t transient_fed_id = extract_uint16((&buffer[8]));
//     if (_f_rti->tracing_enabled) {
//         tag_t tag = {.time = timestamp, .microstep = 0};
//         tracepoint_RTI_from_federate(receive_CuTAG_QR_RES, my_fed->enclave.id, &tag);
//     }
//     LF_PRINT_LOG("RTI received current TAG query response message: " PRINTF_TIME, timestamp);

//     // FIXME: Should the lock be inside the if statement only?
//     lf_mutex_lock(&rti_mutex);
//     // Processing the TIMESTAMP depends on whether it is the startup phase (all 
//     // persistent federates joined) or not. 
//     federate_t* transient = _f_rti->enclaves[transient_fed_id];
    
//     // Set the start_time of the transient federate to be the maximum among 
//     // current tag of upstreams and the physical time at which it joined .
//     if (timestamp > transient->effective_start_tag.time) { 
//         transient->effective_start_tag.time = timestamp;
//     }
//     // Check that upstream and downstream federates of the transient did propose a start_time
//     transient->num_of_conn_federates_sent_net++;
//     if (transient->num_of_conn_federates_sent_net == transient->num_of_conn_federates) {
//         // All expected connected federates to transient have sent responses with NET to RTI
//         transient->start_time_is_set = true;
//     }
//     lf_mutex_unlock(&rti_mutex);
// }
=======
    _f_rti->stop_in_progress = false;
}
>>>>>>> f05fb5da
<|MERGE_RESOLUTION|>--- conflicted
+++ resolved
@@ -605,21 +605,13 @@
 }
 
 void mark_federate_requesting_stop(federate_t* fed) {
-<<<<<<< HEAD
-    if (!fed->enclave.requested_stop) {
+    if (!fed->requested_stop) {
         // Assume that the federate has requested stop
         // Increment the number of federates handling stop only if it is persistent
         if (fed->is_transient == false) {
             _f_rti->num_enclaves_handling_stop++;
         }
-        fed->enclave.requested_stop = true;
-=======
-    if (!fed->requested_stop) {
-        // Assume that the federate
-        // has requested stop
-        _f_rti->num_enclaves_handling_stop++;
         fed->requested_stop = true;
->>>>>>> f05fb5da
     }
     if (_f_rti->num_enclaves_handling_stop == _f_rti->number_of_enclaves - _f_rti->number_of_transient_federates) {
         // We now have information about the stop time of all
@@ -814,11 +806,7 @@
         tag_t tag = {.time = timestamp, .microstep = 0};
         tracepoint_rti_from_federate(_f_rti->trace, receive_TIMESTAMP, my_fed->enclave.id, &tag);
     }
-<<<<<<< HEAD
-    LF_PRINT_LOG("RTI received timestamp message: " PRINTF_TIME ".", timestamp);
-=======
     LF_PRINT_DEBUG("RTI received timestamp message with time: " PRINTF_TIME ".", timestamp);
->>>>>>> f05fb5da
 
     lf_mutex_lock(&rti_mutex);
     my_fed->effective_start_tag.time = timestamp;
@@ -2030,7 +2018,7 @@
     _f_rti->clock_sync_exchanges_per_interval = 10,
     _f_rti->authentication_enabled = false,
     _f_rti->tracing_enabled = false;
-<<<<<<< HEAD
+    _f_rti->stop_in_progress = false;
 }
 
 //////////////////////////////////////////////////////////
@@ -2155,8 +2143,4 @@
 //         transient->start_time_is_set = true;
 //     }
 //     lf_mutex_unlock(&rti_mutex);
-// }
-=======
-    _f_rti->stop_in_progress = false;
-}
->>>>>>> f05fb5da
+// }