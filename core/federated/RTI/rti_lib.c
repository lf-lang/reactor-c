--- conflicted
+++ resolved
@@ -213,88 +213,10 @@
     }
 }
 
-<<<<<<< HEAD
-bool send_current_tag_query (federate_t* conn_fed, uint16_t transient_id) {
-    if (conn_fed->state == NOT_CONNECTED) {
-        return false;
-    }
-
-    // Write the message type and the related transient_id
-    size_t message_length = 1 + sizeof(uint16_t);
-    unsigned char buffer[message_length];
-    buffer[0] = MSG_TYPE_CURRENT_TAG_QUERY;
-    encode_uint16(transient_id, (unsigned char *)&(buffer[1]));
-
-    if (_RTI.tracing_enabled) {
-        tracepoint_RTI_to_federate(send_CuTAG_QR, conn_fed->id, &NEVER_TAG);
-    }
-    // If write_to_socket fails, the consider it as soft failure and update the 
-    // federate's status.
-    ssize_t bytes_written = write_to_socket(conn_fed->socket, message_length, buffer);
-    if (bytes_written < (ssize_t)message_length) {
-        lf_print_error("RTI failed to send next event tag query to federate %d.", conn_fed->id);
-        if (bytes_written < 0) {
-            conn_fed->state = NOT_CONNECTED;
-        }
-        return false;
-    } else {
-        LF_PRINT_LOG("RTI sent to federate %d a next event tag query.", conn_fed->id);
-        return true;
-    }
-}
-
-
-tag_t transitive_next_event(federate_t* fed, tag_t candidate, bool visited[]) {
-    if (visited[fed->id] || fed->state == NOT_CONNECTED) {
-        // Federate has stopped executing or we have visited it before.
-        // No point in checking upstream federates.
-        return candidate;
-    }
-
-    visited[fed->id] = true;
-    tag_t result = fed->next_event;
-
-    // If the candidate is less than this federate's next_event, use the candidate.
-    if (lf_tag_compare(candidate, result) < 0) {
-        result = candidate;
-    }
-
-    // The result cannot be earlier than the start time.
-    if (result.time < start_time) {
-        // Earliest next event cannot be before the start time.
-        result = (tag_t){.time = start_time, .microstep = 0u};
-    }
-
-    // Check upstream federates to see whether any of them might send
-    // an event that would result in an earlier next event.
-    for (int i = 0; i < fed->num_upstream; i++) {
-        tag_t upstream_result = transitive_next_event(
-                &_RTI.federates[fed->upstream[i]], result, visited);
-
-        // Add the "after" delay of the connection to the result.
-        upstream_result = lf_delay_tag(upstream_result, fed->upstream_delay[i]);
-
-        // If the adjusted event time is less than the result so far, update the result.
-        if (lf_tag_compare(upstream_result, result) < 0) {
-            result = upstream_result;
-        }
-    }
-    if (lf_tag_compare(result, fed->completed) < 0) {
-        result = fed->completed;
-    }
-    return result;
-}
-
-void send_provisional_tag_advance_grant(federate_t* fed, tag_t tag) {
-    if (fed->state == NOT_CONNECTED
-            || lf_tag_compare(tag, fed->last_granted) <= 0
-            || lf_tag_compare(tag, fed->last_provisionally_granted) <= 0
-=======
 void notify_provisional_tag_advance_grant(enclave_t* e, tag_t tag) {
     if (e->state == NOT_CONNECTED
             || lf_tag_compare(tag, e->last_granted) <= 0
             || lf_tag_compare(tag, e->last_provisionally_granted) <= 0
->>>>>>> a11c1b03
     ) {
         return;
     }
@@ -343,11 +265,7 @@
             if (upstream->enclave.state == NOT_CONNECTED) continue;
             // To handle cycles, need to create a boolean array to keep
             // track of which upstream federates have been visited.
-<<<<<<< HEAD
-            bool* visited = (bool*)calloc(_RTI.number_of_federates + _RTI.number_of_transient_federates, sizeof(bool)); // Initializes to 0.
-=======
             bool* visited = (bool*)calloc(_F_RTI->number_of_enclaves, sizeof(bool)); // Initializes to 0.
->>>>>>> a11c1b03
 
             // Find the (transitive) next event tag upstream.
             tag_t upstream_next_event = transitive_next_event(
@@ -360,142 +278,9 @@
             if (lf_tag_compare(upstream_next_event, tag) >= 0) {
                 notify_provisional_tag_advance_grant(&(upstream->enclave), tag);
             }
-<<<<<<< HEAD
-        }
-    }
-}
-
-bool send_advance_grant_if_safe(federate_t* fed) {
-
-    // Find the earliest LTC of upstream federates.
-    tag_t min_upstream_completed = fed->next_event;
-    // // Count the number of that connected upstream federates 
-    // uint16_t number_of_connected_upstream_federates = 0; 
-
-    for (int j = 0; j < fed->num_upstream; j++) {
-        federate_t* upstream = &_RTI.federates[fed->upstream[j]];
-
-        // Ignore this federate if it has resigned.
-        if (upstream->state == NOT_CONNECTED) continue;
-
-        // number_of_connected_upstream_federates++;
-
-        tag_t candidate = lf_delay_tag(upstream->completed, fed->upstream_delay[j]);
-
-        if (lf_tag_compare(candidate, min_upstream_completed) < 0) {
-            min_upstream_completed = candidate;
-        }
-    }
-
-    // If none of the upstream federates is connected, then nothing to do.
-    // It is equivelent to not having upstream federates at all.
-    // if (number_of_connected_upstream_federates == 0) {
-    //     return true;
-    // }
-
-    LF_PRINT_LOG("Minimum upstream LTC for fed %d is (%lld, %u) "
-            "(adjusted by after delay).",
-            fed->id,
-            min_upstream_completed.time - start_time, min_upstream_completed.microstep);
-    if (lf_tag_compare(min_upstream_completed, fed->last_granted) > 0
-        && lf_tag_compare(min_upstream_completed, fed->next_event) >= 0 // The federate has to advance its tag
-    ) {
-        send_tag_advance_grant(fed, min_upstream_completed);
-        return true;
-    }
-
-    // Can't make progress based only on upstream LTCs.
-    // If all (transitive) upstream federates of the federate
-    // have earliest event tags such that the
-    // federate can now advance its tag, then send it a TAG message.
-    // Find the earliest event time of each such upstream federate,
-    // adjusted by delays on the connections.
-
-    // To handle cycles, need to create a boolean array to keep
-    // track of which upstream federates have been visited.
-    bool* visited = (bool*)calloc(_RTI.number_of_federates + _RTI.number_of_transient_federates, sizeof(bool)); // Initializes to 0.
-
-    // Find the tag of the earliest possible incoming message from
-    // upstream federates.
-    tag_t t_d = FOREVER_TAG;
-    LF_PRINT_DEBUG("NOTE: FOREVER is displayed as (%lld, %u) and NEVER as (%lld, %u)",
-            FOREVER_TAG.time - start_time, FOREVER_TAG.microstep,
-            NEVER - start_time, 0u);
-
-    for (int j = 0; j < fed->num_upstream; j++) {
-        federate_t* upstream = &_RTI.federates[fed->upstream[j]];
-
-        // Ignore this federate if it has resigned.
-        if (upstream->state == NOT_CONNECTED) continue;
-
-        // Find the (transitive) next event tag upstream.
-        tag_t upstream_next_event = transitive_next_event(
-                upstream, upstream->next_event, visited);
-
-        LF_PRINT_DEBUG("Earliest next event upstream of fed %d at fed %d has tag (%lld, %u).",
-                fed->id,
-                upstream->id,
-                upstream_next_event.time - start_time, upstream_next_event.microstep);
-
-        // Adjust by the "after" delay.
-        // Note that "no delay" is encoded as NEVER,
-        // whereas one microstep delay is encoded as 0LL.
-        tag_t candidate = lf_delay_tag(upstream_next_event, fed->upstream_delay[j]);
-
-        if (lf_tag_compare(candidate, t_d) < 0) {
-            t_d = candidate;
-        }
-    }
-    free(visited);
-
-    LF_PRINT_LOG("Earliest next event upstream has tag (%lld, %u).",
-            t_d.time - start_time, t_d.microstep);
-
-    if (
-        lf_tag_compare(t_d, fed->next_event) > 0       // The federate has something to do.
-        && lf_tag_compare(t_d, fed->last_provisionally_granted) >= 0  // The grant is not redundant
-                                                                      // (equal is important to override any previous
-                                                                      // PTAGs).
-        && lf_tag_compare(t_d, fed->last_granted) > 0  // The grant is not redundant.
-    ) {
-        // All upstream federates have events with a larger tag than fed, so it is safe to send a TAG.
-        LF_PRINT_LOG("Earliest upstream message time for fed %d is " PRINTF_TAG
-                "(adjusted by after delay). Granting tag advance for " PRINTF_TAG,
-                fed->id,
-                t_d.time - lf_time_start(), t_d.microstep,
-                fed->next_event.time - lf_time_start(),
-                fed->next_event.microstep);
-        send_tag_advance_grant(fed, fed->next_event);
-    } else if (
-        lf_tag_compare(t_d, fed->next_event) == 0      // The federate has something to do.
-        && lf_tag_compare(t_d, fed->last_provisionally_granted) > 0  // The grant is not redundant.
-        && lf_tag_compare(t_d, fed->last_granted) > 0  // The grant is not redundant.
-    ) {
-        // Some upstream federate has an event that has the same tag as fed's next event, so we can only provisionally
-        // grant a TAG (via a PTAG).
-        LF_PRINT_LOG("Earliest upstream message time for fed %d is " PRINTF_TAG
-            " (adjusted by after delay). Granting provisional tag advance.",
-            fed->id,
-            t_d.time - start_time, t_d.microstep);
-
-        send_provisional_tag_advance_grant(fed, t_d);
-    }
-    return false;
-}
-
-void send_downstream_advance_grants_if_safe(federate_t* fed, bool visited[]) {
-    visited[fed->id] = true;
-    for (int i = 0; i < fed->num_downstream; i++) {
-        federate_t* downstream = &_RTI.federates[fed->downstream[i]];
-        if (visited[downstream->id]) continue;
-        send_advance_grant_if_safe(downstream);
-        send_downstream_advance_grants_if_safe(downstream, visited);
-    }
-=======
-
-        }
-    }
->>>>>>> a11c1b03
+
+        }
+    }
 }
 
 void update_federate_next_event_tag_locked(uint16_t federate_id, tag_t next_event_tag) {
@@ -508,32 +293,7 @@
     ) {
         next_event_tag = min_in_transit_tag;
     }
-<<<<<<< HEAD
-
-    _RTI.federates[federate_id].next_event = next_event_tag;
-
-    LF_PRINT_DEBUG(
-       "RTI: Updated the recorded next event tag for federate %d to " PRINTF_TAG,
-       federate_id,
-       next_event_tag.time - lf_time_start(),
-       next_event_tag.microstep
-    );
-
-    // Check to see whether we can reply now with a tag advance grant.
-    // If the federate has no upstream federates, then it does not wait for
-    // nor expect a reply. It just proceeds to advance time.
-    if (_RTI.federates[federate_id].num_upstream > 0) {
-        send_advance_grant_if_safe(&_RTI.federates[federate_id]);
-    }
-    // Check downstream federates to see whether they should now be granted a TAG.
-    // To handle cycles, need to create a boolean array to keep
-    // track of which upstream federates have been visited.
-    bool* visited = (bool*)calloc(_RTI.number_of_federates + _RTI.number_of_transient_federates, sizeof(bool)); // Initializes to 0.
-    send_downstream_advance_grants_if_safe(&_RTI.federates[federate_id], visited);
-    free(visited);
-=======
     update_enclave_next_event_tag_locked(&(fed->enclave), next_event_tag);
->>>>>>> a11c1b03
 }
 
 void handle_port_absent_message(federate_t* sending_federate, unsigned char* buffer) {
@@ -556,31 +316,6 @@
     // issue a TAG before this message has been forwarded.
     lf_mutex_lock(&rti_mutex);
 
-<<<<<<< HEAD
-    // If the destination federate is persistent and is no longer connected, issue
-    // a warning and return. If, however, it is transient, then print a message.
-    if (_RTI.federates[federate_id].state == NOT_CONNECTED) {
-        pthread_mutex_unlock(&_RTI.rti_mutex);
-        if (!_RTI.federates[federate_id].is_transient) {
-            lf_print_warning("RTI: Destination federate %d is no longer connected. Dropping message.",
-                    federate_id);
-        } else {
-            lf_print("RTI: Destination transient federate %d is currently not connected. Dropping message.",
-                    federate_id);
-        }
-        LF_PRINT_LOG("Fed status: next_event (%lld, %d), "
-                "completed (%lld, %d), "
-                "last_granted (%lld, %d), "
-                "last_provisionally_granted (%lld, %d).",
-                _RTI.federates[federate_id].next_event.time - start_time,
-                _RTI.federates[federate_id].next_event.microstep,
-                _RTI.federates[federate_id].completed.time - start_time,
-                _RTI.federates[federate_id].completed.microstep,
-                _RTI.federates[federate_id].last_granted.time - start_time,
-                _RTI.federates[federate_id].last_granted.microstep,
-                _RTI.federates[federate_id].last_provisionally_granted.time - start_time,
-                _RTI.federates[federate_id].last_provisionally_granted.microstep
-=======
     // If the destination federate is no longer connected, issue a warning
     // and return.
     federate_t* fed = (federate_t*) _F_RTI->enclaves[federate_id];
@@ -600,7 +335,6 @@
                 fed->enclave.last_granted.microstep,
                 fed->enclave.last_provisionally_granted.time - start_time,
                 fed->enclave.last_provisionally_granted.microstep
->>>>>>> a11c1b03
         );
         return;
     }
@@ -673,31 +407,6 @@
     // issue a TAG before this message has been forwarded.
     lf_mutex_lock(&rti_mutex);
 
-<<<<<<< HEAD
-    // If the destination federate is persistent and is no longer connected, issue
-    // a warning and return. If, however, it is transient, then print a message.
-    if (_RTI.federates[federate_id].state == NOT_CONNECTED) {
-        pthread_mutex_unlock(&_RTI.rti_mutex);
-        if (!_RTI.federates[federate_id].is_transient) {
-            lf_print_warning("RTI: Destination federate %d is no longer connected. Dropping message.",
-                    federate_id);
-        } else {
-            lf_print("RTI: Destination transient federate %d is currently not connected. Dropping message.",
-                    federate_id);
-        }
-        LF_PRINT_LOG("Fed status: next_event (%lld, %d), "
-                "completed (%lld, %d), "
-                "last_granted (%lld, %d), "
-                "last_provisionally_granted (%lld, %d).",
-                _RTI.federates[federate_id].next_event.time - start_time,
-                _RTI.federates[federate_id].next_event.microstep,
-                _RTI.federates[federate_id].completed.time - start_time,
-                _RTI.federates[federate_id].completed.microstep,
-                _RTI.federates[federate_id].last_granted.time - start_time,
-                _RTI.federates[federate_id].last_granted.microstep,
-                _RTI.federates[federate_id].last_provisionally_granted.time - start_time,
-                _RTI.federates[federate_id].last_provisionally_granted.microstep
-=======
     // If the destination federate is no longer connected, issue a warning
     // and return.
     federate_t *fed = _F_RTI->enclaves[federate_id];
@@ -717,7 +426,6 @@
                 fed->enclave.last_granted.microstep,
                 fed->enclave.last_provisionally_granted.time - start_time,
                 fed->enclave.last_provisionally_granted.microstep
->>>>>>> a11c1b03
         );
         return;
     } else { 
@@ -821,23 +529,8 @@
     // FIXME: Should this function be in the enclave version?
     lf_mutex_lock(&rti_mutex);
     // See if we can remove any of the recorded in-transit messages for this.
-<<<<<<< HEAD
-    clean_in_transit_message_record_up_to_tag(fed->in_transit_message_tags, fed->completed);
-
-    // Check downstream federates to see whether they should now be granted a TAG.
-    for (int i = 0; i < fed->num_downstream; i++) {
-        federate_t* downstream = &_RTI.federates[fed->downstream[i]];
-        send_advance_grant_if_safe(downstream);
-        bool* visited = (bool*)calloc(_RTI.number_of_federates + _RTI.number_of_transient_federates, sizeof(bool)); // Initializes to 0.
-        send_downstream_advance_grants_if_safe(downstream, visited);
-        free(visited);
-    }
-
-    pthread_mutex_unlock(&_RTI.rti_mutex);
-=======
     clean_in_transit_message_record_up_to_tag(fed->in_transit_message_tags, fed->enclave.completed);
     lf_mutex_unlock(&rti_mutex);
->>>>>>> a11c1b03
 }
 
 void handle_next_event_tag(federate_t* fed) {
@@ -884,14 +577,9 @@
     ENCODE_STOP_GRANTED(outgoing_buffer, _F_RTI->max_stop_tag.time, _F_RTI->max_stop_tag.microstep);
 
     // Iterate over federates and send each the message.
-<<<<<<< HEAD
-    for (int i = 0; i < _RTI.number_of_federates + _RTI.number_of_transient_federates; i++) {
-        if (_RTI.federates[i].state == NOT_CONNECTED) {
-=======
     for (int i = 0; i < _F_RTI->number_of_enclaves; i++) {
         federate_t *fed = _F_RTI->enclaves[i];
         if (fed->enclave.state == NOT_CONNECTED) {
->>>>>>> a11c1b03
             continue;
         }
         if (lf_tag_compare(fed->enclave.next_event, _F_RTI->max_stop_tag) >= 0) {
@@ -915,16 +603,11 @@
     if (!fed->enclave.requested_stop) {
         // Assume that the federate
         // has requested stop
-<<<<<<< HEAD
         // FIXME: Inc only if it is a persistent federate
         if (fed->is_transient == false) {
-            _RTI.num_feds_handling_stop++;
-        }
-        fed->requested_stop = true;
-=======
-        _F_RTI->num_enclaves_handling_stop++;
+            _F_RTI->num_enclaves_handling_stop++;
+        }
         fed->enclave.requested_stop = true;
->>>>>>> a11c1b03
     }
     if (_F_RTI->num_enclaves_handling_stop == _F_RTI->number_of_enclaves) {
         // We now have information about the stop time of all
@@ -986,18 +669,11 @@
 
     // Iterate over federates and send each the MSG_TYPE_STOP_REQUEST message
     // if we do not have a stop_time already for them.
-<<<<<<< HEAD
-    for (int i = 0; i < _RTI.number_of_federates + _RTI.number_of_transient_federates; i++) {
-        if (_RTI.federates[i].id != fed->id && _RTI.federates[i].requested_stop == false) {
-            if (_RTI.federates[i].state == NOT_CONNECTED) {
-                mark_federate_requesting_stop(&_RTI.federates[i]);
-=======
     for (int i = 0; i < _F_RTI->number_of_enclaves; i++) {
         federate_t *f = _F_RTI->enclaves[i];
         if (f->enclave.id != fed->enclave.id && f->enclave.requested_stop == false) {
             if (f->enclave.state == NOT_CONNECTED) {
                 mark_federate_requesting_stop(f);
->>>>>>> a11c1b03
                 continue;
             }
             if (_F_RTI->tracing_enabled) {
@@ -1126,33 +802,32 @@
     LF_PRINT_LOG("RTI received timestamp message: %ld.", timestamp);
     LF_PRINT_LOG("RTI received timestamp message: " PRINTF_TIME ".", timestamp);
 
-<<<<<<< HEAD
     // FIXME: Should the lock be inside the if statement only?
-    pthread_mutex_lock(&_RTI.rti_mutex);
+    lf_mutex_lock(&rti_mutex);
     my_fed->fed_start_time = timestamp;
     // Processing the TIMESTAMP depends on whether it is the startup phase (all 
     // persistent federates joined) or not. 
-    if (_RTI.num_feds_proposed_start < _RTI.number_of_federates) {
-        if (timestamp > _RTI.max_start_time) {
-            _RTI.max_start_time = timestamp;
+    if (_F_RTI->num_feds_proposed_start < _RTI.number_of_federates) {
+        if (timestamp > _F_RTI->max_start_time) {
+            _F_RTI->max_start_time = timestamp;
         }
         // Check that persistent federates did propose a start_time
         if (!my_fed->is_transient) {
             _RTI.num_feds_proposed_start++;
         }
-        if (_RTI.num_feds_proposed_start == _RTI.number_of_federates) {
+        if (_F_RTI->num_feds_proposed_start == _F_RTI->number_of_enclaves) {
             // All federates have proposed a start time.
-            pthread_cond_broadcast(&_RTI.received_start_times);
+            lf_cond_broadcast(&received_start_times);
         } else {
             // Some federates have not yet proposed a start time.
             // wait for a notification.
-            while (_RTI.num_feds_proposed_start < _RTI.number_of_federates) {
+            while (_F_RTI->num_feds_proposed_start < _F_RTI->number_of_enclaves) {
                 // FIXME: Should have a timeout here?
-                pthread_cond_wait(&_RTI.received_start_times, &_RTI.rti_mutex);
-            }
-        }
-
-        pthread_mutex_unlock(&_RTI.rti_mutex);
+                lf_cond_wait(&received_start_times);
+            }
+        }
+
+        lf_mutex_unlock(&rti_mutex);
 
         // Send back to the federate the maximum time plus an offset on a TIMESTAMP_START
         // message.
@@ -1161,30 +836,31 @@
         unsigned char start_time_buffer[MSG_TYPE_TIMESTAMP_START_LENGTH];
         start_time_buffer[0] = MSG_TYPE_TIMESTAMP_START;
         // Add an offset to this start time to get everyone starting together.
-        start_time = _RTI.max_start_time + DELAY_START;
+        start_time = _F_RTI->max_start_time + DELAY_START;
         encode_int64(swap_bytes_if_big_endian_int64(start_time), &start_time_buffer[1]);
         encode_int64(swap_bytes_if_big_endian_int64(start_time), &start_time_buffer[9]);
 
-        if (_RTI.tracing_enabled) {
-            tag_t tag = {.time = start_time, .microstep = 0};
-            tracepoint_RTI_to_federate(send_TIMESTAMP, my_fed->id, &tag);
-        }
-        ssize_t bytes_written = write_to_socket(
-            my_fed->socket, MSG_TYPE_TIMESTAMP_START_LENGTH,
-            start_time_buffer
-        );
-        if (bytes_written < MSG_TYPE_TIMESTAMP_START_LENGTH) {
-            lf_print_error("Failed to send the starting time to federate %d.", my_fed->id);
-        }
-        pthread_mutex_lock(&_RTI.rti_mutex);
-        my_fed->fed_start_time = start_time;
-        // Update state for the federate to indicate that the MSG_TYPE_TIMESTAMP
-        // message has been sent. That MSG_TYPE_TIMESTAMP message grants time advance to
-        // the federate to the start time.
-        my_fed->state = GRANTED;
-        pthread_cond_broadcast(&_RTI.sent_start_time);
-        pthread_mutex_unlock(&_RTI.rti_mutex);
-    } else {
+    if (_F_RTI->tracing_enabled) {
+        tag_t tag = {.time = start_time, .microstep = 0};
+        tracepoint_RTI_to_federate(send_TIMESTAMP, my_fed->enclave.id, &tag);
+    }
+    ssize_t bytes_written = write_to_socket(
+        my_fed->socket, MSG_TYPE_TIMESTAMP__START_LENGTH,
+        start_time_buffer
+    );
+    if (bytes_written < MSG_TYPE_TIMESTAMP_LENGTH) {
+        lf_print_error("Failed to send the starting time to federate %d.", my_fed->enclave.id);
+    }
+
+    lf_mutex_lock(&rti_mutex);
+    // Update state for the federate to indicate that the MSG_TYPE_TIMESTAMP
+    // message has been sent. That MSG_TYPE_TIMESTAMP message grants time advance to
+    // the federate to the start time.
+    my_fed->enclave.state = GRANTED;
+    lf_cond_broadcast(&sent_start_time);
+    LF_PRINT_LOG("RTI sent start time " PRINTF_TIME " to federate %d.", start_time, my_fed->enclave.id);
+    lf_mutex_unlock(&rti_mutex);
+   } else {
         // A transient has joined after the startup phase
         // At this point, we already hold the mutex
 
@@ -1215,25 +891,8 @@
             if (send_current_tag_query(downstream, my_fed->id)) {
                 my_fed->num_of_conn_federates++;
             }
-=======
-    lf_mutex_lock(&rti_mutex);
-    _F_RTI->num_feds_proposed_start++;
-    if (timestamp > _F_RTI->max_start_time) {
-        _F_RTI->max_start_time = timestamp;
-    }
-    if (_F_RTI->num_feds_proposed_start == _F_RTI->number_of_enclaves) {
-        // All federates have proposed a start time.
-        lf_cond_broadcast(&received_start_times);
-    } else {
-        // Some federates have not yet proposed a start time.
-        // wait for a notification.
-        while (_F_RTI->num_feds_proposed_start < _F_RTI->number_of_enclaves) {
-            // FIXME: Should have a timeout here?
-            lf_cond_wait(&received_start_times);
->>>>>>> a11c1b03
-        }
-
-<<<<<<< HEAD
+        }
+
         // If the transient federate has no connected upstream or downstream federates,
         // then do not wait for the start time
         if (my_fed->num_of_conn_federates == 0) {
@@ -1317,39 +976,8 @@
         transient->start_time_is_set = true;
     }
     pthread_mutex_unlock(&_RTI.rti_mutex);
-=======
-    lf_mutex_unlock(&rti_mutex);
-
-    // Send back to the federate the maximum time plus an offset on a TIMESTAMP
-    // message.
-    unsigned char start_time_buffer[MSG_TYPE_TIMESTAMP_LENGTH];
-    start_time_buffer[0] = MSG_TYPE_TIMESTAMP;
-    // Add an offset to this start time to get everyone starting together.
-    start_time = _F_RTI->max_start_time + DELAY_START;
-    encode_int64(swap_bytes_if_big_endian_int64(start_time), &start_time_buffer[1]);
-
-    if (_F_RTI->tracing_enabled) {
-        tag_t tag = {.time = start_time, .microstep = 0};
-        tracepoint_RTI_to_federate(send_TIMESTAMP, my_fed->enclave.id, &tag);
-    }
-    ssize_t bytes_written = write_to_socket(
-        my_fed->socket, MSG_TYPE_TIMESTAMP_LENGTH,
-        start_time_buffer
-    );
-    if (bytes_written < MSG_TYPE_TIMESTAMP_LENGTH) {
-        lf_print_error("Failed to send the starting time to federate %d.", my_fed->enclave.id);
-    }
-
-    lf_mutex_lock(&rti_mutex);
-    // Update state for the federate to indicate that the MSG_TYPE_TIMESTAMP
-    // message has been sent. That MSG_TYPE_TIMESTAMP message grants time advance to
-    // the federate to the start time.
-    my_fed->enclave.state = GRANTED;
-    lf_cond_broadcast(&sent_start_time);
-    LF_PRINT_LOG("RTI sent start time " PRINTF_TIME " to federate %d.", start_time, my_fed->enclave.id);
-    lf_mutex_unlock(&rti_mutex);
->>>>>>> a11c1b03
-}
+}
+
 
 void send_physical_clock(unsigned char message_type, federate_t* fed, socket_type_t socket_type) {
     if (fed->enclave.state == NOT_CONNECTED) {
@@ -1429,14 +1057,9 @@
         // Sleep
         lf_sleep(_F_RTI->clock_sync_period_ns); // Can be interrupted
         any_federates_connected = false;
-<<<<<<< HEAD
-        for (int fed = 0; fed < _RTI.number_of_federates + _RTI.number_of_transient_federates ; fed++) {
-            if (_RTI.federates[fed].state == NOT_CONNECTED) {
-=======
         for (int fed_id = 0; fed_id < _F_RTI->number_of_enclaves; fed_id++) {
             federate_t* fed = _F_RTI->enclaves[fed_id];
             if (fed->enclave.state == NOT_CONNECTED) {
->>>>>>> a11c1b03
                 // FIXME: We need better error handling here, but clock sync failure
                 // should not stop execution.
                 lf_print_error("Clock sync failed with federate %d. Not connected.", fed_id);
@@ -1504,21 +1127,6 @@
 
 void handle_federate_resign(federate_t *my_fed) {
     // Nothing more to do. Close the socket and exit.
-<<<<<<< HEAD
-    pthread_mutex_lock(&_RTI.rti_mutex);
- 
-    // Extract the tag
-    size_t header_size = 1 + sizeof(tag_t);
-    unsigned char buffer[header_size];
-    // Read the header, minus the first byte which has already been read.
-    read_from_socket_errexit(my_fed->socket, header_size - 1, &(buffer[1]),
-                             "RTI failed to read the timed message header from remote federate.");
-    // Extract the tag sent by the resigning federate
-    tag_t tag = extract_tag(&(buffer[1]));
-
-    if (_RTI.tracing_enabled) {
-        tracepoint_RTI_from_federate(receive_RESIGN, my_fed->id, &tag);
-=======
     lf_mutex_lock(&rti_mutex);
     if (_F_RTI->tracing_enabled) {
         // Extract the tag, for tracing purposes
@@ -1530,7 +1138,6 @@
         // Extract the tag sent by the resigning federate
         tag_t tag = extract_tag(&(buffer[1]));
         tracepoint_RTI_from_federate(receive_RESIGN, my_fed->enclave.id, &tag);
->>>>>>> a11c1b03
     }
 
     my_fed->enclave.state = NOT_CONNECTED;
@@ -1554,13 +1161,8 @@
     // Check downstream federates to see whether they should now be granted a TAG.
     // To handle cycles, need to create a boolean array to keep
     // track of which upstream federates have been visited.
-<<<<<<< HEAD
-    bool* visited = (bool*)calloc(_RTI.number_of_federates + _RTI.number_of_transient_federates, sizeof(bool)); // Initializes to 0.
-    send_downstream_advance_grants_if_safe(my_fed, visited);
-=======
     bool* visited = (bool*)calloc(_F_RTI->number_of_enclaves, sizeof(bool)); // Initializes to 0.
     notify_downstream_advance_grant_if_safe(&(my_fed->enclave), visited);
->>>>>>> a11c1b03
     free(visited);
 
     lf_mutex_unlock(&rti_mutex);
@@ -1674,13 +1276,8 @@
     // FIXME: This should not exit with error but rather should just reject the connection.
     read_from_socket_errexit(socket_id, length, buffer, "RTI failed to read from accepted socket.");
 
-<<<<<<< HEAD
-    uint16_t fed_id = _RTI.number_of_federates + _RTI.number_of_transient_federates; // Initialize to an invalid value.
+    uint16_t fed_id = _F_RTI->number_of_enclaves + _RTI.number_of_transient_federates; // Initialize to an invalid value.
     bool is_transient = false;
-=======
-    uint16_t fed_id = _F_RTI->number_of_enclaves; // Initialize to an invalid value.
-
->>>>>>> a11c1b03
     // First byte received is the message type.
     if (buffer[0] != MSG_TYPE_FED_IDS) {
         if(buffer[0] == MSG_TYPE_P2P_SENDING_FED_ID || buffer[0] == MSG_TYPE_P2P_TAGGED_MESSAGE) {
@@ -1739,11 +1336,7 @@
             send_reject(socket_id, FEDERATION_ID_DOES_NOT_MATCH);
             return -1;
         } else {
-<<<<<<< HEAD
-            if (fed_id >= _RTI.number_of_federates + _RTI.number_of_transient_federates) {
-=======
             if (fed_id >= _F_RTI->number_of_enclaves) {
->>>>>>> a11c1b03
                 // Federate ID is out of range.
                 lf_print_error("RTI received federate ID %d, which is out of range.", fed_id);
                 if (_F_RTI->tracing_enabled){
@@ -1787,23 +1380,14 @@
     // Set the federate's state as pending
     // because it is waiting for the start time to be
     // sent by the RTI before beginning its execution.
-<<<<<<< HEAD
-    _RTI.federates[fed_id].state = PENDING;
+    fed->enclave.state = PENDING;
     _RTI.federates[fed_id].is_transient = is_transient;
-=======
-    fed->enclave.state = PENDING;
->>>>>>> a11c1b03
 
     LF_PRINT_DEBUG("RTI responding with MSG_TYPE_ACK to federate %d.", fed_id);
     // Send an MSG_TYPE_ACK message.
     unsigned char ack_message = MSG_TYPE_ACK;
-<<<<<<< HEAD
-    if (_RTI.tracing_enabled) {
-        tracepoint_RTI_to_federate(send_ACK, fed_id, &NEVER_TAG);
-=======
     if (_F_RTI->tracing_enabled) {
         tracepoint_RTI_to_federate(send_ACK, fed_id, NULL);
->>>>>>> a11c1b03
     }
     write_to_socket_errexit(socket_id, 1, &ack_message,
             "RTI failed to write MSG_TYPE_ACK message to federate %d.", fed_id);
@@ -2008,13 +1592,9 @@
 
 // FIXME: The socket descriptor here is not used. Should be removed?
 void connect_to_federates(int socket_descriptor) {
-<<<<<<< HEAD
     // This loop will accept both, persistent and transient federates.
     // For transient, however, i will be decreased
-    for (int i = 0; i < _RTI.number_of_federates; i++) {
-=======
     for (int i = 0; i < _F_RTI->number_of_enclaves; i++) {
->>>>>>> a11c1b03
         // Wait for an incoming connection request.
         struct sockaddr client_fd;
         uint32_t client_length = sizeof(client_fd);
@@ -2057,19 +1637,14 @@
             // This has to be done after clock synchronization is finished
             // or that thread may end up attempting to handle incoming clock
             // synchronization messages.
-<<<<<<< HEAD
-            pthread_create(&(_RTI.federates[fed_id].thread_id), NULL, federate_thread_TCP, &(_RTI.federates[fed_id]));
+            federate_t *fed = _F_RTI->enclaves[fed_id];
+            lf_thread_create(&(fed->thread_id), federate_thread_TCP, fed);
             
             if (_RTI.federates[fed_id].is_transient) {                    
                 _RTI.number_of_connected_transient_federates++;
                 assert(_RTI.number_of_connected_transient_federates <= _RTI.number_of_transient_federates);
                 i--;
             }
-=======
-            federate_t *fed = _F_RTI->enclaves[fed_id];
-            lf_thread_create(&(fed->thread_id), federate_thread_TCP, fed);
-
->>>>>>> a11c1b03
         } else {
             // Received message was rejected. Try again.
             i--;
@@ -2083,13 +1658,8 @@
         // over the UDP channel, but only if the UDP channel is open and at least one
         // federate is performing runtime clock synchronization.
         bool clock_sync_enabled = false;
-<<<<<<< HEAD
-        for (int i = 0; i < _RTI.number_of_federates + _RTI.number_of_transient_federates; i++) {
-            if (_RTI.federates[i].clock_synchronization_enabled && !_RTI.federates[i].is_transient) {
-=======
         for (int i = 0; i < _F_RTI->number_of_enclaves; i++) {
             if ((_F_RTI->enclaves[i])->clock_synchronization_enabled) {
->>>>>>> a11c1b03
                 clock_sync_enabled = true;
                 break;
             }
@@ -2185,16 +1755,11 @@
     return NULL;
 }
 
-<<<<<<< HEAD
-void initialize_federate(uint16_t id) {
-    _RTI.federates[id].id = id;
-    _RTI.federates[id].socket = -1;      // No socket.
-    _RTI.federates[id].clock_synchronization_enabled = true;
-    _RTI.federates[id].completed = NEVER_TAG;
-    _RTI.federates[id].last_granted = NEVER_TAG;
-    _RTI.federates[id].last_provisionally_granted = NEVER_TAG;
-    _RTI.federates[id].next_event = NEVER_TAG;
-    _RTI.federates[id].in_transit_message_tags = initialize_in_transit_message_q();
+void initialize_federate(federate_t* fed, uint16_t id) {
+    initialize_enclave(&(fed->enclave), id);
+    fed->socket = -1;      // No socket.
+    fed->clock_synchronization_enabled = true;
+    fed->in_transit_message_tags = initialize_in_transit_message_q();
     _RTI.federates[id].state = NOT_CONNECTED;
     _RTI.federates[id].upstream = NULL;
     _RTI.federates[id].upstream_delay = NULL;
@@ -2203,8 +1768,8 @@
     _RTI.federates[id].num_downstream = 0;
     _RTI.federates[id].mode = REALTIME;
     strncpy(_RTI.federates[id].server_hostname ,"localhost", INET_ADDRSTRLEN);
-    _RTI.federates[id].server_ip_addr.s_addr = 0;
-    _RTI.federates[id].server_port = -1;
+    _fed->server_ip_addr.s_addr = 0;
+    _fed->server_port = -1;
     _RTI.federates[id].requested_stop = false;
     _RTI.federates[id].is_transient = true;
     _RTI.federates[id].fed_start_time = 0LL;
@@ -2240,16 +1805,6 @@
     _RTI.federates[id].num_of_conn_federates = 0;
     _RTI.federates[id].num_of_conn_federates_sent_net = 0;
     _RTI.federates[id].start_time_is_set = false;
-=======
-void initialize_federate(federate_t* fed, uint16_t id) {
-    initialize_enclave(&(fed->enclave), id);
-    fed->socket = -1;      // No socket.
-    fed->clock_synchronization_enabled = true;
-    fed->in_transit_message_tags = initialize_in_transit_message_q();
-    strncpy(fed->server_hostname ,"localhost", INET_ADDRSTRLEN);
-    fed->server_ip_addr.s_addr = 0;
-    fed->server_port = -1;
->>>>>>> a11c1b03
 }
 
 int32_t start_rti_server(uint16_t port) {
@@ -2284,31 +1839,26 @@
     // federates.
     // In case some other federation's federates are trying to join the wrong
     // federation, need to respond. Start a separate thread to do that.
-<<<<<<< HEAD
-    pthread_t responder_thread;
+    lf_thread_t responder_thread;
     pthread_t transient_thread;
     // If the federation does not include transient federates, then respond to 
     // erronous connections. Otherwise, continue to accept transients joining and 
     // respond to duplicate joing requests.
     if (_RTI.number_of_transient_federates == 0) {
-        pthread_create(&responder_thread, NULL, respond_to_erroneous_connections, NULL);
+        lf_thread_create(&responder_thread, respond_to_erroneous_connections, NULL);
     } else if (_RTI.number_of_transient_federates > 0) {
         pthread_create(&transient_thread, NULL, connect_to_transient_federates_thread, NULL);
     }
-=======
-    lf_thread_t responder_thread;
-    lf_thread_create(&responder_thread, respond_to_erroneous_connections, NULL);
->>>>>>> a11c1b03
 
     // Wait for persistent federate threads to exit.
     void* thread_exit_status;
-<<<<<<< HEAD
-    for (int i = 0; i < _RTI.number_of_federates + _RTI.number_of_transient_federates; i++) {
+    for (int i = 0; i < _F_RTI->number_of_enclaves + _RTI.number_of_transient_federates; i++) {
         if (!_RTI.federates[i].is_transient) {
-            lf_print("RTI: Waiting for thread handling peristent federate %d.", _RTI.federates[i].id);
-            pthread_join(_RTI.federates[i].thread_id, &thread_exit_status);
-            free_in_transit_message_q(_RTI.federates[i].in_transit_message_tags);
-            lf_print("RTI: Federate %d thread exited.", _RTI.federates[i].id);
+            federate_t* fed = _F_RTI->enclaves[i];
+        lf_print("RTI: Waiting for thread handling peristent federate %d.", fed->enclave.id);
+            lf_thread_join(fed->thread_id, &thread_exit_status);
+            free_in_transit_message_q(fed->in_transit_message_tags);
+            lf_print("RTI: Federate %d thread exited.", fed->enclave.id);
         }
     }
 
@@ -2326,14 +1876,6 @@
                 lf_print("RTI: Federate %d thread exited.", _RTI.federates[i].id);
             }
         }
-=======
-    for (int i = 0; i < _F_RTI->number_of_enclaves; i++) {
-        federate_t* fed = _F_RTI->enclaves[i];
-        lf_print("RTI: Waiting for thread handling federate %d.", fed->enclave.id);
-        lf_thread_join(fed->thread_id, &thread_exit_status);
-        free_in_transit_message_q(fed->in_transit_message_tags);
-        lf_print("RTI: Federate %d thread exited.", fed->enclave.id);
->>>>>>> a11c1b03
     }
 
     _F_RTI->all_federates_exited = true;
@@ -2396,36 +1938,13 @@
 }
 
 void usage(int argc, const char* argv[]) {
-<<<<<<< HEAD
-    printf("\nCommand-line arguments: \n\n");
-    printf("  -i, --id <n>\n");
-    printf("   The ID of the federation that this RTI will control.\n\n");
-    printf("  -n, --number_of_federates <n>\n");
-    printf("   The number of federates in the federation that this RTI will control.\n\n");
-    printf("  -nt, --number_of_transient_federates <n>\n");
-    printf("   The number of transient federates in the federation that this RTI will control.\n\n");
-    printf("  -p, --port <n>\n");
-    printf("   The port number to use for the RTI. Must be larger than 0 and smaller than %d. Default is %d.\n\n", UINT16_MAX, STARTING_PORT);
-    printf("  -c, --clock_sync [off|init|on] [period <n>] [exchanges-per-interval <n>]\n");
-    printf("   The status of clock synchronization for this federate.\n");
-    printf("       - off: Clock synchronization is off.\n");
-    printf("       - init (default): Clock synchronization is done only during startup.\n");
-    printf("       - on: Clock synchronization is done both at startup and during the execution.\n");
-    printf("   Relevant parameters that can be set: \n");
-    printf("       - period <n>(in nanoseconds): Controls how often a clock synchronization attempt is made\n");
-    printf("          (period in nanoseconds, default is 5 msec). Only applies to 'on'.\n");
-    printf("       - exchanges-per-interval <n>: Controls the number of messages that are exchanged for each\n");
-    printf("          clock sync attempt (default is 10). Applies to 'init' and 'on'.\n\n");
-    printf("  -a, --auth Turn on HMAC authentication options.\n\n");
-    printf("  -t, --tracing Turn on tracing.\n\n");
-
-    printf("Command given:\n");
-=======
     lf_print("\nCommand-line arguments: \n");
     lf_print("  -i, --id <n>");
     lf_print("   The ID of the federation that this RTI will control.\n");
     lf_print("  -n, --number_of_federates <n>");
     lf_print("   The number of federates in the federation that this RTI will control.\n");
+    printf("  -nt, --number_of_transient_federates <n>\n");
+    printf("   The number of transient federates in the federation that this RTI will control.\n\n");
     lf_print("  -p, --port <n>");
     lf_print("   The port number to use for the RTI. Must be larger than 0 and smaller than %d. Default is %d.\n", UINT16_MAX, STARTING_PORT);
     lf_print("  -c, --clock_sync [off|init|on] [period <n>] [exchanges-per-interval <n>]");
@@ -2442,7 +1961,6 @@
     lf_print("  -t, --tracing Turn on tracing.\n");
 
     lf_print("Command given:");
->>>>>>> a11c1b03
     for (int i = 0; i < argc; i++) {
         lf_print("%s ", argv[i]);
     }
@@ -2535,9 +2053,8 @@
                 usage(argc, argv);
                 return 0;
             }
-<<<<<<< HEAD
-            _RTI.number_of_federates = (int32_t)num_federates; // FIXME: Loses numbers on 64-bit machines
-            printf("RTI: Number of federates: %d\n", _RTI.number_of_federates);
+            _F_RTI->number_of_enclaves = (int32_t)num_federates; // FIXME: Loses numbers on 64-bit machines
+            lf_print("RTI: Number of federates: %d\n", _F_RTI->number_of_enclaves);
         } else if (strcmp(argv[i], "-nt") == 0 || strcmp(argv[i], "--number_of_transient_federates") == 0) {
             if (argc < i + 2) {
                 fprintf(stderr, "Error: --number_of_transient_federates needs an integer argument.\n");
@@ -2553,10 +2070,6 @@
             }
             _RTI.number_of_transient_federates = (int32_t)num_transient_federates; // FIXME: Loses numbers on 64-bit machines
             printf("RTI: Number of transient federates: %d\n", _RTI.number_of_transient_federates);
-=======
-            _F_RTI->number_of_enclaves = (int32_t)num_federates; // FIXME: Loses numbers on 64-bit machines
-            lf_print("RTI: Number of federates: %d\n", _F_RTI->number_of_enclaves);
->>>>>>> a11c1b03
         } else if (strcmp(argv[i], "-p") == 0 || strcmp(argv[i], "--port") == 0) {
             if (argc < i + 2) {
                 lf_print_error(
