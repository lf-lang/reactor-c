--- conflicted
+++ resolved
@@ -211,50 +211,6 @@
   }
 }
 
-<<<<<<< HEAD
-    if (rti_remote->base.tracing_enabled) {
-        tracepoint_rti_to_federate(rti_remote->base.trace, send_PTAG, e->id, &tag);
-    }
-    // This function is called in notify_advance_grant_if_safe(), which is a long
-    // function. During this call, the socket might close, causing the following write_to_socket
-    // to fail. Consider a failure here a soft failure and update the federate's status.
-    if (write_to_socket(((federate_info_t *)e)->socket, message_length, buffer)) {
-        lf_print_error("RTI failed to send tag advance grant to federate %d.", e->id);
-        e->state = NOT_CONNECTED;
-    } else {
-        e->last_provisionally_granted = tag;
-        LF_PRINT_LOG("RTI sent to federate %d the Provisional Tag Advance Grant (PTAG) " PRINTF_TAG ".",
-                     e->id, tag.time - start_time, tag.microstep);
-
-        // Send PTAG to all upstream federates, if they have not had
-        // a later or equal PTAG or TAG sent previously and if their transitive
-        // NET is greater than or equal to the tag.
-        // This is needed to stimulate absent messages from upstream and break deadlocks.
-        // The scenario this deals with is illustrated in `test/C/src/federated/FeedbackDelay2.lf`
-        // and `test/C/src/federated/FeedbackDelay4.lf`.
-        // Note that this is transitive.
-        // NOTE: This is not needed for enclaves because zero-delay loops are prohibited.
-        // It's only needed for federates, which is why this is implemented here.
-        for (int j = 0; j < e->num_immediate_upstreams; j++) {
-            scheduling_node_t *upstream = rti_remote->base.scheduling_nodes[e->immediate_upstreams[j]];
-
-            // Ignore this federate if it has resigned.
-            if (upstream->state == NOT_CONNECTED)
-                continue;
-
-            tag_t earliest = earliest_future_incoming_message_tag(upstream);
-            tag_t strict_earliest = eimt_strict(upstream);  // Non-ZDC version.
-
-            // If these tags are equal, then a TAG or PTAG should have already been granted,
-            // in which case, another will not be sent. But it may not have been already granted.
-            if (lf_tag_compare(earliest, tag) > 0) {
-                notify_tag_advance_grant(upstream, tag);
-            } else if (lf_tag_compare(earliest, tag) == 0 && lf_tag_compare(strict_earliest, tag) > 0) {
-                notify_provisional_tag_advance_grant(upstream, tag);
-            }
-        }
-    }
-=======
 void notify_provisional_tag_advance_grant(scheduling_node_t* e, tag_t tag) {
   if (e->state == NOT_CONNECTED || lf_tag_compare(tag, e->last_granted) <= 0 ||
       lf_tag_compare(tag, e->last_provisionally_granted) <= 0) {
@@ -295,8 +251,8 @@
     // Note that this is transitive.
     // NOTE: This is not needed for enclaves because zero-delay loops are prohibited.
     // It's only needed for federates, which is why this is implemented here.
-    for (int j = 0; j < e->num_upstream; j++) {
-      scheduling_node_t* upstream = rti_remote->base.scheduling_nodes[e->upstream[j]];
+    for (int j = 0; j < e->num_immediate_upstreams; j++) {
+      scheduling_node_t* upstream = rti_remote->base.scheduling_nodes[e->immediate_upstreams[j]];
 
       // Ignore this federate if it has resigned.
       if (upstream->state == NOT_CONNECTED)
@@ -314,27 +270,46 @@
       }
     }
   }
->>>>>>> 7427d987
-}
-
-void send_downstream_next_event_tag(scheduling_node_t *e, tag_t tag) {
-    size_t message_length = 1 + sizeof(int64_t) + sizeof(uint32_t);
-    unsigned char buffer[message_length];
-    buffer[0] = MSG_TYPE_DOWNSTREAM_NEXT_EVENT_TAG;
-    encode_int64(tag.time, &(buffer[1]));
-    encode_int32((int32_t)tag.microstep, &(buffer[1 + sizeof(int64_t)]));    
-
-    if (rti_remote->base.tracing_enabled) {
-        tracepoint_rti_to_federate(rti_remote->base.trace, send_DNET, e->id, &tag);
-    }
-    if (write_to_socket(((federate_info_t *)e)->socket, message_length, buffer)) {
-        lf_print_error("RTI failed to send downstream next event tag to federate %d.", e->id);
-        e->state = NOT_CONNECTED;
-    } else {
-        e->last_DNET = tag;
-        LF_PRINT_LOG("RTI sent to federate %d the Downstream Next Event Tag (DNET) " PRINTF_TAG ".",
-                     e->id, tag.time - start_time, tag.microstep);
-    }
+}
+
+void send_downstream_next_event_tag(scheduling_node_t* e, tag_t tag) {
+  size_t message_length = 1 + sizeof(int64_t) + sizeof(uint32_t);
+  unsigned char buffer[message_length];
+  buffer[0] = MSG_TYPE_DOWNSTREAM_NEXT_EVENT_TAG;
+  encode_int64(tag.time, &(buffer[1]));
+  encode_int32((int32_t)tag.microstep, &(buffer[1 + sizeof(int64_t)]));
+
+  if (rti_remote->base.tracing_enabled) {
+    tracepoint_rti_to_federate(rti_remote->base.trace, send_DNET, e->id, &tag);
+  }
+  if (write_to_socket(((federate_info_t*)e)->socket, message_length, buffer)) {
+    lf_print_error("RTI failed to send downstream next event tag to federate %d.", e->id);
+    e->state = NOT_CONNECTED;
+  } else {
+    e->last_DNET = tag;
+    LF_PRINT_LOG("RTI sent to federate %d the Downstream Next Event Tag (DNET) " PRINTF_TAG ".", e->id,
+                 tag.time - start_time, tag.microstep);
+  }
+}
+
+void send_downstream_next_event_tag(scheduling_node_t* e, tag_t tag) {
+  size_t message_length = 1 + sizeof(int64_t) + sizeof(uint32_t);
+  unsigned char buffer[message_length];
+  buffer[0] = MSG_TYPE_DOWNSTREAM_NEXT_EVENT_TAG;
+  encode_int64(tag.time, &(buffer[1]));
+  encode_int32((int32_t)tag.microstep, &(buffer[1 + sizeof(int64_t)]));
+
+  if (rti_remote->base.tracing_enabled) {
+    tracepoint_rti_to_federate(rti_remote->base.trace, send_DNET, e->id, &tag);
+  }
+  if (write_to_socket(((federate_info_t*)e)->socket, message_length, buffer)) {
+    lf_print_error("RTI failed to send downstream next event tag to federate %d.", e->id);
+    e->state = NOT_CONNECTED;
+  } else {
+    e->last_DNET = tag;
+    LF_PRINT_LOG("RTI sent to federate %d the Downstream Next Event Tag (DNET) " PRINTF_TAG ".", e->id,
+                 tag.time - start_time, tag.microstep);
+  }
 }
 
 void update_federate_next_event_tag_locked(uint16_t federate_id, tag_t next_event_tag) {
@@ -1381,88 +1356,29 @@
   } else {
     federate_info_t* fed = GET_FED_INFO(fed_id);
     // Read the number of upstream and downstream connections
-    fed->enclave.num_upstream = extract_int32(&(connection_info_header[1]));
-    fed->enclave.num_downstream = extract_int32(&(connection_info_header[1 + sizeof(int32_t)]));
-    LF_PRINT_DEBUG("RTI got %d upstreams and %d downstreams from federate %d.", fed->enclave.num_upstream,
-                   fed->enclave.num_downstream, fed_id);
+    fed->enclave.num_immediate_upstreams = extract_int32(&(connection_info_header[1]));
+    fed->enclave.num_immediate_downstreams = extract_int32(&(connection_info_header[1 + sizeof(int32_t)]));
+    LF_PRINT_DEBUG("RTI got %d upstreams and %d downstreams from federate %d.", fed->enclave.num_immediate_upstreams,
+                   fed->enclave.num_immediate_downstreams, fed_id);
 
     // Allocate memory for the upstream and downstream pointers
-    if (fed->enclave.num_upstream > 0) {
-      fed->enclave.upstream = (int*)malloc(sizeof(uint16_t) * fed->enclave.num_upstream);
+    if (fed->enclave.num_immediate_upstreams > 0) {
+      fed->enclave.immediate_upstreams = (uint16_t*)malloc(sizeof(uint16_t) * fed->enclave.num_immediate_upstreams);
       // Allocate memory for the upstream delay pointers
-      fed->enclave.upstream_delay = (interval_t*)malloc(sizeof(interval_t) * fed->enclave.num_upstream);
+      fed->enclave.immediate_upstream_delays =
+          (interval_t*)malloc(sizeof(interval_t) * fed->enclave.num_immediate_upstreams);
     } else {
-<<<<<<< HEAD
-        federate_info_t *fed = GET_FED_INFO(fed_id);
-        // Read the number of upstream and downstream connections
-        fed->enclave.num_immediate_upstreams = extract_int32(&(connection_info_header[1]));
-        fed->enclave.num_immediate_downstreams = extract_int32(&(connection_info_header[1 + sizeof(int32_t)]));
-        LF_PRINT_DEBUG(
-                "RTI got %d upstreams and %d downstreams from federate %d.",
-                fed->enclave.num_immediate_upstreams,
-                fed->enclave.num_immediate_downstreams,
-                fed_id);
-
-        // Allocate memory for the upstream and downstream pointers
-        if (fed->enclave.num_immediate_upstreams > 0) {
-            fed->enclave.immediate_upstreams = (uint16_t *)malloc(sizeof(uint16_t) * fed->enclave.num_immediate_upstreams);
-            // Allocate memory for the upstream delay pointers
-            fed->enclave.immediate_upstream_delays = (interval_t *)malloc(
-                    sizeof(interval_t) * fed->enclave.num_immediate_upstreams);
-        } else {
-            fed->enclave.immediate_upstreams = (uint16_t *)NULL;
-            fed->enclave.immediate_upstream_delays = (interval_t *)NULL;
-        }
-        if (fed->enclave.num_immediate_downstreams > 0) {
-            fed->enclave.immediate_downstreams = (uint16_t *)malloc(sizeof(uint16_t) * fed->enclave.num_immediate_downstreams);
-        } else {
-            fed->enclave.immediate_downstreams = (uint16_t *)NULL;
-        }
-
-        size_t connections_info_body_size = (
-                (sizeof(uint16_t) + sizeof(int64_t)) * fed->enclave.num_immediate_upstreams)
-                + (sizeof(uint16_t) * fed->enclave.num_immediate_downstreams);
-        unsigned char *connections_info_body = NULL;
-        if (connections_info_body_size > 0) {
-            connections_info_body = (unsigned char *)malloc(connections_info_body_size);
-            read_from_socket_fail_on_error(
-                    socket_id,
-                    connections_info_body_size,
-                    connections_info_body,
-                    NULL,
-                    "RTI failed to read MSG_TYPE_NEIGHBOR_STRUCTURE message body from federate %d.",
-                    fed_id);
-            // Keep track of where we are in the buffer
-            size_t message_head = 0;
-            // First, read the info about upstream federates
-            for (int i = 0; i < fed->enclave.num_immediate_upstreams; i++) {
-                fed->enclave.immediate_upstreams[i] = extract_uint16(&(connections_info_body[message_head]));
-                message_head += sizeof(uint16_t);
-                fed->enclave.immediate_upstream_delays[i] = extract_int64(&(connections_info_body[message_head]));
-                message_head += sizeof(int64_t);
-            }
-
-            // Next, read the info about downstream federates
-            for (int i = 0; i < fed->enclave.num_immediate_downstreams; i++) {
-                fed->enclave.immediate_downstreams[i] = extract_uint16(&(connections_info_body[message_head]));
-                message_head += sizeof(uint16_t);
-            }
-
-            free(connections_info_body);
-        }
-=======
-      fed->enclave.upstream = (int*)NULL;
-      fed->enclave.upstream_delay = (interval_t*)NULL;
->>>>>>> 7427d987
-    }
-    if (fed->enclave.num_downstream > 0) {
-      fed->enclave.downstream = (int*)malloc(sizeof(uint16_t) * fed->enclave.num_downstream);
+      fed->enclave.immediate_upstreams = (uint16_t*)NULL;
+      fed->enclave.immediate_upstream_delays = (interval_t*)NULL;
+    }
+    if (fed->enclave.num_immediate_downstreams > 0) {
+      fed->enclave.immediate_downstreams = (uint16_t*)malloc(sizeof(uint16_t) * fed->enclave.num_immediate_downstreams);
     } else {
-      fed->enclave.downstream = (int*)NULL;
-    }
-
-    size_t connections_info_body_size = ((sizeof(uint16_t) + sizeof(int64_t)) * fed->enclave.num_upstream) +
-                                        (sizeof(uint16_t) * fed->enclave.num_downstream);
+      fed->enclave.immediate_downstreams = (uint16_t*)NULL;
+    }
+
+    size_t connections_info_body_size = ((sizeof(uint16_t) + sizeof(int64_t)) * fed->enclave.num_immediate_upstreams) +
+                                        (sizeof(uint16_t) * fed->enclave.num_immediate_downstreams);
     unsigned char* connections_info_body = NULL;
     if (connections_info_body_size > 0) {
       connections_info_body = (unsigned char*)malloc(connections_info_body_size);
@@ -1472,16 +1388,16 @@
       // Keep track of where we are in the buffer
       size_t message_head = 0;
       // First, read the info about upstream federates
-      for (int i = 0; i < fed->enclave.num_upstream; i++) {
-        fed->enclave.upstream[i] = extract_uint16(&(connections_info_body[message_head]));
+      for (int i = 0; i < fed->enclave.num_immediate_upstreams; i++) {
+        fed->enclave.immediate_upstreams[i] = extract_uint16(&(connections_info_body[message_head]));
         message_head += sizeof(uint16_t);
-        fed->enclave.upstream_delay[i] = extract_int64(&(connections_info_body[message_head]));
+        fed->enclave.immediate_upstream_delays[i] = extract_int64(&(connections_info_body[message_head]));
         message_head += sizeof(int64_t);
       }
 
       // Next, read the info about downstream federates
-      for (int i = 0; i < fed->enclave.num_downstream; i++) {
-        fed->enclave.downstream[i] = extract_uint16(&(connections_info_body[message_head]));
+      for (int i = 0; i < fed->enclave.num_immediate_downstreams; i++) {
+        fed->enclave.immediate_downstreams[i] = extract_uint16(&(connections_info_body[message_head]));
         message_head += sizeof(uint16_t);
       }
 
@@ -1853,29 +1769,16 @@
   rti_remote->stop_in_progress = false;
 }
 
-<<<<<<< HEAD
-void free_scheduling_nodes(scheduling_node_t **scheduling_nodes, uint16_t number_of_scheduling_nodes) {
-    for (uint16_t i = 0; i < number_of_scheduling_nodes; i++) {
-        // FIXME: Gives error freeing memory not allocated!!!!
-        scheduling_node_t *node = scheduling_nodes[i];
-        if (node->immediate_upstreams != NULL)
-            free(node->immediate_upstreams);
-        if (node->immediate_downstreams != NULL)
-            free(node->immediate_downstreams);
-    }
-    free(scheduling_nodes);
-=======
 void free_scheduling_nodes(scheduling_node_t** scheduling_nodes, uint16_t number_of_scheduling_nodes) {
   for (uint16_t i = 0; i < number_of_scheduling_nodes; i++) {
     // FIXME: Gives error freeing memory not allocated!!!!
     scheduling_node_t* node = scheduling_nodes[i];
-    if (node->upstream != NULL)
-      free(node->upstream);
-    if (node->downstream != NULL)
-      free(node->downstream);
+    if (node->immediate_upstreams != NULL)
+      free(node->immediate_upstreams);
+    if (node->immediate_downstreams != NULL)
+      free(node->immediate_downstreams);
   }
   free(scheduling_nodes);
->>>>>>> 7427d987
 }
 
 #endif // STANDALONE_RTI