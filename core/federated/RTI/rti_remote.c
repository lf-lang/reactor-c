--- conflicted
+++ resolved
@@ -286,26 +286,26 @@
     update_scheduling_node_next_event_tag_locked(&(fed->enclave), next_event_tag);
 }
 
-/**
- * Update the cycle information of every federate.
-*/
-void update_cycle_information() {
-    bool *visited = (bool *)calloc(rti_remote->base.number_of_scheduling_nodes, sizeof(bool));
-    for (int i = 0; i < rti_remote->base.number_of_scheduling_nodes; i++) {
-        scheduling_node_t* target_node = rti_remote->base.scheduling_nodes[i];
-        if (check_cycle(target_node, i, visited)) {
-            target_node->is_in_cycle = true;
-            LF_PRINT_DEBUG("There is a cycle including federate %d.", i);
-        } else {
-            target_node->is_in_cycle = false;
-            LF_PRINT_DEBUG("There is no cycle including federate %d.", i);
-        }
-        for (int j = 0; j < rti_remote->base.number_of_scheduling_nodes; j++) {
-            visited[j] = false;
-        }
-    }
-    free(visited);
-}
+// /**
+//  * Update the cycle information of every federate.
+// */
+// void update_cycle_information() {
+//     bool *visited = (bool *)calloc(rti_remote->base.number_of_scheduling_nodes, sizeof(bool));
+//     for (int i = 0; i < rti_remote->base.number_of_scheduling_nodes; i++) {
+//         scheduling_node_t* target_node = rti_remote->base.scheduling_nodes[i];
+//         if (check_cycle(target_node, i, visited)) {
+//             target_node->is_in_cycle = true;
+//             LF_PRINT_DEBUG("There is a cycle including federate %d.", i);
+//         } else {
+//             target_node->is_in_cycle = false;
+//             LF_PRINT_DEBUG("There is no cycle including federate %d.", i);
+//         }
+//         for (int j = 0; j < rti_remote->base.number_of_scheduling_nodes; j++) {
+//             visited[j] = false;
+//         }
+//     }
+//     free(visited);
+// }
 
 /**
  * Determine whether or not to use the NDT messages.
@@ -314,7 +314,7 @@
     bool *visited = (bool *)calloc(rti_remote->base.number_of_scheduling_nodes, sizeof(bool));
     for (int i = 0; i < rti_remote->base.number_of_scheduling_nodes; i++) {
         scheduling_node_t* target_node = rti_remote->base.scheduling_nodes[i];
-        if (target_node->is_in_cycle || check_physical_action_of_transitive_downstreams(target_node, visited)) {
+        if (is_in_cycle(target_node) || check_physical_action_of_transitive_downstreams(target_node, visited)) {
             target_node->enable_ndt = false;
             LF_PRINT_DEBUG("There is a cycle including federate %d or a transitive downstream federate of"
             " the federate %d has a physical action.", i, i);
@@ -1395,7 +1395,6 @@
         fed_id
     );
 
-<<<<<<< HEAD
     federate_info_t* fed = GET_FED_INFO(fed_id);
     // Read the number of upstream and downstream connections
     fed->enclave.num_upstream = extract_int32(&(connection_info_header[0]));
@@ -1414,51 +1413,6 @@
     fed->enclave.upstream_delay =
         (interval_t*)malloc(
             sizeof(interval_t) * fed->enclave.num_upstream
-=======
-    if (connection_info_header[0] != MSG_TYPE_NEIGHBOR_STRUCTURE) {
-        lf_print_error("RTI was expecting a MSG_TYPE_UDP_PORT message from federate %d. Got %u instead. "
-                "Rejecting federate.", fed_id, connection_info_header[0]);
-        send_reject(socket_id, UNEXPECTED_MESSAGE);
-        return 0;
-    } else {
-        federate_info_t* fed = GET_FED_INFO(fed_id);
-        // Read the number of upstream and downstream connections
-        fed->enclave.num_upstream = extract_int32(&(connection_info_header[1]));
-        fed->enclave.num_downstream = extract_int32(&(connection_info_header[1 + sizeof(int32_t)]));
-        LF_PRINT_DEBUG(
-            "RTI got %d upstreams and %d downstreams from federate %d.",
-            fed->enclave.num_upstream,
-            fed->enclave.num_downstream,
-            fed_id);
-
-        // Allocate memory for the upstream and downstream pointers
-        if (fed->enclave.num_upstream > 0) {
-            fed->enclave.upstream = (int*)malloc(sizeof(uint16_t) * fed->enclave.num_upstream);
-            // Allocate memory for the upstream delay pointers
-            fed->enclave.upstream_delay =
-                (interval_t*)malloc(
-                    sizeof(interval_t) * fed->enclave.num_upstream
-                );
-        } else {
-            fed->enclave.upstream = (int*)NULL;
-            fed->enclave.upstream_delay = (interval_t*)NULL;
-        }
-        if (fed->enclave.num_downstream > 0) {
-            fed->enclave.downstream = (int*)malloc(sizeof(uint16_t) * fed->enclave.num_downstream);
-        } else {
-            fed->enclave.downstream = (int*)NULL;
-        }
-
-        size_t connections_info_body_size = ((sizeof(uint16_t) + sizeof(int64_t)) *
-            fed->enclave.num_upstream) + (sizeof(uint16_t) * fed->enclave.num_downstream);
-        unsigned char* connections_info_body = (unsigned char*)malloc(connections_info_body_size);
-        read_from_socket_errexit(
-            socket_id,
-            connections_info_body_size,
-            connections_info_body,
-            "RTI failed to read MSG_TYPE_NEIGHBOR_STRUCTURE message body from federate %d.",
-            fed_id
->>>>>>> 61261af0
         );
 
     size_t connections_info_body_size = ((sizeof(uint16_t) + sizeof(int64_t)) *
