--- conflicted
+++ resolved
@@ -783,7 +783,7 @@
           }
         } while ((errno == EAGAIN || errno == EWOULDBLOCK) && bytes_read < (ssize_t)message_size);
         // If any errors occur, either discard the message or the clock sync round.
-        if (!read_failed) {
+        if (!bytes_read) {
           if (buffer[0] == MSG_TYPE_CLOCK_SYNC_T3) {
             int32_t fed_id_2 = extract_int32(&(buffer[1]));
             // Check that this message came from the correct federate.
@@ -1252,7 +1252,7 @@
             assert(fed_id > -1);
             assert(fed_id < 65536);
             LF_PRINT_DEBUG("RTI received T3 clock sync message from federate %d.", fed_id);
-            handle_physical_clock_sync_message(fed, TCP);
+            handle_physical_clock_sync_message(fed, NETDRV);
           } else {
             lf_print_error("Unexpected message %u from federate %d.", buffer[0], fed_id);
             send_reject(netdrv, UNEXPECTED_MESSAGE);
@@ -1266,7 +1266,8 @@
         // Initialize the UDP_addr field of the federate struct
         fed->UDP_addr.sin_family = AF_INET;
         fed->UDP_addr.sin_port = htons(federate_UDP_port_number);
-        fed->UDP_addr.sin_addr = fed->server_ip_addr;
+        // FIXME: Disabled for testing.
+        // fed->UDP_addr.sin_addr = fed->server_ip_addr;
       } else {
         // Disable clock sync after initial round.
         fed->clock_synchronization_enabled = false;
@@ -1404,18 +1405,10 @@
         break;
       }
     }
-<<<<<<< HEAD
     // FIXME: Disabled for testing.
     // if (rti_remote->final_port_UDP != UINT16_MAX && clock_sync_enabled) {
-    //   if (get_port(rti_remote->clock_netdrv) != UINT16_MAX && clock_sync_enabled) {
-    //     lf_thread_create(&rti_remote->clock_thread, clock_synchronization_thread, NULL);
-    //   }
+    //   lf_thread_create(&rti_remote->clock_thread, clock_synchronization_thread, NULL);
     // }
-=======
-    if (rti_remote->final_port_UDP != UINT16_MAX && clock_sync_enabled) {
-      lf_thread_create(&rti_remote->clock_thread, clock_synchronization_thread, NULL);
-    }
->>>>>>> 77b6d665
   }
 }
 
@@ -1459,16 +1452,10 @@
   int ret = create_server(rti_remote->rti_netdrv, RTI, DEFAULT_PORT);
   lf_print("RTI: Listening for federates.");
   // Create the clocksync's netdriver.
-<<<<<<< HEAD
   // FIXME: Disabled for testing.
   // if (rti_remote->clock_sync_global_status >= clock_sync_on) {
-  //   rti_remote->clock_sync_socket = create_clock_sync_server(&rti_remote->clock_sync_port);
+  //   rti_remote->clock_sync_socket = create_clock_sync_server(&rti_remote->final_port_UDP);
   // }
-=======
-  if (rti_remote->clock_sync_global_status >= clock_sync_on) {
-    rti_remote->clock_sync_socket = create_clock_sync_server(&rti_remote->final_port_UDP);
-  }
->>>>>>> 77b6d665
   return ret;
 }
 
@@ -1523,7 +1510,7 @@
   rti_remote->user_specified_port = 0;
   // rti_remote->final_port_TCP = 0;
   // rti_remote->socket_descriptor_TCP = -1;
-  rti_remote->final_port_UDP = UINT16_MAX;
+  // rti_remote->final_port_UDP = UINT16_MAX;
   rti_remote->clock_sync_socket = -1;
   rti_remote->clock_sync_global_status = clock_sync_init;
   rti_remote->clock_sync_period_ns = MSEC(10);
