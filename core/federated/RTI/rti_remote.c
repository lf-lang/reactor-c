#if defined STANDALONE_RTI
/**
 * @file
 * @author Edward A. Lee
 * @author Soroush Bateni
 * @author Erling Jellum
 * @author Chadlia Jerad
 * @copyright (c) 2020-2023, The University of California at Berkeley
 * License in [BSD 2-clause](https://github.com/lf-lang/reactor-c/blob/main/LICENSE.md)
 * @brief Runtime infrastructure (RTI) for distributed Lingua Franca programs.
 *
 * This implementation creates one thread per federate so as to be able
 * to take advantage of multiple cores. It may be more efficient, however,
 * to use select() instead to read from the multiple socket connections
 * to each federate.
 *
 * This implementation sends messages in little endian order
 * because Intel, RISC V, and Arm processors are little endian.
 * This is not what is normally considered "network order",
 * but we control both ends, and hence, for commonly used
 * processors, this will be more efficient since it won't have
 * to swap bytes.
 *
 * This implementation of the RTI should be considered a reference
 * implementation. In the future it might be re-implemented in Java or Kotlin.
 * Or we could bootstrap and implement it using Lingua Franca.
 */

#include "rti_remote.h"
#include "net_util.h"
#include <string.h>
#include "clock.h" // For lf_clock_cond_timedwait()

// Global variables defined in tag.c:
extern instant_t start_time;

/**
 * Local reference to the rti_remote object
 */
static rti_remote_t* rti_remote;

// Referance to the federate instance to support hot swap
federate_info_t* hot_swap_federate;

// Indicates if a hot swap process is in progress
bool hot_swap_in_progress = false;

// Indicates that the old federate has stopped.
bool hot_swap_old_resigned = false;

bool _lf_federate_reports_error = false;

// A convenient macro for getting the `federate_info_t *` at index `_idx`
// and casting it.
#define GET_FED_INFO(_idx) (federate_info_t*)rti_remote->base.scheduling_nodes[_idx]

lf_mutex_t rti_mutex;
lf_cond_t received_start_times;
lf_cond_t sent_start_time;
lf_cond_t updated_delayed_grants;

extern int lf_critical_section_enter(environment_t* env) { return lf_mutex_lock(&rti_mutex); }

extern int lf_critical_section_exit(environment_t* env) { return lf_mutex_unlock(&rti_mutex); }

// Utility functions to simplify the call of pqueue_tag routines.
// These functions mainly do the casting.
// FIXME: Should we remove the queue parameter from the functions?

/**
 * @brief Creates a priority queue of delayed grants that is sorted by tags.
 *
 * @param nbr_delayed_grants The size.
 * @return The dynamically allocated queue or NULL.
 */
pqueue_delayed_grants_t* pqueue_delayed_grants_init(uint16_t nbr_delayed_grants) {
  return (pqueue_delayed_grants_t*)pqueue_tag_init((size_t)nbr_delayed_grants);
}

/**
 * @brief Return the size of the queue.
 *
 * @param q The queue.
 * @return The size.
 */
size_t pqueue_delayed_grants_size(pqueue_delayed_grants_t* q) { return pqueue_tag_size((pqueue_tag_t*)q); }

/**
 * @brief Insert an\ delayed grant element into the queue.
 *
 * @param q The queue.
 * @param e The delayed grant element to insert.
 * @return 0 on success
 */
int pqueue_delayed_grants_insert(pqueue_delayed_grants_t* q, pqueue_delayed_grant_element_t* d) {
  return pqueue_tag_insert((pqueue_tag_t*)q, (void*)d);
}

/**
 * @brief Pop the least-tag element from the queue.
 *
 * @param q The queue.
 * @return NULL on error, otherwise the entry
 */
pqueue_delayed_grant_element_t* pqueue_delayed_grants_pop(pqueue_delayed_grants_t* q) {
  return (pqueue_delayed_grant_element_t*)pqueue_tag_pop((pqueue_tag_t*)q);
}

/**
 * @brief Return highest-ranking element without removing it.
 *
 * @param q The queue.
 * @return NULL on if the queue is empty, otherwise the delayed grant element.
 */
pqueue_delayed_grant_element_t* pqueue_delayed_grants_peek(pqueue_delayed_grants_t* q) {
  return (pqueue_delayed_grant_element_t*)pqueue_tag_peek((pqueue_tag_t*)q);
}

/**
 * @brief Free all memory used by the queue including elements that are marked dynamic.
 *
 * @param q The queue.
 */
void pqueue_delayed_grants_free(pqueue_delayed_grants_t* q) { pqueue_tag_free((pqueue_tag_t*)q); }

/**
 * @brief Remove an item from the delayed grants queue.
 *
 * @param q The queue.
 * @param e The entry to remove.
 */
void pqueue_delayed_grants_remove(pqueue_delayed_grants_t* q, pqueue_delayed_grant_element_t* e) {
  pqueue_tag_remove((pqueue_tag_t*)q, (void*)e);
}

// Function that does not exist in pqueue_tag.c
/**
 * @brief Return the first item with the specified federate id or NULL if there is none.
 * @param q The queue.
 * @param fed_id The federate id.
 * @return An entry with the specified federate if or NULL if there isn't one.
 */
pqueue_delayed_grant_element_t* pqueue_delayed_grants_find_by_fed_id(pqueue_delayed_grants_t* q, uint16_t fed_id) {
  pqueue_delayed_grant_element_t* dge;
  if (!q || q->size == 1)
    return NULL;
  for (int i = 1; i < q->size; i++) {
    dge = (pqueue_delayed_grant_element_t*)q->d[i];
    if (dge) {
      if (dge->fed_id == fed_id) {
        return dge;
      }
    }
  }
  return NULL;
}

/**
 * Create a server and enable listening for socket connections.
 * If the specified port if it is non-zero, it will attempt to acquire that port.
 * If it fails, it will repeatedly attempt up to PORT_BIND_RETRY_LIMIT times with
 * a delay of PORT_BIND_RETRY_INTERVAL in between. If the specified port is
 * zero, then it will attempt to acquire DEFAULT_PORT first. If this fails, then it
 * will repeatedly attempt up to PORT_BIND_RETRY_LIMIT times, incrementing the port
 * number between attempts, with no delay between attempts.  Once it has incremented
 * the port number MAX_NUM_PORT_ADDRESSES times, it will cycle around and begin again
 * with DEFAULT_PORT.
 *
 * @param port The port number to use or 0 to start trying at DEFAULT_PORT.
 * @param socket_type The type of the socket for the server (TCP or UDP).
 * @return The socket descriptor on which to accept connections.
 */
static int create_rti_server(uint16_t port, socket_type_t socket_type) {
  // Timeout time for the communications of the server
  struct timeval timeout_time = {.tv_sec = TCP_TIMEOUT_TIME / BILLION, .tv_usec = (TCP_TIMEOUT_TIME % BILLION) / 1000};
  // Create an IPv4 socket for TCP (not UDP) communication over IP (0).
  int socket_descriptor = -1;
  if (socket_type == TCP) {
    socket_descriptor = create_real_time_tcp_socket_errexit();
  } else if (socket_type == UDP) {
    socket_descriptor = socket(AF_INET, SOCK_DGRAM, IPPROTO_UDP);
    // Set the appropriate timeout time
    timeout_time =
        (struct timeval){.tv_sec = UDP_TIMEOUT_TIME / BILLION, .tv_usec = (UDP_TIMEOUT_TIME % BILLION) / 1000};
  }
  if (socket_descriptor < 0) {
    lf_print_error_system_failure("Failed to create RTI socket.");
  }

  // Set the option for this socket to reuse the same address
  int true_variable = 1; // setsockopt() requires a reference to the value assigned to an option
  if (setsockopt(socket_descriptor, SOL_SOCKET, SO_REUSEADDR, &true_variable, sizeof(int32_t)) < 0) {
    lf_print_error("RTI failed to set SO_REUSEADDR option on the socket: %s.", strerror(errno));
  }
  // Set the timeout on the socket so that read and write operations don't block for too long
  if (setsockopt(socket_descriptor, SOL_SOCKET, SO_RCVTIMEO, (const char*)&timeout_time, sizeof(timeout_time)) < 0) {
    lf_print_error("RTI failed to set SO_RCVTIMEO option on the socket: %s.", strerror(errno));
  }
  if (setsockopt(socket_descriptor, SOL_SOCKET, SO_SNDTIMEO, (const char*)&timeout_time, sizeof(timeout_time)) < 0) {
    lf_print_error("RTI failed to set SO_SNDTIMEO option on the socket: %s.", strerror(errno));
  }

  /*
   * The following used to permit reuse of a port that an RTI has previously
   * used that has not been released. We no longer do this, and instead retry
   * some number of times after waiting.

  // SO_REUSEPORT (since Linux 3.9)
  //       Permits multiple AF_INET or AF_INET6 sockets to be bound to an
  //       identical socket address.  This option must be set on each
  //       socket (including the first socket) prior to calling bind(2)
  //       on the socket.  To prevent port hijacking, all of the
  //       processes binding to the same address must have the same
  //       effective UID.  This option can be employed with both TCP and
  //       UDP sockets.

  int reuse = 1;
  #ifdef SO_REUSEPORT
  if (setsockopt(socket_descriptor, SOL_SOCKET, SO_REUSEPORT,
          (const char*)&reuse, sizeof(reuse)) < 0)  {
      perror("setsockopt(SO_REUSEPORT) failed");
  }
  #endif
  */

  // Server file descriptor.
  struct sockaddr_in server_fd;
  // Zero out the server address structure.
  bzero((char*)&server_fd, sizeof(server_fd));

  uint16_t specified_port = port;
  if (specified_port == 0)
    port = DEFAULT_PORT;

  server_fd.sin_family = AF_INET;         // IPv4
  server_fd.sin_addr.s_addr = INADDR_ANY; // All interfaces, 0.0.0.0.
  // Convert the port number from host byte order to network byte order.
  server_fd.sin_port = htons(port);

  int result = bind(socket_descriptor, (struct sockaddr*)&server_fd, sizeof(server_fd));

  // Try repeatedly to bind to a port. If no specific port is specified, then
  // increment the port number each time.

  int count = 1;
  while (result != 0 && count++ < PORT_BIND_RETRY_LIMIT) {
    if (specified_port == 0) {
      lf_print_warning("RTI failed to get port %d.", port);
      port++;
      if (port >= DEFAULT_PORT + MAX_NUM_PORT_ADDRESSES)
        port = DEFAULT_PORT;
      lf_print_warning("RTI will try again with port %d.", port);
      server_fd.sin_port = htons(port);
      // Do not sleep.
    } else {
      lf_print("RTI failed to get port %d. Will try again.", port);
      lf_sleep(PORT_BIND_RETRY_INTERVAL);
    }
    result = bind(socket_descriptor, (struct sockaddr*)&server_fd, sizeof(server_fd));
  }
  if (result != 0) {
    lf_print_error_and_exit("Failed to bind the RTI socket. Port %d is not available. ", port);
  }
  char* type = "TCP";
  if (socket_type == UDP) {
    type = "UDP";
  }
  lf_print("RTI using %s port %d for federation %s.", type, port, rti_remote->federation_id);

  if (socket_type == TCP) {
    rti_remote->final_port_TCP = port;
    // Enable listening for socket connections.
    // The second argument is the maximum number of queued socket requests,
    // which according to the Mac man page is limited to 128.
    listen(socket_descriptor, 128);
  } else if (socket_type == UDP) {
    rti_remote->final_port_UDP = port;
    // No need to listen on the UDP socket
  }

  return socket_descriptor;
}

/**
<<<<<<< HEAD
 * @brief Insert the delayed grant into the delayed_grants queue.
 *
 * The insertion will cause the broadcast to cause the delayed_grants_thread to
 * account for the update.
 *
 * In case there is already a grant for that federate, keep the soonest one.
 * FIXME: Is that correct?
 *
 * @param fed The federate.
 * @param tag The tag to grant.
 * @param is_provisional State whther the grant is provisional.
 */
static void notify_grant_delayed(federate_info_t* fed, tag_t tag, bool is_provisional) {
  // Check wether there is already a pending grant,
  // and check the pending provisional grant as well
  // Iterate over the
  LF_MUTEX_LOCK(&rti_mutex);
  pqueue_delayed_grant_element_t* dge =
      pqueue_delayed_grants_find_by_fed_id(rti_remote->delayed_grants, fed->enclave.id);
  if (dge == NULL) {
    pqueue_delayed_grant_element_t* dge =
        (pqueue_delayed_grant_element_t*)malloc(sizeof(pqueue_delayed_grant_element_t));
    dge->base.is_dynamic = 1;
    dge->base.tag = tag;
    dge->fed_id = fed->enclave.id;
    dge->is_provisional = is_provisional;
    pqueue_delayed_grants_insert(rti_remote->delayed_grants, dge);
    LF_PRINT_LOG("RTI: Inserting a delayed grant of " PRINTF_TAG " for federate %d.", dge->base.tag.time - start_time,
                 dge->base.tag.microstep, dge->fed_id);
    lf_cond_signal(&updated_delayed_grants);
  } else {
    // FIXME: Decide what to do in this case...
    // TODO: do it!
  }
  LF_MUTEX_UNLOCK(&rti_mutex);
}

/**
 * @brief Cancel a delayed grant by removing it from delayed_grants queue.
 *
 * The removal will cause the broadcast to cause the delayed_grants_thread to
 * account for the update.
 *
 * In case there is already a grant for that federte, keep the soonest one.
 * FIXME: Is that correct?
 *
 * @param fed The federate.
 */

void notify_grant_canceled(federate_info_t* fed) {
  LF_MUTEX_LOCK(&rti_mutex);
  pqueue_delayed_grant_element_t* dge =
      pqueue_delayed_grants_find_by_fed_id(rti_remote->delayed_grants, fed->enclave.id);
  if (dge != NULL) {
    pqueue_delayed_grants_remove(rti_remote->delayed_grants, dge);
    LF_PRINT_LOG("RTI: Canceling the delayed grant of " PRINTF_TAG " for federate %d.", dge->base.tag.time - start_time,
                 dge->base.tag.microstep, dge->fed_id);
    lf_cond_signal(&updated_delayed_grants);
  }
  LF_MUTEX_UNLOCK(&rti_mutex);
}

/**
=======
>>>>>>> 59d42790
 * Find the number of non connected upstream transients
 * @param fed The federate
 * @return the number of non connected upstream transients
 */
static int get_num_absent_upstream_transients(federate_info_t* fed) {
  int num_absent_upstream_transients = 0;
  for (int j = 0; j < fed->enclave.num_upstream; j++) {
    federate_info_t* upstream = GET_FED_INFO(fed->enclave.upstream[j]);
    // Do Ignore this enclave if it no longer connected.
    if ((upstream->enclave.state == NOT_CONNECTED) && (upstream->is_transient)) {
      num_absent_upstream_transients++;
    }
  }
  return num_absent_upstream_transients;
}

/**
 * Notify a tag advance grant (TAG) message to the specified federate immediately.
 *
 * This function will keep a record of this TAG in the enclave's last_granted
 * field.
 *
 * @param e The enclave.
 * @param tag The tag to grant.
 */
static void notify_tag_advance_grant_immediate(scheduling_node_t* e, tag_t tag) {
  size_t message_length = 1 + sizeof(int64_t) + sizeof(uint32_t);
  unsigned char buffer[message_length];
  buffer[0] = MSG_TYPE_TAG_ADVANCE_GRANT;
  encode_int64(tag.time, &(buffer[1]));
  encode_int32((int32_t)tag.microstep, &(buffer[1 + sizeof(int64_t)]));

  if (rti_remote->base.tracing_enabled) {
    tracepoint_rti_to_federate(send_TAG, e->id, &tag);
  }
  // This function is called in notify_advance_grant_if_safe(), which is a long
  // function. During this call, the socket might close, causing the following write_to_socket
  // to fail. Consider a failure here a soft failure and update the federate's status.
  if (write_to_socket(((federate_info_t*)e)->socket, message_length, buffer)) {
    lf_print_error("RTI failed to send tag advance grant to federate %d.", e->id);
    e->state = NOT_CONNECTED;
  } else {
    e->last_granted = tag;
    LF_PRINT_LOG("RTI sent to federate %d the tag advance grant (TAG) " PRINTF_TAG ".", e->id, tag.time - start_time,
                 tag.microstep);
  }
}

<<<<<<< HEAD
=======
/**
 * @brief Thread that sleeps for a period of time, and then wakes up to check if
 * a tag advance grant needs to be sent. That is, if the pending tag has not
 * been reset to NEVER_TAG, the tag advance grant will be immediate.
 *
 * @param federate the federate whose tag advance grant needs to be delayed.
 */
static void* pending_grant_thread(void* federate) {
  federate_info_t* fed = (federate_info_t*)federate;

  interval_t sleep_interval = fed->pending_grant.time - lf_time_physical();
  if (sleep_interval > 0) {
    lf_sleep(sleep_interval);
  }

  lf_mutex_lock(&rti_mutex);

  // If the pending grant has become NEVER_TAG, then this means that it should
  // not be sent.
  if (lf_tag_compare(fed->pending_grant, NEVER_TAG) != 0) {
    notify_tag_advance_grant_immediate(&(fed->enclave), fed->pending_grant);
    fed->pending_grant = NEVER_TAG;
  }
  lf_mutex_unlock(&rti_mutex);
  return NULL;
}

/**
 * Notify a tag advance grant (TAG) message to the specified federate after
 * the physical time reaches the tag. A thread is created to this end.
 *
 * If a provisionl tag advance grant is pending, cancel it. If there is another
 * pending tag advance grant, do not proceed with the thread creation.
 *
 * @param fed The federate.
 * @param tag The tag to grant.
 */
static void notify_tag_advance_grant_delayed(federate_info_t* fed, tag_t tag) {
  // Check wether there is already a pending grant
  // And check the pending provisional grant as well
  lf_mutex_lock(&rti_mutex);
  if (lf_tag_compare(fed->pending_grant, NEVER_TAG) == 0) {
    // If a tag is issued, then stop any possible provisional tag grant
    fed->pending_grant = tag;
    fed->pending_provisional_grant = NEVER_TAG;
    lf_thread_create(&(fed->pending_grant_thread_id), pending_grant_thread, fed);
  } else {
    // If there is already a pending tag grant, then let it be sent first
    // FIXME: Is this correct?
  }
  lf_mutex_unlock(&rti_mutex);
}

>>>>>>> 59d42790
void notify_tag_advance_grant(scheduling_node_t* e, tag_t tag) {
  if (e->state == NOT_CONNECTED || lf_tag_compare(tag, e->last_granted) <= 0 ||
      lf_tag_compare(tag, e->last_provisionally_granted) <= 0) {
    return;
  }
  // Need to make sure that the destination federate's thread has already
  // sent the starting MSG_TYPE_TIMESTAMP message.
  while (e->state == PENDING) {
    // Need to wait here.
    lf_cond_wait(&sent_start_time);
  }

  // Check if sending the tag advance grant needs to be delayed or not.
  // Delay is needed when a federate has at least one absent upstream transient.

  // Check if sending the tag advance grant needs to be delayed or not
  // Delay is needed when a federate has, at least one, absent upstream transient
  federate_info_t* fed = GET_FED_INFO(e->id);
  if (!fed->has_upstream_transient_federates) {
    notify_tag_advance_grant_immediate(e, tag);
  } else {
    if (get_num_absent_upstream_transients(fed) > 0) {
<<<<<<< HEAD
      notify_grant_delayed(fed, tag, false);
=======
      notify_tag_advance_grant_delayed(fed, tag);
>>>>>>> 59d42790
    } else {
      notify_tag_advance_grant_immediate(e, tag);
    }
  }
}

/**
 * Notify a provisional tag advance grant (PTAG) message to the specified federate
 * immediately.
 *
 * This function will keep a record of this TAG in the enclave's last_provisionally_granted
 * field.
 *
 * @param e The scheduling node.
 * @param tag The tag to grant.
 */
static void notify_provisional_tag_advance_grant_immediate(scheduling_node_t* e, tag_t tag) {
  size_t message_length = 1 + sizeof(int64_t) + sizeof(uint32_t);
  unsigned char buffer[message_length];
  buffer[0] = MSG_TYPE_PROVISIONAL_TAG_ADVANCE_GRANT;
  encode_int64(tag.time, &(buffer[1]));
  encode_int32((int32_t)tag.microstep, &(buffer[1 + sizeof(int64_t)]));

  if (rti_remote->base.tracing_enabled) {
    tracepoint_rti_to_federate(send_PTAG, e->id, &tag);
  }
  // This function is called in notify_advance_grant_if_safe(), which is a long
  // function. During this call, the socket might close, causing the following write_to_socket
  // to fail. Consider a failure here a soft failure and update the federate's status.
  if (write_to_socket(((federate_info_t*)e)->socket, message_length, buffer)) {
    lf_print_error("RTI failed to send tag advance grant to federate %d.", e->id);
    e->state = NOT_CONNECTED;
  } else {
    e->last_provisionally_granted = tag;
    LF_PRINT_LOG("RTI sent to federate %d the Provisional Tag Advance Grant (PTAG) " PRINTF_TAG ".", e->id,
                 tag.time - start_time, tag.microstep);

    // Send PTAG to all upstream federates, if they have not had
    // a later or equal PTAG or TAG sent previously and if their transitive
    // NET is greater than or equal to the tag.
    // This is needed to stimulate absent messages from upstream and break deadlocks.
    // The scenario this deals with is illustrated in `test/C/src/federated/FeedbackDelay2.lf`
    // and `test/C/src/federated/FeedbackDelay4.lf`.
    // Note that this is transitive.
    // NOTE: This is not needed for enclaves because zero-delay loops are prohibited.
    // It's only needed for federates, which is why this is implemented here.
    for (int j = 0; j < e->num_upstream; j++) {
      scheduling_node_t* upstream = rti_remote->base.scheduling_nodes[e->upstream[j]];

      // Ignore this federate if it has resigned.
      if (upstream->state == NOT_CONNECTED)
        continue;

      tag_t earliest = earliest_future_incoming_message_tag(upstream);
      tag_t strict_earliest = eimt_strict(upstream); // Non-ZDC version.

      // If these tags are equal, then a TAG or PTAG should have already been granted,
      // in which case, another will not be sent. But it may not have been already granted.
      if (lf_tag_compare(earliest, tag) > 0) {
        notify_tag_advance_grant(upstream, tag);
      } else if (lf_tag_compare(earliest, tag) == 0 && lf_tag_compare(strict_earliest, tag) > 0) {
        notify_provisional_tag_advance_grant(upstream, tag);
      }
    }
  }
}

<<<<<<< HEAD
=======
/**
 * Thread that sleeps for a period of time, and then wakes up to check if
 * a provisional tag advance grant needs to be sent. That is, if the pending
 * provisional tag have not been reset to NEVER_TAG, the provisional tag advance
 * grant will be immediate.
 *
 * @param federate the federate whose provisional tag advance grant needs to be delayed.
 */
static void* pending_provisional_grant_thread(void* federate) {
  federate_info_t* fed = (federate_info_t*)federate;

  interval_t sleep_interval = fed->pending_provisional_grant.time - lf_time_physical();
  if (sleep_interval > 0) {
    lf_sleep(sleep_interval);
  }

  lf_mutex_lock(&rti_mutex);

  // If the pending grant becomes NEVER_TAG, then this means that it should
  // not be sent
  if (lf_tag_compare(fed->pending_provisional_grant, NEVER_TAG) != 0) {
    notify_provisional_tag_advance_grant_immediate(&(fed->enclave), fed->pending_provisional_grant);
    fed->pending_provisional_grant = NEVER_TAG;
  }
  lf_mutex_unlock(&rti_mutex);
  return NULL;
}

/**
 * Notify a provisional tag advance grant (PTAG) message to the specified federate
 * after the physical time reaches the tag. A thread is created to this end.
 *
 * If a tag advance grant or a provisional one is pending, then do not proceed
 * with the thread creation.
 *
 * @param fed The federate.
 * @param tag The provisional tag to grant.
 */
static void notify_provisional_tag_advance_grant_delayed(federate_info_t* fed, tag_t tag) {
  // Proceed with the delayed provisional tag grant notification only if
  // there is no pending grant and no provisional pending grant
  LF_MUTEX_LOCK(&rti_mutex);
  if ((lf_tag_compare(fed->pending_grant, NEVER_TAG) == 0) &&
      (lf_tag_compare(fed->pending_provisional_grant, NEVER_TAG) >= 0)) {
    fed->pending_provisional_grant = tag;
    lf_thread_create(&(fed->pending_provisional_grant_thread_id), pending_provisional_grant_thread, fed);
  }
  LF_MUTEX_UNLOCK(&rti_mutex);
}

>>>>>>> 59d42790
void notify_provisional_tag_advance_grant(scheduling_node_t* e, tag_t tag) {
  if (e->state == NOT_CONNECTED || lf_tag_compare(tag, e->last_granted) <= 0 ||
      lf_tag_compare(tag, e->last_provisionally_granted) <= 0) {
    return;
  }
  // Need to make sure that the destination federate's thread has already
  // sent the starting MSG_TYPE_TIMESTAMP message.
  while (e->state == PENDING) {
    // Need to wait here.
    lf_cond_wait(&sent_start_time);
  }

  // Check if sending the tag advance grant needs to be delayed or not
  // Delay is needed when a federate has, at least one, absent upstream transient
  federate_info_t* fed = GET_FED_INFO(e->id);
  if (!fed->has_upstream_transient_federates) {
    notify_provisional_tag_advance_grant_immediate(e, tag);
  } else {
    if (get_num_absent_upstream_transients(fed) > 0) {
<<<<<<< HEAD
      notify_grant_delayed(fed, tag, true);
=======
      notify_provisional_tag_advance_grant_delayed(fed, tag);
>>>>>>> 59d42790
    } else {
      notify_provisional_tag_advance_grant_immediate(e, tag);
    }
  }
}

void update_federate_next_event_tag_locked(uint16_t federate_id, tag_t next_event_tag) {
  federate_info_t* fed = GET_FED_INFO(federate_id);
  tag_t min_in_transit_tag = pqueue_tag_peek_tag(fed->in_transit_message_tags);
  if (lf_tag_compare(min_in_transit_tag, next_event_tag) < 0) {
    next_event_tag = min_in_transit_tag;
  }
  update_scheduling_node_next_event_tag_locked(&(fed->enclave), next_event_tag);
}

void handle_port_absent_message(federate_info_t* sending_federate, unsigned char* buffer) {
  size_t message_size = sizeof(uint16_t) + sizeof(uint16_t) + sizeof(int64_t) + sizeof(uint32_t);

  read_from_socket_fail_on_error(&sending_federate->socket, message_size, &(buffer[1]), NULL,
                                 " RTI failed to read port absent message from federate %u.",
                                 sending_federate->enclave.id);

  uint16_t reactor_port_id = extract_uint16(&(buffer[1]));
  uint16_t federate_id = extract_uint16(&(buffer[1 + sizeof(uint16_t)]));
  tag_t tag = extract_tag(&(buffer[1 + 2 * sizeof(uint16_t)]));

  if (rti_remote->base.tracing_enabled) {
    tracepoint_rti_from_federate(receive_PORT_ABS, sending_federate->enclave.id, &tag);
  }

  // Need to acquire the mutex lock to ensure that the thread handling
  // messages coming from the socket connected to the destination does not
  // issue a TAG before this message has been forwarded.
  LF_MUTEX_LOCK(&rti_mutex);

  // If the destination federate is no longer connected, issue a warning
  // and return.
  federate_info_t* fed = GET_FED_INFO(federate_id);
  if (fed->enclave.state == NOT_CONNECTED) {
    LF_MUTEX_UNLOCK(&rti_mutex);
    lf_print_warning("RTI: Destination federate %d is no longer connected. Dropping message.", federate_id);
    LF_PRINT_LOG("Fed status: next_event " PRINTF_TAG ", "
                 "completed " PRINTF_TAG ", "
                 "last_granted " PRINTF_TAG ", "
                 "last_provisionally_granted " PRINTF_TAG ".",
                 fed->enclave.next_event.time - start_time, fed->enclave.next_event.microstep,
                 fed->enclave.completed.time - start_time, fed->enclave.completed.microstep,
                 fed->enclave.last_granted.time - start_time, fed->enclave.last_granted.microstep,
                 fed->enclave.last_provisionally_granted.time - start_time,
                 fed->enclave.last_provisionally_granted.microstep);
    return;
  }

  LF_PRINT_LOG("RTI forwarding port absent message for port %u to federate %u.", reactor_port_id, federate_id);

  // Need to make sure that the destination federate's thread has already
  // sent the starting MSG_TYPE_TIMESTAMP message.
  while (fed->enclave.state == PENDING) {
    // Need to wait here.
    lf_cond_wait(&sent_start_time);
  }

  if (rti_remote->base.tracing_enabled) {
    tracepoint_rti_to_federate(send_PORT_ABS, federate_id, &tag);
  }

  // Forward the message.
  write_to_socket_fail_on_error(&fed->socket, message_size + 1, buffer, &rti_mutex,
                                "RTI failed to forward message to federate %d.", federate_id);

  LF_MUTEX_UNLOCK(&rti_mutex);
}

void handle_timed_message(federate_info_t* sending_federate, unsigned char* buffer) {
  size_t header_size = 1 + sizeof(uint16_t) + sizeof(uint16_t) + sizeof(uint32_t) + sizeof(int64_t) + sizeof(uint32_t);
  // Read the header, minus the first byte which has already been read.
  read_from_socket_fail_on_error(&sending_federate->socket, header_size - 1, &(buffer[1]), NULL,
                                 "RTI failed to read the timed message header from remote federate.");
  // Extract the header information. of the sender
  uint16_t reactor_port_id;
  uint16_t federate_id;
  size_t length;
  tag_t intended_tag;
  // Extract information from the header.
  extract_timed_header(&(buffer[1]), &reactor_port_id, &federate_id, &length, &intended_tag);

  size_t total_bytes_to_read = length + header_size;
  size_t bytes_to_read = length;

  if (FED_COM_BUFFER_SIZE < header_size + 1) {
    lf_print_error_and_exit("Buffer size (%d) is not large enough to "
                            "read the header plus one byte.",
                            FED_COM_BUFFER_SIZE);
  }

  // Cut up the payload in chunks.
  if (bytes_to_read > FED_COM_BUFFER_SIZE - header_size) {
    bytes_to_read = FED_COM_BUFFER_SIZE - header_size;
  }

  LF_PRINT_LOG("RTI received message from federate %d for federate %u port %u with intended tag " PRINTF_TAG
               ". Forwarding.",
               sending_federate->enclave.id, federate_id, reactor_port_id, intended_tag.time - lf_time_start(),
               intended_tag.microstep);

  read_from_socket_fail_on_error(&sending_federate->socket, bytes_to_read, &(buffer[header_size]), NULL,
                                 "RTI failed to read timed message from federate %d.", federate_id);
  size_t bytes_read = bytes_to_read + header_size;
  // Following only works for string messages.
  // LF_PRINT_DEBUG("Message received by RTI: %s.", buffer + header_size);

  if (rti_remote->base.tracing_enabled) {
    tracepoint_rti_from_federate(receive_TAGGED_MSG, sending_federate->enclave.id, &intended_tag);
  }

  // Need to acquire the mutex lock to ensure that the thread handling
  // messages coming from the socket connected to the destination does not
  // issue a TAG before this message has been forwarded.
  LF_MUTEX_LOCK(&rti_mutex);

  // If the destination federate is no longer connected, issue a warning,
  // remove the message from the socket and return.
  federate_info_t* fed = GET_FED_INFO(federate_id);
  if (fed->enclave.state == NOT_CONNECTED) {
    lf_print_warning("RTI: Destination federate %d is no longer connected. Dropping message.", federate_id);
    LF_PRINT_LOG("Fed status: next_event " PRINTF_TAG ", "
                 "completed " PRINTF_TAG ", "
                 "last_granted " PRINTF_TAG ", "
                 "last_provisionally_granted " PRINTF_TAG ".",
                 fed->enclave.next_event.time - start_time, fed->enclave.next_event.microstep,
                 fed->enclave.completed.time - start_time, fed->enclave.completed.microstep,
                 fed->enclave.last_granted.time - start_time, fed->enclave.last_granted.microstep,
                 fed->enclave.last_provisionally_granted.time - start_time,
                 fed->enclave.last_provisionally_granted.microstep);
    // If the message was larger than the buffer, we must empty out the remainder also.
    size_t total_bytes_read = bytes_read;
    while (total_bytes_read < total_bytes_to_read) {
      bytes_to_read = total_bytes_to_read - total_bytes_read;
      if (bytes_to_read > FED_COM_BUFFER_SIZE) {
        bytes_to_read = FED_COM_BUFFER_SIZE;
      }
      read_from_socket_fail_on_error(&sending_federate->socket, bytes_to_read, buffer, NULL,
                                     "RTI failed to clear message chunks.");
      total_bytes_read += bytes_to_read;
    }
    LF_MUTEX_UNLOCK(&rti_mutex);
    return;
  } else {
    if (lf_tag_compare(intended_tag, fed->effective_start_tag) < 0) {
      // Do not forward the message if the federate is connected, but its
      // start_time is not reached yet
      lf_mutex_unlock(&rti_mutex);
      return;
    }
  }

  LF_PRINT_DEBUG("RTI forwarding message to port %d of federate %hu of length %zu.", reactor_port_id, federate_id,
                 length);

  // Need to make sure that the destination federate's thread has already
  // sent the starting MSG_TYPE_TIMESTAMP message.
  while (fed->enclave.state == PENDING) {
    // Need to wait here.
    lf_cond_wait(&sent_start_time);
  }

  if (rti_remote->base.tracing_enabled) {
    tracepoint_rti_to_federate(send_TAGGED_MSG, federate_id, &intended_tag);
  }

  write_to_socket_fail_on_error(&fed->socket, bytes_read, buffer, &rti_mutex,
                                "RTI failed to forward message to federate %d.", federate_id);

  // The message length may be longer than the buffer,
  // in which case we have to handle it in chunks.
  size_t total_bytes_read = bytes_read;
  while (total_bytes_read < total_bytes_to_read) {
    LF_PRINT_DEBUG("Forwarding message in chunks.");
    bytes_to_read = total_bytes_to_read - total_bytes_read;
    if (bytes_to_read > FED_COM_BUFFER_SIZE) {
      bytes_to_read = FED_COM_BUFFER_SIZE;
    }
    read_from_socket_fail_on_error(&sending_federate->socket, bytes_to_read, buffer, NULL,
                                   "RTI failed to read message chunks.");
    total_bytes_read += bytes_to_read;

    // FIXME: a mutex needs to be held for this so that other threads
    // do not write to destination_socket and cause interleaving. However,
    // holding the rti_mutex might be very expensive. Instead, each outgoing
    // socket should probably have its own mutex.
    write_to_socket_fail_on_error(&fed->socket, bytes_to_read, buffer, &rti_mutex,
                                  "RTI failed to send message chunks.");
  }

  // Record this in-transit message in federate's in-transit message queue.
  if (lf_tag_compare(fed->enclave.completed, intended_tag) < 0) {
    // Add a record of this message to the list of in-transit messages to this federate.
    pqueue_tag_insert_if_no_match(fed->in_transit_message_tags, intended_tag);
    LF_PRINT_DEBUG("RTI: Adding a message with tag " PRINTF_TAG " to the list of in-transit messages for federate %d.",
                   intended_tag.time - lf_time_start(), intended_tag.microstep, federate_id);
  } else {
    lf_print_error("RTI: Federate %d has already completed tag " PRINTF_TAG
                   ", but there is an in-transit message with tag " PRINTF_TAG " from federate %hu. "
                   "This is going to cause an STP violation under centralized coordination.",
                   federate_id, fed->enclave.completed.time - lf_time_start(), fed->enclave.completed.microstep,
                   intended_tag.time - lf_time_start(), intended_tag.microstep, sending_federate->enclave.id);
    // FIXME: Drop the federate?
  }

  // If the message tag is less than the most recently received NET from the federate,
  // then update the federate's next event tag to match the message tag.
  if (lf_tag_compare(intended_tag, fed->enclave.next_event) < 0) {
    update_federate_next_event_tag_locked(federate_id, intended_tag);
  }

  LF_MUTEX_UNLOCK(&rti_mutex);
}

void handle_latest_tag_complete(federate_info_t* fed) {
  unsigned char buffer[sizeof(int64_t) + sizeof(uint32_t)];
  read_from_socket_fail_on_error(&fed->socket, sizeof(int64_t) + sizeof(uint32_t), buffer, NULL,
                                 "RTI failed to read the content of the logical tag complete from federate %d.",
                                 fed->enclave.id);
  tag_t completed = extract_tag(buffer);
  if (rti_remote->base.tracing_enabled) {
    tracepoint_rti_from_federate(receive_LTC, fed->enclave.id, &completed);
  }
  _logical_tag_complete(&(fed->enclave), completed);

  // FIXME: Should this function be in the enclave version?
  LF_MUTEX_LOCK(&rti_mutex);
  // See if we can remove any of the recorded in-transit messages for this.
  pqueue_tag_remove_up_to(fed->in_transit_message_tags, completed);
  LF_MUTEX_UNLOCK(&rti_mutex);
}

void handle_next_event_tag(federate_info_t* fed) {
  unsigned char buffer[sizeof(int64_t) + sizeof(uint32_t)];
  read_from_socket_fail_on_error(&fed->socket, sizeof(int64_t) + sizeof(uint32_t), buffer, NULL,
                                 "RTI failed to read the content of the next event tag from federate %d.",
                                 fed->enclave.id);

  // Acquire a mutex lock to ensure that this state does not change while a
  // message is in transport or being used to determine a TAG.
  LF_MUTEX_LOCK(&rti_mutex); // FIXME: Instead of using a mutex, it might be more efficient to use a
                             // select() mechanism to read and process federates' buffers in an orderly fashion.

  tag_t intended_tag = extract_tag(buffer);
  if (rti_remote->base.tracing_enabled) {
    tracepoint_rti_from_federate(receive_NET, fed->enclave.id, &intended_tag);
  }
  LF_PRINT_LOG("RTI received from federate %d the Next Event Tag (NET) " PRINTF_TAG, fed->enclave.id,
               intended_tag.time - start_time, intended_tag.microstep);
  update_federate_next_event_tag_locked(fed->enclave.id, intended_tag);
  LF_MUTEX_UNLOCK(&rti_mutex);
}

/////////////////// STOP functions ////////////////////

/**
 * Boolean used to prevent the RTI from sending the
 * MSG_TYPE_STOP_GRANTED message multiple times.
 */
bool stop_granted_already_sent_to_federates = false;

/**
 * Once the RTI has seen proposed tags from all connected federates,
 * it will broadcast a MSG_TYPE_STOP_GRANTED carrying the _RTI.max_stop_tag.
 * This function also checks the most recently received NET from
 * each federate and resets that be no greater than the _RTI.max_stop_tag.
 *
 * This function assumes the caller holds the rti_mutex lock.
 */
static void broadcast_stop_time_to_federates_locked() {
  if (stop_granted_already_sent_to_federates == true) {
    return;
  }
  stop_granted_already_sent_to_federates = true;

  // Reply with a stop granted to all federates
  unsigned char outgoing_buffer[MSG_TYPE_STOP_GRANTED_LENGTH];
  ENCODE_STOP_GRANTED(outgoing_buffer, rti_remote->base.max_stop_tag.time, rti_remote->base.max_stop_tag.microstep);

  // Iterate over federates and send each the message.
  for (int i = 0; i < rti_remote->base.number_of_scheduling_nodes; i++) {
    federate_info_t* fed = GET_FED_INFO(i);
    if (fed->enclave.state == NOT_CONNECTED) {
      continue;
    }
    if (lf_tag_compare(fed->enclave.next_event, rti_remote->base.max_stop_tag) >= 0) {
      // Need the next_event to be no greater than the stop tag.
      fed->enclave.next_event = rti_remote->base.max_stop_tag;
    }
    if (rti_remote->base.tracing_enabled) {
      tracepoint_rti_to_federate(send_STOP_GRN, fed->enclave.id, &rti_remote->base.max_stop_tag);
    }
    write_to_socket_fail_on_error(&fed->socket, MSG_TYPE_STOP_GRANTED_LENGTH, outgoing_buffer, &rti_mutex,
                                  "RTI failed to send MSG_TYPE_STOP_GRANTED message to federate %d.", fed->enclave.id);
  }

  LF_PRINT_LOG("RTI sent to federates MSG_TYPE_STOP_GRANTED with tag " PRINTF_TAG,
               rti_remote->base.max_stop_tag.time - start_time, rti_remote->base.max_stop_tag.microstep);
}

/**
 * Mark a federate requesting stop. If the number of federates handling stop reaches
 * the number of persistent federates, broadcast MSG_TYPE_STOP_GRANTED to every federate.
 * This function assumes the _RTI.mutex is already locked.
 * @param fed The federate that has requested a stop.
 * @return 1 if stop time has been sent to all federates and 0 otherwise.
 */
static int mark_federate_requesting_stop(federate_info_t* fed) {
  if (!fed->requested_stop) {
    // Increment the number of federates handling stop only if it is persistent
    if (!fed->is_transient)
      rti_remote->base.num_scheduling_nodes_handling_stop++;
    fed->requested_stop = true;
  }
  if (rti_remote->base.num_scheduling_nodes_handling_stop ==
      (rti_remote->base.number_of_scheduling_nodes - rti_remote->number_of_transient_federates)) {
    // We now have information about the stop time of all
    // federates.
    broadcast_stop_time_to_federates_locked();
    return 1;
  }
  return 0;
}

/**
 * Thread to time out if federates do not reply to stop request.
 */
static void* wait_for_stop_request_reply(void* args) {
  initialize_lf_thread_id();
  // Divide the time into small chunks and check periodically.
  interval_t chunk = MAX_TIME_FOR_REPLY_TO_STOP_REQUEST / 30;
  int count = 0;
  while (count++ < 30) {
    if (stop_granted_already_sent_to_federates)
      return NULL;
    lf_sleep(chunk);
  }
  // If we reach here, then error out.
  lf_print_error_and_exit("Received only %d stop request replies within timeout " PRINTF_TIME "ns. RTI is exiting.",
                          rti_remote->base.num_scheduling_nodes_handling_stop, MAX_TIME_FOR_REPLY_TO_STOP_REQUEST);
  return NULL;
}

void handle_stop_request_message(federate_info_t* fed) {
  LF_PRINT_DEBUG("RTI handling stop_request from federate %d.", fed->enclave.id);

  size_t bytes_to_read = MSG_TYPE_STOP_REQUEST_LENGTH - 1;
  unsigned char buffer[bytes_to_read];
  read_from_socket_fail_on_error(&fed->socket, bytes_to_read, buffer, NULL,
                                 "RTI failed to read the MSG_TYPE_STOP_REQUEST payload from federate %d.",
                                 fed->enclave.id);

  // Extract the proposed stop tag for the federate
  tag_t proposed_stop_tag = extract_tag(buffer);

  if (rti_remote->base.tracing_enabled) {
    tracepoint_rti_from_federate(receive_STOP_REQ, fed->enclave.id, &proposed_stop_tag);
  }

  LF_PRINT_LOG("RTI received from federate %d a MSG_TYPE_STOP_REQUEST message with tag " PRINTF_TAG ".",
               fed->enclave.id, proposed_stop_tag.time - start_time, proposed_stop_tag.microstep);

  // Acquire a mutex lock to ensure that this state does change while a
  // message is in transport or being used to determine a TAG.
  LF_MUTEX_LOCK(&rti_mutex);

  // Check whether we have already received a stop_tag
  // from this federate
  if (fed->requested_stop) {
    // If stop request messages have already been broadcast, treat this as if it were a reply.
    if (rti_remote->stop_in_progress) {
      mark_federate_requesting_stop(fed);
    }
    LF_MUTEX_UNLOCK(&rti_mutex);
    return;
  }

  // Update the maximum stop tag received from federates
  if (lf_tag_compare(proposed_stop_tag, rti_remote->base.max_stop_tag) > 0) {
    rti_remote->base.max_stop_tag = proposed_stop_tag;
  }

  // If all federates have replied, send stop request granted.
  if (mark_federate_requesting_stop(fed)) {
    // Have send stop request granted to all federates. Nothing more to do.
    LF_MUTEX_UNLOCK(&rti_mutex);
    return;
  }

  // Forward the stop request to all other federates that have not
  // also issued a stop request.
  unsigned char stop_request_buffer[MSG_TYPE_STOP_REQUEST_LENGTH];
  ENCODE_STOP_REQUEST(stop_request_buffer, rti_remote->base.max_stop_tag.time, rti_remote->base.max_stop_tag.microstep);

  // Iterate over federates and send each the MSG_TYPE_STOP_REQUEST message
  // if we do not have a stop_time already for them. Do not do this more than once.
  if (rti_remote->stop_in_progress) {
    LF_MUTEX_UNLOCK(&rti_mutex);
    return;
  }
  rti_remote->stop_in_progress = true;
  // Need a timeout here in case a federate never replies.
  lf_thread_t timeout_thread;
  lf_thread_create(&timeout_thread, wait_for_stop_request_reply, NULL);

  for (int i = 0; i < rti_remote->base.number_of_scheduling_nodes; i++) {
    federate_info_t* f = GET_FED_INFO(i);
    if (f->enclave.id != fed->enclave.id && f->requested_stop == false) {
      if (f->enclave.state == NOT_CONNECTED) {
        mark_federate_requesting_stop(f);
        continue;
      }
      if (rti_remote->base.tracing_enabled) {
        tracepoint_rti_to_federate(send_STOP_REQ, f->enclave.id, &rti_remote->base.max_stop_tag);
      }
      write_to_socket_fail_on_error(&f->socket, MSG_TYPE_STOP_REQUEST_LENGTH, stop_request_buffer, &rti_mutex,
                                    "RTI failed to forward MSG_TYPE_STOP_REQUEST message to federate %d.",
                                    f->enclave.id);
    }
  }
  LF_PRINT_LOG("RTI forwarded to federates MSG_TYPE_STOP_REQUEST with tag (" PRINTF_TIME ", %u).",
               rti_remote->base.max_stop_tag.time - start_time, rti_remote->base.max_stop_tag.microstep);
  LF_MUTEX_UNLOCK(&rti_mutex);
}

void handle_stop_request_reply(federate_info_t* fed) {
  size_t bytes_to_read = MSG_TYPE_STOP_REQUEST_REPLY_LENGTH - 1;
  unsigned char buffer_stop_time[bytes_to_read];
  read_from_socket_fail_on_error(&fed->socket, bytes_to_read, buffer_stop_time, NULL,
                                 "RTI failed to read the reply to MSG_TYPE_STOP_REQUEST message from federate %d.",
                                 fed->enclave.id);

  tag_t federate_stop_tag = extract_tag(buffer_stop_time);

  if (rti_remote->base.tracing_enabled) {
    tracepoint_rti_from_federate(receive_STOP_REQ_REP, fed->enclave.id, &federate_stop_tag);
  }

  LF_PRINT_LOG("RTI received from federate %d STOP reply tag " PRINTF_TAG ".", fed->enclave.id,
               federate_stop_tag.time - start_time, federate_stop_tag.microstep);

  // Acquire the mutex lock so that we can change the state of the RTI
  LF_MUTEX_LOCK(&rti_mutex);
  // If the federate has not requested stop before, count the reply
  if (lf_tag_compare(federate_stop_tag, rti_remote->base.max_stop_tag) > 0) {
    rti_remote->base.max_stop_tag = federate_stop_tag;
  }
  mark_federate_requesting_stop(fed);
  LF_MUTEX_UNLOCK(&rti_mutex);
}

//////////////////////////////////////////////////

void handle_address_query(uint16_t fed_id) {
  federate_info_t* fed = GET_FED_INFO(fed_id);
  // Use buffer both for reading and constructing the reply.
  // The length is what is needed for the reply.
  unsigned char buffer[1 + sizeof(int32_t)];
  read_from_socket_fail_on_error(&fed->socket, sizeof(uint16_t), (unsigned char*)buffer, NULL,
                                 "Failed to read address query.");
  uint16_t remote_fed_id = extract_uint16(buffer);

  if (rti_remote->base.tracing_enabled) {
    tracepoint_rti_from_federate(receive_ADR_QR, fed_id, NULL);
  }

  LF_PRINT_DEBUG("RTI received address query from %d for %d.", fed_id, remote_fed_id);

  // NOTE: server_port initializes to -1, which means the RTI does not know
  // the port number because it has not yet received an MSG_TYPE_ADDRESS_ADVERTISEMENT message
  // from this federate. In that case, it will respond by sending -1.

  // Response message is MSG_TYPE_ADDRESS_QUERY_REPLY.
  buffer[0] = MSG_TYPE_ADDRESS_QUERY_REPLY;

  // Encode the port number.
  federate_info_t* remote_fed = GET_FED_INFO(remote_fed_id);

  // Send the port number (which could be -1).
  LF_MUTEX_LOCK(&rti_mutex);
  encode_int32(remote_fed->server_port, (unsigned char*)&buffer[1]);
  write_to_socket_fail_on_error(&fed->socket, sizeof(int32_t) + 1, (unsigned char*)buffer, &rti_mutex,
                                "Failed to write port number to socket of federate %d.", fed_id);

  // Send the server IP address to federate.
  write_to_socket_fail_on_error(&fed->socket, sizeof(remote_fed->server_ip_addr),
                                (unsigned char*)&remote_fed->server_ip_addr, &rti_mutex,
                                "Failed to write ip address to socket of federate %d.", fed_id);
  LF_MUTEX_UNLOCK(&rti_mutex);

  LF_PRINT_DEBUG("Replied to address query from federate %d with address %s:%d.", fed_id, remote_fed->server_hostname,
                 remote_fed->server_port);
}

void handle_address_ad(uint16_t federate_id) {
  federate_info_t* fed = GET_FED_INFO(federate_id);
  // Read the port number of the federate that can be used for physical
  // connections to other federates
  int32_t server_port = -1;
  unsigned char buffer[sizeof(int32_t)];
  read_from_socket_fail_on_error(&fed->socket, sizeof(int32_t), (unsigned char*)buffer, NULL,
                                 "Error reading port data from federate %d.", federate_id);

  server_port = extract_int32(buffer);

  assert(server_port < 65536);

  LF_MUTEX_LOCK(&rti_mutex);
  fed->server_port = server_port;
  LF_MUTEX_UNLOCK(&rti_mutex);

  LF_PRINT_LOG("Received address advertisement with port %d from federate %d.", server_port, federate_id);
  if (rti_remote->base.tracing_enabled) {
    tracepoint_rti_from_federate(receive_ADR_AD, federate_id, NULL);
  }
}

/**
 * Send to the start time to the federate my_fed.
 * This function assumes the caller does not hold the mutex.
 *
 * If it is the startup phase, the start_time will be the maximum received timestamps
 * plus an offset. The federate will then receive identical federation_start_time
 * and federate_start_tag.time (the federate_start_tag.microstep will be 0).
 * If, however, the startup phase is passed, the federate will receive different
 * values than sateted above.
 *
 * @param my_fed the federate to send the start time to.
 * @param federation_start_time the federation start_time
 * @param federate_start_tag the federate effective start tag
 */
void send_start_tag(federate_info_t* my_fed, instant_t federation_start_time, tag_t federate_start_tag) {
  // Send back to the federate the maximum time plus an offset on a TIMESTAMP_START
  // message.
  // In the startup phase, federates will receive identical start_time and
  // effective_start_tag
  unsigned char start_time_buffer[MSG_TYPE_TIMESTAMP_START_LENGTH];
  start_time_buffer[0] = MSG_TYPE_TIMESTAMP_START;
  encode_int64(swap_bytes_if_big_endian_int64(start_time), &start_time_buffer[1]);
  encode_tag(&(start_time_buffer[1 + sizeof(instant_t)]), federate_start_tag);

  if (rti_remote->base.tracing_enabled) {
    tracepoint_rti_to_federate(send_TIMESTAMP, my_fed->enclave.id, &federate_start_tag);
  }
  if (write_to_socket(my_fed->socket, MSG_TYPE_TIMESTAMP_START_LENGTH, start_time_buffer)) {
    lf_print_error("Failed to send the starting time to federate %d.", my_fed->enclave.id);
  }

  LF_MUTEX_LOCK(&rti_mutex);
  // Update state for the federate to indicate that the MSG_TYPE_TIMESTAMP
  // message has been sent. That MSG_TYPE_TIMESTAMP message grants time advance to
  // the federate to the start time.
  my_fed->enclave.state = GRANTED;
  lf_cond_broadcast(&sent_start_time);
  LF_PRINT_LOG("RTI sent start time " PRINTF_TIME " to federate %d.", start_time, my_fed->enclave.id);
  LF_MUTEX_UNLOCK(&rti_mutex);
}

void handle_timestamp(federate_info_t* my_fed) {
  unsigned char buffer[sizeof(int64_t)];
  // Read bytes from the socket. We need 8 bytes.
  read_from_socket_fail_on_error(&my_fed->socket, sizeof(int64_t), (unsigned char*)&buffer, NULL,
                                 "ERROR reading timestamp from federate %d.\n", my_fed->enclave.id);

  int64_t timestamp = swap_bytes_if_big_endian_int64(*((int64_t*)(&buffer)));
  if (rti_remote->base.tracing_enabled) {
    tag_t tag = {.time = timestamp, .microstep = 0};
    tracepoint_rti_from_federate(receive_TIMESTAMP, my_fed->enclave.id, &tag);
  }
  LF_PRINT_DEBUG("RTI received timestamp message with time: " PRINTF_TIME ".", timestamp);

  LF_MUTEX_LOCK(&rti_mutex);

  // Processing the TIMESTAMP depends on whether it is the startup phase (all
  // persistent federates joined) or not.
  if (rti_remote->phase ==
      startup_phase) { // This is equivalent to: rti_remote->num_feds_proposed_start < (rti_remote->number_of_enclaves -
                       // rti_remote->number_of_transient_federates)
    if (timestamp > rti_remote->max_start_time) {
      rti_remote->max_start_time = timestamp;
    }
    // Check that persistent federates did propose a start_time
    if (!my_fed->is_transient) {
      rti_remote->num_feds_proposed_start++;
    }
    if (rti_remote->num_feds_proposed_start ==
        (rti_remote->base.number_of_scheduling_nodes - rti_remote->number_of_transient_federates)) {
      // All federates have proposed a start time.
      lf_cond_broadcast(&received_start_times);
      rti_remote->phase = execution_phase;
    } else {
      // Some federates have not yet proposed a start time.
      // wait for a notification.
      while (rti_remote->num_feds_proposed_start <
             (rti_remote->base.number_of_scheduling_nodes - rti_remote->number_of_transient_federates)) {
        // FIXME: Should have a timeout here?
        lf_cond_wait(&received_start_times);
      }
    }

    LF_MUTEX_UNLOCK(&rti_mutex);

    // Send back to the federate the maximum time plus an offset on a TIMESTAMP
    // message.
    // Add an offset to this start time to get everyone starting together.
    start_time = rti_remote->max_start_time + DELAY_START;
    my_fed->effective_start_tag = (tag_t){.time = start_time, .microstep = 0u};
    send_start_tag(my_fed, start_time, my_fed->effective_start_tag);
  } else if (rti_remote->phase == shutdown_phase) {
    // Do not answer the federate if the federation is in hsutdown phase
    // Or maybe send and error message?
    LF_MUTEX_UNLOCK(&rti_mutex);
    return;
  } else { // The federation is the execution phase
           // A transient has joined after the startup phase
           // At this point, we already hold the mutex

    // This is rather a possible extreme corner case, where a transient sends its timestamp, and only
    // enters the if section after all persistents have joined.
    if (timestamp < start_time) {
      timestamp = start_time;
    }

    //// Algorithm for computing the effective_start_time of a joining transient
    // The effective_start_time will be the max among all the following tags:
<<<<<<< HEAD
    //  1. At tag: (joining time, 0 microstep)
    //  2. The latest completed logical tag + 1 microstep
    //  3. The latest granted (P)TAG + 1 microstep, of every downstream federate
    //  4. The maximun tag of messages from the upstream federates + 1 microstep

    // Condition 1.
    my_fed->effective_start_tag = (tag_t){.time = timestamp, .microstep = 0u};

    // Condition 2.
    // FIXME: Not sure if this corner case can happen, but better to be on the safe side.
    if (lf_tag_compare(my_fed->enclave.completed, my_fed->effective_start_tag) >= 0) {
      my_fed->effective_start_tag = my_fed->enclave.completed;
      my_fed->effective_start_tag.microstep++;
    }

    // Condition 3. Iterate over the downstream federates
    for (int j = 0; j < my_fed->enclave.num_downstream; j++) {
      federate_info_t* downstream = GET_FED_INFO(my_fed->enclave.downstream[j]);

      // Get the max over the TAG of the downstreams
      if (lf_tag_compare(downstream->enclave.last_granted, my_fed->effective_start_tag) >= 0) {
=======
    //  - At tag: (joining time, 0 microstep)
    //  - The latest completed logical tag + 1 microstep
    //  - The latest granted tag + 1 microstep, of every downstream federate
    //  - The latest provisionnaly granted tag + 1 microstep, of every downstream federate

    my_fed->effective_start_tag = (tag_t){.time = timestamp, .microstep = 0u};

    if (lf_tag_compare(my_fed->enclave.completed, my_fed->effective_start_tag) > 0) {
      my_fed->effective_start_tag = my_fed->enclave.completed;
      my_fed->effective_start_tag.microstep++;
    }

    // Iterate over the downstream federates
    for (int j = 0; j < my_fed->enclave.num_downstream; j++) {
      federate_info_t* downstream = GET_FED_INFO(my_fed->enclave.downstream[j]);

      // Ignore this federate if it has resigned.
      if (downstream->enclave.state == NOT_CONNECTED) {
        continue;
      }

      // Get the max over the TAG of the downstreams
      if (lf_tag_compare(downstream->enclave.last_granted, my_fed->effective_start_tag) > 0) {
>>>>>>> 59d42790
        my_fed->effective_start_tag = downstream->enclave.last_granted;
        my_fed->effective_start_tag.microstep++;
      }

      // Get the max over the PTAG of the downstreams
<<<<<<< HEAD
      if (lf_tag_compare(downstream->enclave.last_provisionally_granted, my_fed->effective_start_tag) >= 0) {
=======
      if (lf_tag_compare(downstream->enclave.last_provisionally_granted, my_fed->effective_start_tag) > 0) {
>>>>>>> 59d42790
        my_fed->effective_start_tag = downstream->enclave.last_provisionally_granted;
        my_fed->effective_start_tag.microstep++;
      }
    }

<<<<<<< HEAD
    // Condition 4. Iterate over the messages from the upstream federates
    for (int j = 0; j < my_fed->enclave.num_upstream; j++) {
      federate_info_t* upstream = GET_FED_INFO(my_fed->enclave.upstream[j]);

      // Get the max over the TAG of the upstreams
      size_t queue_size = pqueue_tag_size(upstream->in_transit_message_tags);
      if (queue_size != 0) {
        pqueue_t* pq = (pqueue_t*)(upstream->in_transit_message_tags);
        pqueue_tag_element_t* message_with_max_tag = (pqueue_tag_element_t*)(pq->d[queue_size]);
        tag_t max_tag = message_with_max_tag->tag;

        if (lf_tag_compare(max_tag, my_fed->effective_start_tag) >= 0) {
          my_fed->effective_start_tag = max_tag;
          my_fed->effective_start_tag.microstep++;
        }
      }
    }

=======
>>>>>>> 59d42790
    // For every downstream that has a pending grant that is higher then the
    // effective_start_time of the federate, cancel it
    for (int j = 0; j < my_fed->enclave.num_downstream; j++) {
      federate_info_t* downstream = GET_FED_INFO(my_fed->enclave.downstream[j]);

      // Ignore this federate if it has resigned.
      if (downstream->enclave.state == NOT_CONNECTED) {
        continue;
      }

<<<<<<< HEAD
      // Check the pending grants, if any, and keep it only if it is
      // sonner than the effective start tag
      pqueue_delayed_grant_element_t* dge =
          pqueue_delayed_grants_find_by_fed_id(rti_remote->delayed_grants, downstream->enclave.id);
      if (dge != NULL && lf_tag_compare(dge->base.tag, my_fed->effective_start_tag) > 0) {
        pqueue_delayed_grants_remove(rti_remote->delayed_grants, dge);
=======
      // Check the pending tag grant, if any, and keep it only if it is
      // sonner than the effective start tag
      if (lf_tag_compare(downstream->pending_grant, NEVER_TAG) != 0 &&
          lf_tag_compare(downstream->pending_grant, my_fed->effective_start_tag) > 0) {
        downstream->pending_grant = NEVER_TAG;
      }
      // Same for the possible pending provisional tag grant
      if (lf_tag_compare(downstream->pending_provisional_grant, NEVER_TAG) != 0 &&
          lf_tag_compare(downstream->pending_provisional_grant, my_fed->effective_start_tag) > 0) {
        downstream->pending_provisional_grant = NEVER_TAG;
>>>>>>> 59d42790
      }
    }

    LF_MUTEX_UNLOCK(&rti_mutex);

    // Once the effective start time set, sent it to the joining transient,
    // together with the start time of the federation.

    // Send the start time
    send_start_tag(my_fed, start_time, my_fed->effective_start_tag);
  }
}

void send_physical_clock(unsigned char message_type, federate_info_t* fed, socket_type_t socket_type) {
  if (fed->enclave.state == NOT_CONNECTED) {
    lf_print_warning("Clock sync: RTI failed to send physical time to federate %d. Socket not connected.\n",
                     fed->enclave.id);
    return;
  }
  unsigned char buffer[sizeof(int64_t) + 1];
  buffer[0] = message_type;
  int64_t current_physical_time = lf_time_physical();
  encode_int64(current_physical_time, &(buffer[1]));

  // Send the message
  if (socket_type == UDP) {
    // FIXME: UDP_addr is never initialized.
    LF_PRINT_DEBUG("Clock sync: RTI sending UDP message type %u.", buffer[0]);
    ssize_t bytes_written = sendto(rti_remote->socket_descriptor_UDP, buffer, 1 + sizeof(int64_t), 0,
                                   (struct sockaddr*)&fed->UDP_addr, sizeof(fed->UDP_addr));
    if (bytes_written < (ssize_t)sizeof(int64_t) + 1) {
      lf_print_warning("Clock sync: RTI failed to send physical time to federate %d: %s\n", fed->enclave.id,
                       strerror(errno));
      return;
    }
  } else if (socket_type == TCP) {
    LF_PRINT_DEBUG("Clock sync:  RTI sending TCP message type %u.", buffer[0]);
    LF_MUTEX_LOCK(&rti_mutex);
    write_to_socket_fail_on_error(&fed->socket, 1 + sizeof(int64_t), buffer, &rti_mutex,
                                  "Clock sync: RTI failed to send physical time to federate %d.", fed->enclave.id);
    LF_MUTEX_UNLOCK(&rti_mutex);
  }
  LF_PRINT_DEBUG("Clock sync: RTI sent PHYSICAL_TIME_SYNC_MESSAGE with timestamp " PRINTF_TIME " to federate %d.",
                 current_physical_time, fed->enclave.id);
}

void handle_physical_clock_sync_message(federate_info_t* my_fed, socket_type_t socket_type) {
  // Lock the mutex to prevent interference between sending the two
  // coded probe messages.
  LF_MUTEX_LOCK(&rti_mutex);
  // Reply with a T4 type message
  send_physical_clock(MSG_TYPE_CLOCK_SYNC_T4, my_fed, socket_type);
  // Send the corresponding coded probe immediately after,
  // but only if this is a UDP channel.
  if (socket_type == UDP) {
    send_physical_clock(MSG_TYPE_CLOCK_SYNC_CODED_PROBE, my_fed, socket_type);
  }
  LF_MUTEX_UNLOCK(&rti_mutex);
}

void* clock_synchronization_thread(void* noargs) {
  initialize_lf_thread_id();
  // Wait until all federates have been notified of the start time.
  // FIXME: Use lf_ version of this when merged with master.
  LF_MUTEX_LOCK(&rti_mutex);
  while (rti_remote->num_feds_proposed_start < rti_remote->base.number_of_scheduling_nodes) {
    lf_cond_wait(&received_start_times);
  }
  LF_MUTEX_UNLOCK(&rti_mutex);

  // Wait until the start time before starting clock synchronization.
  // The above wait ensures that start_time has been set.
  interval_t ns_to_wait = start_time - lf_time_physical();

  if (ns_to_wait > 0LL) {
    lf_sleep(ns_to_wait);
  }

  // Initiate a clock synchronization every rti->clock_sync_period_ns
  bool any_federates_connected = true;
  while (any_federates_connected) {
    // Sleep
    lf_sleep(rti_remote->clock_sync_period_ns); // Can be interrupted
    any_federates_connected = false;
    for (int fed_id = 0; fed_id < rti_remote->base.number_of_scheduling_nodes; fed_id++) {
      federate_info_t* fed = GET_FED_INFO(fed_id);
      if (fed->enclave.state == NOT_CONNECTED) {
        // FIXME: We need better error handling here, but clock sync failure
        // should not stop execution.
        lf_print_error("Clock sync failed with federate %d. Not connected.", fed_id);
        continue;
      } else if (!fed->clock_synchronization_enabled) {
        continue;
      }
      // Send the RTI's current physical time to the federate
      // Send on UDP.
      LF_PRINT_DEBUG("RTI sending T1 message to initiate clock sync round.");
      send_physical_clock(MSG_TYPE_CLOCK_SYNC_T1, fed, UDP);

      // Listen for reply message, which should be T3.
      size_t message_size = 1 + sizeof(int32_t);
      unsigned char buffer[message_size];
      // Maximum number of messages that we discard before giving up on this cycle.
      // If the T3 message from this federate does not arrive and we keep receiving
      // other messages, then give up on this federate and move to the next federate.
      int remaining_attempts = 5;
      while (remaining_attempts > 0) {
        remaining_attempts--;
        int read_failed = read_from_socket(rti_remote->socket_descriptor_UDP, message_size, buffer);
        // If any errors occur, either discard the message or the clock sync round.
        if (!read_failed) {
          if (buffer[0] == MSG_TYPE_CLOCK_SYNC_T3) {
            int32_t fed_id_2 = extract_int32(&(buffer[1]));
            // Check that this message came from the correct federate.
            if (fed_id_2 != fed->enclave.id) {
              // Message is from the wrong federate. Discard the message.
              lf_print_warning("Clock sync: Received T3 message from federate %d, "
                               "but expected one from %d. Discarding message.",
                               fed_id_2, fed->enclave.id);
              continue;
            }
            LF_PRINT_DEBUG("Clock sync: RTI received T3 message from federate %d.", fed_id_2);
            handle_physical_clock_sync_message(GET_FED_INFO(fed_id_2), UDP);
            break;
          } else {
            // The message is not a T3 message. Discard the message and
            // continue waiting for the T3 message. This is possibly a message
            // from a previous cycle that was discarded.
            lf_print_warning("Clock sync: Unexpected UDP message %u. Expected %u from federate %d. "
                             "Discarding message.",
                             buffer[0], MSG_TYPE_CLOCK_SYNC_T3, fed->enclave.id);
            continue;
          }
        } else {
          lf_print_warning("Clock sync: Read from UDP socket failed: %s. "
                           "Skipping clock sync round for federate %d.",
                           strerror(errno), fed->enclave.id);
          remaining_attempts = -1;
        }
      }
      if (remaining_attempts > 0) {
        any_federates_connected = true;
      }
    }
  }
  return NULL;
}

/**
 * Handle MSG_TYPE_FAILED sent by a federate. This message is sent by a federate
 * that is exiting in failure.  In this case, the RTI will
 * also terminate abnormally, returning a non-zero exit code when it exits.
 *
 * This function assumes the caller does not hold the mutex.
 *
 * @param my_fed The federate sending a MSG_TYPE_FAILED message.
 */
static void handle_federate_failed(federate_info_t* my_fed) {
  // Nothing more to do. Close the socket and exit.
  LF_MUTEX_LOCK(&rti_mutex);

  if (rti_remote->base.tracing_enabled) {
    tracepoint_rti_from_federate(receive_FAILED, my_fed->enclave.id, NULL);
  }

  // Set the flag telling the RTI to exit with an error code when it exits.
  _lf_federate_reports_error = true;
  lf_print_error("RTI: Federate %d reports an error and has exited.", my_fed->enclave.id);

  my_fed->enclave.state = NOT_CONNECTED;

  // Indicate that there will no further events from this federate.
  my_fed->enclave.next_event = FOREVER_TAG;

  // According to this: https://stackoverflow.com/questions/4160347/close-vs-shutdown-socket,
  // the close should happen when receiving a 0 length message from the other end.
  // Here, we just signal the other side that no further writes to the socket are
  // forthcoming, which should result in the other end getting a zero-length reception.
  shutdown(my_fed->socket, SHUT_RDWR);

  // We can now safely close the socket.
  close(my_fed->socket); //  from unistd.h

  // Check downstream federates to see whether they should now be granted a TAG.
  // To handle cycles, need to create a boolean array to keep
  // track of which upstream federates have been visited.
  bool* visited = (bool*)calloc(rti_remote->base.number_of_scheduling_nodes, sizeof(bool)); // Initializes to 0.
  notify_downstream_advance_grant_if_safe(&(my_fed->enclave), visited);
  free(visited);

  LF_MUTEX_UNLOCK(&rti_mutex);
}

/**
 * Handle MSG_TYPE_RESIGN sent by a federate. This message is sent at the time of termination
 * after all shutdown events are processed on the federate.
 *
 * This function assumes the caller does not hold the mutex.
 *
 * @note At this point, the RTI might have outgoing messages to the federate. This
 * function thus first performs a shutdown on the socket, which sends an EOF. It then
 * waits for the remote socket to be closed before closing the socket itself.
 *
 * @param my_fed The federate sending a MSG_TYPE_RESIGN message.
 */
static void handle_federate_resign(federate_info_t* my_fed) {
  // Nothing more to do. Close the socket and exit.
  LF_MUTEX_LOCK(&rti_mutex);

  if (rti_remote->base.tracing_enabled) {
    tracepoint_rti_from_federate(receive_RESIGN, my_fed->enclave.id, NULL);
  }

  lf_print("RTI: Federate %d has resigned.", my_fed->enclave.id);

  my_fed->enclave.state = NOT_CONNECTED;

  // Indicate that there will no further events from this federate.
  my_fed->enclave.next_event = FOREVER_TAG;

  // According to this: https://stackoverflow.com/questions/4160347/close-vs-shutdown-socket,
  // the close should happen when receiving a 0 length message from the other end.
  // Here, we just signal the other side that no further writes to the socket are
  // forthcoming, which should result in the other end getting a zero-length reception.
  shutdown(my_fed->socket, SHUT_WR);

  // Wait for the federate to send an EOF or a socket error to occur.
  // Discard any incoming bytes. Normally, this read should return 0 because
  // the federate is resigning and should itself invoke shutdown.
  unsigned char buffer[10];
  while (read(my_fed->socket, buffer, 10) > 0)
    ;

  // We can now safely close the socket.
  close(my_fed->socket); //  from unistd.h

  // Check downstream federates to see whether they should now be granted a TAG.
  // To handle cycles, need to create a boolean array to keep
  // track of which upstream federates have been visited.
  bool* visited = (bool*)calloc(rti_remote->base.number_of_scheduling_nodes, sizeof(bool)); // Initializes to 0.
  notify_downstream_advance_grant_if_safe(&(my_fed->enclave), visited);
  free(visited);

  LF_MUTEX_UNLOCK(&rti_mutex);
}

void* federate_info_thread_TCP(void* fed) {
  initialize_lf_thread_id();
  federate_info_t* my_fed = (federate_info_t*)fed;

  // Buffer for incoming messages.
  // This does not constrain the message size because messages
  // are forwarded piece by piece.
  unsigned char buffer[FED_COM_BUFFER_SIZE];

  // Listen for messages from the federate.
  while (my_fed->enclave.state != NOT_CONNECTED) {
    // Read no more than one byte to get the message type.
    int read_failed = read_from_socket(my_fed->socket, 1, buffer);
    if (read_failed) {
      // Socket is closed
      lf_print_error("RTI: Socket to federate %d is closed. Exiting the thread.", my_fed->enclave.id);
      my_fed->enclave.state = NOT_CONNECTED;
      my_fed->socket = -1;
      // FIXME: We need better error handling here, but do not stop execution here.
      break;
    }
    LF_PRINT_DEBUG("RTI: Received message type %u from federate %d.", buffer[0], my_fed->enclave.id);
    switch (buffer[0]) {
    case MSG_TYPE_TIMESTAMP:
      handle_timestamp(my_fed);
      break;
    case MSG_TYPE_ADDRESS_QUERY:
      handle_address_query(my_fed->enclave.id);
      break;
    case MSG_TYPE_ADDRESS_ADVERTISEMENT:
      handle_address_ad(my_fed->enclave.id);
      break;
    case MSG_TYPE_TAGGED_MESSAGE:
      handle_timed_message(my_fed, buffer);
      break;
    case MSG_TYPE_RESIGN:
      handle_federate_resign(my_fed);
      break;
    case MSG_TYPE_NEXT_EVENT_TAG:
      handle_next_event_tag(my_fed);
      break;
    case MSG_TYPE_LATEST_TAG_COMPLETE:
      handle_latest_tag_complete(my_fed);
      break;
    case MSG_TYPE_STOP_REQUEST:
      handle_stop_request_message(my_fed); // FIXME: Reviewed until here.
                                           // Need to also look at
                                           // notify_advance_grant_if_safe()
                                           // and notify_downstream_advance_grant_if_safe()
      break;
    case MSG_TYPE_STOP_REQUEST_REPLY:
      handle_stop_request_reply(my_fed);
      break;
    case MSG_TYPE_PORT_ABSENT:
      handle_port_absent_message(my_fed, buffer);
      break;
    case MSG_TYPE_FAILED:
      handle_federate_failed(my_fed);
      return NULL;
    default:
      lf_print_error("RTI received from federate %d an unrecognized TCP message type: %u.", my_fed->enclave.id,
                     buffer[0]);
      if (rti_remote->base.tracing_enabled) {
        tracepoint_rti_from_federate(receive_UNIDENTIFIED, my_fed->enclave.id, NULL);
      }
    }
  }

  // Nothing more to do. Close the socket and exit.
  // Prevent multiple threads from closing the same socket at the same time.
  LF_MUTEX_LOCK(&rti_mutex);
  close(my_fed->socket); //  from unistd.h
  // Manual clean, in case of a transient federate
  if (my_fed->is_transient) {
<<<<<<< HEAD
=======
    // FIXME: Aren't there transit messages anymore???
    // free_in_transit_message_q(my_fed->in_transit_message_tags);
>>>>>>> 59d42790
    lf_print("RTI: Transient Federate %d thread exited.", my_fed->enclave.id);

    // Update the number of connected transient federates
    rti_remote->number_of_connected_transient_federates--;

    // Reset the status of the leaving federate
    reset_transient_federate(my_fed);
  }
  // Signal the hot swap mechanism, if needed
  if (hot_swap_in_progress && hot_swap_federate->enclave.id == my_fed->enclave.id) {
    hot_swap_old_resigned = true;
  }
  LF_MUTEX_UNLOCK(&rti_mutex);
  return NULL;
}

void send_reject(int* socket_id, unsigned char error_code) {
  LF_PRINT_DEBUG("RTI sending MSG_TYPE_REJECT.");
  unsigned char response[2];
  response[0] = MSG_TYPE_REJECT;
  response[1] = error_code;
  LF_MUTEX_LOCK(&rti_mutex);
  // NOTE: Ignore errors on this response.
  if (write_to_socket(*socket_id, 2, response)) {
    lf_print_warning("RTI failed to write MSG_TYPE_REJECT message on the socket.");
  }
  // Close the socket.
  shutdown(*socket_id, SHUT_RDWR);
  close(*socket_id);
  *socket_id = -1;
  LF_MUTEX_UNLOCK(&rti_mutex);
}

/**
 * Listen for a MSG_TYPE_FED_IDS message, which includes as a payload
 * a federate ID and a federation ID. If the federation ID
 * matches this federation, send an MSG_TYPE_ACK and otherwise send
 * a MSG_TYPE_REJECT message.
 * @param socket_id Pointer to the socket on which to listen.
 * @param client_fd The socket address.
 * @return The federate ID for success or -1 for failure.
 */
static int32_t receive_and_check_fed_id_message(int* socket_id, struct sockaddr_in* client_fd) {
  // Buffer for message ID, federate ID, type (persistent or transient), and federation ID length.
  size_t length = 1 + sizeof(uint16_t) + 1 + 1; // Message ID, federate ID, length of fedration ID, type.
  unsigned char buffer[length];

  // Read bytes from the socket. We need 4 bytes.
  if (read_from_socket_close_on_error(socket_id, length, buffer)) {
    lf_print_error("RTI failed to read from accepted socket.");
    return -1;
  }

  uint16_t fed_id = rti_remote->base.number_of_scheduling_nodes; // Initialize to an invalid value.
  bool is_transient = false;

  // First byte received is the message type.
  if (buffer[0] != MSG_TYPE_FED_IDS) {
    if (rti_remote->base.tracing_enabled) {
      tracepoint_rti_to_federate(send_REJECT, fed_id, NULL);
    }
    if (buffer[0] == MSG_TYPE_P2P_SENDING_FED_ID || buffer[0] == MSG_TYPE_P2P_TAGGED_MESSAGE) {
      // The federate is trying to connect to a peer, not to the RTI.
      // It has connected to the RTI instead.
      // FIXME: This should not happen, but apparently has been observed.
      // It should not happen because the peers get the port and IP address
      // of the peer they want to connect to from the RTI.
      // If the connection is a peer-to-peer connection between two
      // federates, reject the connection with the WRONG_SERVER error.
      send_reject(socket_id, WRONG_SERVER);
    } else if (buffer[0] == MSG_TYPE_FED_NONCE) {
      send_reject(socket_id, RTI_NOT_EXECUTED_WITH_AUTH);
      lf_print_error("RTI not executed with HMAC authentication option using -a or --auth.");
    } else {
      send_reject(socket_id, UNEXPECTED_MESSAGE);
    }
    lf_print_error("RTI expected a MSG_TYPE_FED_IDS message. Got %u (see net_common.h).", buffer[0]);
    return -1;
  } else {
    // Received federate ID.
    fed_id = extract_uint16(buffer + 1);
    is_transient = (buffer[sizeof(uint16_t) + 1] == 1) ? true : false;
    if (is_transient) {
      LF_PRINT_LOG("RTI received federate ID: %d, which is transient.", fed_id);
    } else {
      LF_PRINT_LOG("RTI received federate ID: %d, which is persistent.", fed_id);
    }

    // Read the federation ID.  First read the length, which is one byte.
    size_t federation_id_length = (size_t)buffer[sizeof(uint16_t) + 2];
    char federation_id_received[federation_id_length + 1]; // One extra for null terminator.
    // Next read the actual federation ID.
    if (read_from_socket_close_on_error(socket_id, federation_id_length, (unsigned char*)federation_id_received)) {
      lf_print_error("RTI failed to read federation id from federate %d.", fed_id);
      return -1;
    }

    // Terminate the string with a null.
    federation_id_received[federation_id_length] = 0;

    LF_PRINT_DEBUG("RTI received federation ID: %s.", federation_id_received);

    if (rti_remote->base.tracing_enabled) {
      tracepoint_rti_from_federate(receive_FED_ID, fed_id, NULL);
    }
    // Compare the received federation ID to mine.
    if (strncmp(rti_remote->federation_id, federation_id_received, federation_id_length) != 0) {
      // Federation IDs do not match. Send back a MSG_TYPE_REJECT message.
      lf_print_warning("Federate from another federation %s attempted to connect to RTI in federation %s.",
                       federation_id_received, rti_remote->federation_id);
      if (rti_remote->base.tracing_enabled) {
        tracepoint_rti_to_federate(send_REJECT, fed_id, NULL);
      }
      send_reject(socket_id, FEDERATION_ID_DOES_NOT_MATCH);
      return -1;
    } else {
      if (fed_id >= rti_remote->base.number_of_scheduling_nodes) {
        // Federate ID is out of range.
        lf_print_error("RTI received federate ID %d, which is out of range.", fed_id);
        if (rti_remote->base.tracing_enabled) {
          tracepoint_rti_to_federate(send_REJECT, fed_id, NULL);
        }
        send_reject(socket_id, FEDERATE_ID_OUT_OF_RANGE);
        return -1;
      } else {
        // Find out if it is a new connection or a hot swap.
        // Reject if:
        //  - duplicate of a connected persistent federate
        //  - or hot_swap is already in progress (Only 1 hot swap at a time!), for that
        //    particular federate
        //  - or it is a hot swap, but it is not the execution phase yet
        if ((rti_remote->base.scheduling_nodes[fed_id])->state != NOT_CONNECTED) {
          if (!is_transient) {
            lf_print_error("RTI received duplicate federate ID: %d.", fed_id);
            if (rti_remote->base.tracing_enabled) {
              tracepoint_rti_to_federate(send_REJECT, fed_id, NULL);
            }
            send_reject(socket_id, FEDERATE_ID_IN_USE);
            return -1;
          } else if (hot_swap_in_progress || rti_remote->phase != execution_phase) {
            lf_print_warning("RTI rejects the connection of transient federate %d, \
                                        because a hot swap is already in progress for federate %d. \n\
                                        Only one hot swap operation is allowed at a time.",
                             fed_id, hot_swap_federate->enclave.id);
            if (rti_remote->base.tracing_enabled) {
              tracepoint_rti_to_federate(send_REJECT, fed_id, NULL);
            }
            send_reject(socket_id, FEDERATE_ID_IN_USE);
            return -1;
          }
        }
      }
    }
  }

  federate_info_t* fed_twin = GET_FED_INFO(fed_id);
  federate_info_t* fed;
  // If the federate is already connected (making the request a duplicate), and that
  // the federate is transient, and it is the execution phase, then  mark that a hot
  // swap is in progreass and initialize the hot_swap_federate.
  // Otherwise, proceed with a normal transinet connection
  if (fed_twin->enclave.state != NOT_CONNECTED && is_transient && fed_twin->is_transient &&
      rti_remote->phase == execution_phase && !hot_swap_in_progress) {
    // Allocate memory for the new federate and initilize it
    hot_swap_federate = (federate_info_t*)malloc(sizeof(federate_info_t));
    initialize_federate(hot_swap_federate, fed_id);

    // Set that hot swap is in progress
    hot_swap_in_progress = true;
    // free(fed);  // Free the old memory to prevent memory leak
    fed = hot_swap_federate;
    lf_print("RTI: Hot Swap starting for federate %d.", fed_id);
  } else {
    fed = fed_twin;
    fed->is_transient = is_transient;
  }

  // The MSG_TYPE_FED_IDS message has the right federation ID.
  // Assign the address information for federate.
  // The IP address is stored here as an in_addr struct (in .server_ip_addr) that can be useful
  // to create sockets and can be efficiently sent over the network.
  // First, convert the sockaddr structure into a sockaddr_in that contains an internet address.
  struct sockaddr_in* pV4_addr = client_fd;
  // Then extract the internet address (which is in IPv4 format) and assign it as the federate's socket server
  fed->server_ip_addr = pV4_addr->sin_addr;

#if LOG_LEVEL >= LOG_LEVEL_DEBUG
  // Create the human readable format and copy that into
  // the .server_hostname field of the federate.
  char str[INET_ADDRSTRLEN + 1];
  inet_ntop(AF_INET, &fed->server_ip_addr, str, INET_ADDRSTRLEN);
  strncpy(fed->server_hostname, str, INET_ADDRSTRLEN);

  LF_PRINT_DEBUG("RTI got address %s from federate %d.", fed->server_hostname, fed_id);
#endif
  fed->socket = *socket_id;

  // Set the federate's state as pending
  // because it is waiting for the start time to be
  // sent by the RTI before beginning its execution.
  fed->enclave.state = PENDING;

  LF_PRINT_DEBUG("RTI responding with MSG_TYPE_ACK to federate %d.", fed_id);
  // Send an MSG_TYPE_ACK message.
  unsigned char ack_message = MSG_TYPE_ACK;
  if (rti_remote->base.tracing_enabled) {
    tracepoint_rti_to_federate(send_ACK, fed_id, NULL);
  }
  LF_MUTEX_LOCK(&rti_mutex);
  if (write_to_socket_close_on_error(&fed->socket, 1, &ack_message)) {
    LF_MUTEX_UNLOCK(&rti_mutex);
    lf_print_error("RTI failed to write MSG_TYPE_ACK message to federate %d.", fed_id);
    return -1;
  }
  LF_MUTEX_UNLOCK(&rti_mutex);

  LF_PRINT_DEBUG("RTI sent MSG_TYPE_ACK to federate %d.", fed_id);

  return (int32_t)fed_id;
}

/**
 * Listen for a MSG_TYPE_NEIGHBOR_STRUCTURE message, and upon receiving it, fill
 * out the relevant information in the federate's struct.
 *
 * In case of a hot swap, check that no changes were made to the connections, compared
 * to the first instance that joigned. This means that the first instance to join
 * __is__ the reference.
 *
 * @return 1 on success and 0 on failure.
 */
static int receive_connection_information(int* socket_id, uint16_t fed_id) {
  LF_PRINT_DEBUG("RTI waiting for MSG_TYPE_NEIGHBOR_STRUCTURE from federate %d.", fed_id);
  unsigned char connection_info_header[MSG_TYPE_NEIGHBOR_STRUCTURE_HEADER_SIZE];
  read_from_socket_fail_on_error(socket_id, MSG_TYPE_NEIGHBOR_STRUCTURE_HEADER_SIZE, connection_info_header, NULL,
                                 "RTI failed to read MSG_TYPE_NEIGHBOR_STRUCTURE message header from federate %d.",
                                 fed_id);

  if (connection_info_header[0] != MSG_TYPE_NEIGHBOR_STRUCTURE) {
    lf_print_error("RTI was expecting a MSG_TYPE_UDP_PORT message from federate %d. Got %u instead. "
                   "Rejecting federate.",
                   fed_id, connection_info_header[0]);
    send_reject(socket_id, UNEXPECTED_MESSAGE);
    return 0;
  } else {
<<<<<<< HEAD
    // In case of a transient federate that is joining again, or a hot swap, then
    // check that the connection information did not change.
    federate_info_t* fed = GET_FED_INFO(fed_id);
    federate_info_t* temp_fed = NULL;
    if (lf_tag_compare(fed->effective_start_tag, NEVER_TAG) != 0) {
      if (hot_swap_in_progress) {
        fed = hot_swap_federate;
      } else {
        temp_fed = (federate_info_t*)calloc(1, sizeof(federate_info_t));
        initialize_federate(temp_fed, fed_id);
        fed = temp_fed;
      }
=======
    federate_info_t* fed;
    if (hot_swap_in_progress) {
      fed = hot_swap_federate;
    } else {
      fed = GET_FED_INFO(fed_id);
>>>>>>> 59d42790
    }
    // Read the number of upstream and downstream connections
    fed->enclave.num_upstream = extract_int32(&(connection_info_header[1]));
    fed->enclave.num_downstream = extract_int32(&(connection_info_header[1 + sizeof(int32_t)]));
    LF_PRINT_DEBUG("RTI got %d upstreams and %d downstreams from federate %d.", fed->enclave.num_upstream,
                   fed->enclave.num_downstream, fed_id);

    // Allocate memory for the upstream and downstream pointers
    if (fed->enclave.num_upstream > 0) {
      fed->enclave.upstream = (uint16_t*)malloc(sizeof(uint16_t) * fed->enclave.num_upstream);
      LF_ASSERT_NON_NULL(fed->enclave.upstream);
      // Allocate memory for the upstream delay pointers
      fed->enclave.upstream_delay = (interval_t*)malloc(sizeof(interval_t) * fed->enclave.num_upstream);
      LF_ASSERT_NON_NULL(fed->enclave.upstream_delay);
    } else {
      fed->enclave.upstream = (uint16_t*)NULL;
      fed->enclave.upstream_delay = (interval_t*)NULL;
    }
    if (fed->enclave.num_downstream > 0) {
      fed->enclave.downstream = (uint16_t*)malloc(sizeof(uint16_t) * fed->enclave.num_downstream);
      LF_ASSERT_NON_NULL(fed->enclave.downstream);
    } else {
      fed->enclave.downstream = (uint16_t*)NULL;
    }

    size_t connections_info_body_size = ((sizeof(uint16_t) + sizeof(int64_t)) * fed->enclave.num_upstream) +
                                        (sizeof(uint16_t) * fed->enclave.num_downstream);
    unsigned char* connections_info_body = NULL;
    if (connections_info_body_size > 0) {
      connections_info_body = (unsigned char*)malloc(connections_info_body_size);
      LF_ASSERT_NON_NULL(connections_info_body);
      read_from_socket_fail_on_error(socket_id, connections_info_body_size, connections_info_body, NULL,
                                     "RTI failed to read MSG_TYPE_NEIGHBOR_STRUCTURE message body from federate %d.",
                                     fed_id);
      // Keep track of where we are in the buffer
      size_t message_head = 0;
      // First, read the info about upstream federates
      for (int i = 0; i < fed->enclave.num_upstream; i++) {
        fed->enclave.upstream[i] = extract_uint16(&(connections_info_body[message_head]));
        message_head += sizeof(uint16_t);
        fed->enclave.upstream_delay[i] = extract_int64(&(connections_info_body[message_head]));
        message_head += sizeof(int64_t);
      }

      // Next, read the info about downstream federates
      for (int i = 0; i < fed->enclave.num_downstream; i++) {
        fed->enclave.downstream[i] = extract_uint16(&(connections_info_body[message_head]));
        message_head += sizeof(uint16_t);
      }

      free(connections_info_body);
    }

    // NOTE: In this design, changes in the connections are not allowed. This means that the first
    //       instance to join __is__ the reference. If this policy is to be changed, then it is in
    //       the following lines will be updated accordingly.
    if (hot_swap_in_progress || temp_fed != NULL) {
      if (temp_fed == NULL) {
        temp_fed = hot_swap_federate;
      }
      // Now, compare the previous and the new neighberhood structure
      // Start with the number of upstreams and downstreams
      bool reject = false;
      if ((fed->enclave.num_upstream != temp_fed->enclave.num_upstream) ||
          (fed->enclave.num_downstream != temp_fed->enclave.num_downstream)) {
        reject = true;
      } else {
        // Then check all upstreams and their delays
        for (int i = 0; i < fed->enclave.num_upstream; i++) {
          if ((fed->enclave.upstream[i] != temp_fed->enclave.upstream[i]) ||
              (fed->enclave.upstream_delay[i] != temp_fed->enclave.upstream_delay[i])) {
            reject = true;
            break;
          }
        }
        if (!reject) {
          // Finally, check all downstream federates
          for (int i = 0; i < fed->enclave.num_downstream; i++) {
            if (fed->enclave.downstream[i] != temp_fed->enclave.downstream[i]) {
              reject = true;
              break;
            }
          }
        }
      }
      if (reject) {
        if (temp_fed != hot_swap_federate) {
          free(temp_fed);
        }
        return 0;
      }
    }
  }
  LF_PRINT_DEBUG("RTI received neighbor structure from federate %d.", fed_id);
  return 1;
}

/**
 * Listen for a MSG_TYPE_UDP_PORT message, and upon receiving it, set up
 * clock synchronization and perform the initial clock synchronization.
 * Initial clock synchronization is performed only if the MSG_TYPE_UDP_PORT message
 * payload is not UINT16_MAX. If it is also not 0, then this function sets
 * up to perform runtime clock synchronization using the UDP port number
 * specified in the payload to communicate with the federate's clock
 * synchronization logic.
 * @param socket_id The socket on which to listen.
 * @param fed_id The federate ID.
 * @return 1 for success, 0 for failure.
 */
static int receive_udp_message_and_set_up_clock_sync(int* socket_id, uint16_t fed_id) {
  // Read the MSG_TYPE_UDP_PORT message from the federate regardless of the status of
  // clock synchronization. This message will tell the RTI whether the federate
  // is doing clock synchronization, and if it is, what port to use for UDP.
  LF_PRINT_DEBUG("RTI waiting for MSG_TYPE_UDP_PORT from federate %d.", fed_id);
  unsigned char response[1 + sizeof(uint16_t)];
  read_from_socket_fail_on_error(socket_id, 1 + sizeof(uint16_t), response, NULL,
                                 "RTI failed to read MSG_TYPE_UDP_PORT message from federate %d.", fed_id);
  if (response[0] != MSG_TYPE_UDP_PORT) {
    lf_print_error("RTI was expecting a MSG_TYPE_UDP_PORT message from federate %d. Got %u instead. "
                   "Rejecting federate.",
                   fed_id, response[0]);
    send_reject(socket_id, UNEXPECTED_MESSAGE);
    return 0;
  } else {
    federate_info_t* fed;
    if (hot_swap_in_progress) {
      fed = hot_swap_federate;
    } else {
      fed = GET_FED_INFO(fed_id);
    }
    if (rti_remote->clock_sync_global_status >= clock_sync_init) {
      // If no initial clock sync, no need perform initial clock sync.
      uint16_t federate_UDP_port_number = extract_uint16(&(response[1]));

      LF_PRINT_DEBUG("RTI got MSG_TYPE_UDP_PORT %u from federate %d.", federate_UDP_port_number, fed_id);

      // A port number of UINT16_MAX means initial clock sync should not be performed.
      if (federate_UDP_port_number != UINT16_MAX) {
        // Perform the initialization clock synchronization with the federate.
        // Send the required number of messages for clock synchronization
        for (int i = 0; i < rti_remote->clock_sync_exchanges_per_interval; i++) {
          // Send the RTI's current physical time T1 to the federate.
          send_physical_clock(MSG_TYPE_CLOCK_SYNC_T1, fed, TCP);

          // Listen for reply message, which should be T3.
          size_t message_size = 1 + sizeof(int32_t);
          unsigned char buffer[message_size];
          read_from_socket_fail_on_error(socket_id, message_size, buffer, NULL,
                                         "Socket to federate %d unexpectedly closed.", fed_id);
          if (buffer[0] == MSG_TYPE_CLOCK_SYNC_T3) {
            int32_t fed_id = extract_int32(&(buffer[1]));
            assert(fed_id > -1);
            assert(fed_id < 65536);
            LF_PRINT_DEBUG("RTI received T3 clock sync message from federate %d.", fed_id);
            handle_physical_clock_sync_message(fed, TCP);
          } else {
            lf_print_error("Unexpected message %u from federate %d.", buffer[0], fed_id);
            send_reject(socket_id, UNEXPECTED_MESSAGE);
            return 0;
          }
        }
        LF_PRINT_DEBUG("RTI finished initial clock synchronization with federate %d.", fed_id);
      }
      if (rti_remote->clock_sync_global_status >= clock_sync_on) {
        // If no runtime clock sync, no need to set up the UDP port.
        if (federate_UDP_port_number > 0) {
          // Initialize the UDP_addr field of the federate struct
          fed->UDP_addr.sin_family = AF_INET;
          fed->UDP_addr.sin_port = htons(federate_UDP_port_number);
          fed->UDP_addr.sin_addr = fed->server_ip_addr;
        }
      } else {
        // Disable clock sync after initial round.
        fed->clock_synchronization_enabled = false;
      }
    } else {
      // No clock synchronization at all.
      LF_PRINT_DEBUG("RTI: No clock synchronization for federate %d.", fed_id);
      // Clock synchronization is universally disabled via the clock-sync command-line parameter
      // (-c off was passed to the RTI).
      // Note that the federates are still going to send a
      // MSG_TYPE_UDP_PORT message but with a payload (port) of -1.
      fed->clock_synchronization_enabled = false;
    }
  }
  return 1;
}

#ifdef __RTI_AUTH__
/**
 * Authenticate incoming federate by performing HMAC-based authentication.
 *
 * @param socket Socket for the incoming federate tryting to authenticate.
 * @return True if authentication is successful and false otherwise.
 */
static bool authenticate_federate(int* socket) {
  // Wait for MSG_TYPE_FED_NONCE from federate.
  size_t fed_id_length = sizeof(uint16_t);
  unsigned char buffer[1 + fed_id_length + NONCE_LENGTH];
  read_from_socket_fail_on_error(socket, 1 + fed_id_length + NONCE_LENGTH, buffer, NULL,
                                 "Failed to read MSG_TYPE_FED_NONCE");
  if (buffer[0] != MSG_TYPE_FED_NONCE) {
    lf_print_error_and_exit("Received unexpected response %u from the FED (see net_common.h).", buffer[0]);
  }
  unsigned int hmac_length = SHA256_HMAC_LENGTH;
  size_t federation_id_length = strnlen(rti_remote->federation_id, 255);
  // HMAC tag is created with MSG_TYPE, federate ID, received federate nonce.
  unsigned char mac_buf[1 + fed_id_length + NONCE_LENGTH];
  mac_buf[0] = MSG_TYPE_RTI_RESPONSE;
  memcpy(&mac_buf[1], &buffer[1], fed_id_length);
  memcpy(&mac_buf[1 + fed_id_length], &buffer[1 + fed_id_length], NONCE_LENGTH);
  unsigned char hmac_tag[hmac_length];
  unsigned char* ret = HMAC(EVP_sha256(), rti_remote->federation_id, federation_id_length, mac_buf,
                            1 + fed_id_length + NONCE_LENGTH, hmac_tag, &hmac_length);
  if (ret == NULL) {
    lf_print_error_and_exit("HMAC construction failed for MSG_TYPE_RTI_RESPONSE.");
  }
  // Make buffer for message type, RTI's nonce, and HMAC tag.
  unsigned char sender[1 + NONCE_LENGTH + hmac_length];
  sender[0] = MSG_TYPE_RTI_RESPONSE;
  unsigned char rti_nonce[NONCE_LENGTH];
  RAND_bytes(rti_nonce, NONCE_LENGTH);
  memcpy(&sender[1], rti_nonce, NONCE_LENGTH);
  memcpy(&sender[1 + NONCE_LENGTH], hmac_tag, hmac_length);
  if (write_to_socket(*socket, 1 + NONCE_LENGTH + hmac_length, sender)) {
    lf_print_error("Failed to send nonce to federate.");
  }

  // Wait for MSG_TYPE_FED_RESPONSE
  unsigned char received[1 + hmac_length];
  read_from_socket_fail_on_error(socket, 1 + hmac_length, received, NULL, "Failed to read federate response.");
  if (received[0] != MSG_TYPE_FED_RESPONSE) {
    lf_print_error_and_exit("Received unexpected response %u from the federate (see net_common.h).", received[0]);
    return false;
  }
  // HMAC tag is created with MSG_TYPE_FED_RESPONSE and RTI's nonce.
  unsigned char mac_buf2[1 + NONCE_LENGTH];
  mac_buf2[0] = MSG_TYPE_FED_RESPONSE;
  memcpy(&mac_buf2[1], rti_nonce, NONCE_LENGTH);
  unsigned char rti_tag[hmac_length];
  ret = HMAC(EVP_sha256(), rti_remote->federation_id, federation_id_length, mac_buf2, 1 + NONCE_LENGTH, rti_tag,
             &hmac_length);
  if (ret == NULL) {
    lf_print_error_and_exit("HMAC construction failed for MSG_TYPE_FED_RESPONSE.");
  }
  // Compare received tag and created tag.
  if (memcmp(&received[1], rti_tag, hmac_length) != 0) {
    // Federation IDs do not match. Send back a HMAC_DOES_NOT_MATCH message.
    lf_print_warning("HMAC authentication failed. Rejecting the federate.");
    send_reject(socket, HMAC_DOES_NOT_MATCH);
    return false;
  } else {
    LF_PRINT_LOG("Federate's HMAC verified.");
    return true;
  }
}
#endif

// FIXME: The socket descriptor here (parameter) is not used. Should be removed?
void lf_connect_to_persistent_federates(int socket_descriptor) {
  for (int i = 0; i < rti_remote->base.number_of_scheduling_nodes - rti_remote->number_of_transient_federates; i++) {
    // Wait for an incoming connection request.
    struct sockaddr client_fd;
    uint32_t client_length = sizeof(client_fd);
    // The following blocks until a federate connects.
    int socket_id = -1;
    while (1) {
      socket_id = accept(rti_remote->socket_descriptor_TCP, &client_fd, &client_length);
      if (socket_id >= 0) {
        // Got a socket
        break;
      } else if (socket_id < 0 && (errno != EAGAIN || errno != EWOULDBLOCK)) {
        lf_print_error_system_failure("RTI failed to accept the socket.");
      } else {
        // Try again
        lf_print_warning("RTI failed to accept the socket. %s. Trying again.", strerror(errno));
        continue;
      }
    }

// Wait for the first message from the federate when RTI -a option is on.
#ifdef __RTI_AUTH__
    if (rti_remote->authentication_enabled) {
      if (!authenticate_federate(&socket_id)) {
        lf_print_warning("RTI failed to authenticate the incoming federate.");
        // Close the socket.
        shutdown(socket_id, SHUT_RDWR);
        close(socket_id);
        socket_id = -1;
        // Ignore the federate that failed authentication.
        i--;
        continue;
      }
    }
#endif

    // The first message from the federate should contain its ID and the federation ID.
    int32_t fed_id = receive_and_check_fed_id_message(&socket_id, (struct sockaddr_in*)&client_fd);
    if (fed_id >= 0 && socket_id >= 0 && receive_connection_information(&socket_id, (uint16_t)fed_id) &&
        receive_udp_message_and_set_up_clock_sync(&socket_id, (uint16_t)fed_id)) {

      // Create a thread to communicate with the federate.
      // This has to be done after clock synchronization is finished
      // or that thread may end up attempting to handle incoming clock
      // synchronization messages.
      federate_info_t* fed = GET_FED_INFO(fed_id);
      lf_thread_create(&(fed->thread_id), federate_info_thread_TCP, fed);

      // If the federate is transient, then do not count it.
      if (fed->is_transient) {
        rti_remote->number_of_connected_transient_federates++;
        assert(rti_remote->number_of_connected_transient_federates <= rti_remote->number_of_transient_federates);
        i--;
        lf_print("RTI: Transient federate %d joined.", fed->enclave.id);
      }
    } else {
      // Received message was rejected. Try again.
      i--;
    }
  }
  // All federates have connected.
  LF_PRINT_DEBUG("All persistent federates have connected to RTI.");

  if (rti_remote->clock_sync_global_status >= clock_sync_on) {
    // Create the thread that performs periodic PTP clock synchronization sessions
    // over the UDP channel, but only if the UDP channel is open and at least one
    // federate is performing runtime clock synchronization.
    bool clock_sync_enabled = false;
    for (int i = 0; i < rti_remote->base.number_of_scheduling_nodes; i++) {
      federate_info_t* fed_info = GET_FED_INFO(i);
      if (fed_info->clock_synchronization_enabled) {
        clock_sync_enabled = true;
        break;
      }
    }
    if (rti_remote->final_port_UDP != UINT16_MAX && clock_sync_enabled) {
      lf_thread_create(&rti_remote->clock_thread, clock_synchronization_thread, NULL);
    }
  }
}

/**
 * @brief A request for immediate stop to the federate
 *
 * @param fed: the deferate to stop
 */
void send_stop(federate_info_t* fed) {
  // Reply with a stop granted to all federates
  unsigned char outgoing_buffer[MSG_TYPE_STOP_LENGTH];
  outgoing_buffer[0] = MSG_TYPE_STOP;
  lf_print("RTI sent MSG_TYPE_STOP to federate %d.", fed->enclave.id);

  if (rti_remote->base.tracing_enabled) {
    tracepoint_rti_to_federate(send_STOP, fed->enclave.id, NULL);
  }
  write_to_socket_fail_on_error(&(fed->socket), MSG_TYPE_STOP_LENGTH, outgoing_buffer, NULL,
                                "RTI failed to send MSG_TYPE_STOP message to federate %d.", fed->enclave.id);

  LF_PRINT_LOG("RTI sent MSG_TYPE_STOP to federate %d.", fed->enclave.id);
}

void* lf_connect_to_transient_federates_thread(void* nothing) {
  // This loop will continue to accept connections of transient federates, as
  // soon as there is room, or enable hot swap

  while (!rti_remote->all_persistent_federates_exited) {
    // Continue waiting for an incoming connection requests from transients
    // to join, or for hot swap.
    // Wait for an incoming connection request.
    struct sockaddr client_fd;
    uint32_t client_length = sizeof(client_fd);
    // The following blocks until a federate connects.
    int socket_id = -1;
    while (1) {
<<<<<<< HEAD
      if (rti_remote->all_persistent_federates_exited) {
        return NULL;
      }
=======
      // if (!rti_remote->all_persistent_federates_exited) {
      //   return NULL;
      // }
>>>>>>> 59d42790
      socket_id = accept(rti_remote->socket_descriptor_TCP, &client_fd, &client_length);
      if (socket_id >= 0) {
        // Got a socket
        break;
      } else {
<<<<<<< HEAD
        // Continue trying
        lf_print("RTI failed to accept the socket. %s. Continue trying.", strerror(errno));
=======
        // Try again
        lf_print_warning("RTI failed to accept the socket. %s. Trying again.", strerror(errno));
>>>>>>> 59d42790
        continue;
      }
    }

// Wait for the first message from the federate when RTI -a option is on.
#ifdef __RTI_AUTH__
    if (rti_remote->authentication_enabled) {
      if (!authenticate_federate(&socket_id)) {
        lf_print_warning("RTI failed to authenticate the incoming federate.");
        // Close the socket.
        shutdown(socket_id, SHUT_RDWR);
        close(socket_id);
        socket_id = -1;
        // Ignore the federate that failed authentication.
        continue;
      }
    }
#endif

    // The first message from the federate should contain its ID and the federation ID.
    // The function also detects if a hot swap request is initiated.
    int32_t fed_id = receive_and_check_fed_id_message(&socket_id, (struct sockaddr_in*)&client_fd);

    if (fed_id >= 0 && receive_connection_information(&socket_id, (uint16_t)fed_id) &&
        receive_udp_message_and_set_up_clock_sync(&socket_id, (uint16_t)fed_id)) {
      LF_MUTEX_LOCK(&rti_mutex);
      if (hot_swap_in_progress) {
        lf_print("RTI: Hot swap confirmed for federate %d.", fed_id);

        // Then send STOP
        federate_info_t* fed_old = GET_FED_INFO(fed_id);
<<<<<<< HEAD
=======
        hot_swap_federate->enclave.completed = fed_old->enclave.completed;

>>>>>>> 59d42790
        LF_PRINT_LOG("RTI: Send MSG_TYPE_STOP to old federate %d.", fed_id);
        send_stop(fed_old);
        LF_MUTEX_UNLOCK(&rti_mutex);

        // Wait for the old federate to send MSG_TYPE_RESIGN
        LF_PRINT_LOG("RTI: Waiting for old federate %d to send resign.", fed_id);
        // FIXME: Should this have a timeout?
        while (!hot_swap_old_resigned)
          ;

        // The latest LTC is the tag at which the old federate resigned. This is useful
        // for computing the effective_start_time of the new joining federate.
        hot_swap_federate->enclave.completed = fed_old->enclave.completed;

        // Create a thread to communicate with the federate.
        // This has to be done after clock synchronization is finished
        // or that thread may end up attempting to handle incoming clock
        // synchronization messages.
        lf_thread_create(&(hot_swap_federate->thread_id), federate_info_thread_TCP, hot_swap_federate);

<<<<<<< HEAD
        LF_MUTEX_LOCK(&rti_mutex);
=======
>>>>>>> 59d42790
        // Redirect the federate in rti_remote
        rti_remote->base.scheduling_nodes[fed_id] = (scheduling_node_t*)hot_swap_federate;

        // Free the old federate memory and reset the Hot wap indicators
<<<<<<< HEAD
        pqueue_tag_free(fed_old->in_transit_message_tags);
        free(fed_old);
        hot_swap_federate = NULL;
        hot_swap_in_progress = false;
        hot_swap_old_resigned = false;
        LF_MUTEX_UNLOCK(&rti_mutex);
=======
        // FIXME: Is this enough to free the memory allocated to the federate?
        free(fed_old);
        lf_mutex_lock(&rti_mutex);
        hot_swap_in_progress = false;
        lf_mutex_unlock(&rti_mutex);

>>>>>>> 59d42790
        lf_print("RTI: Hot swap succeeded for federate %d.", fed_id);
      } else {
        lf_mutex_unlock(&rti_mutex);

        // Create a thread to communicate with the federate.
        // This has to be done after clock synchronization is finished
        // or that thread may end up attempting to handle incoming clock
        // synchronization messages.
        federate_info_t* fed = GET_FED_INFO(fed_id);
        lf_thread_create(&(fed->thread_id), federate_info_thread_TCP, fed);
        lf_print("RTI: Transient federate %d joined.", fed_id);
      }
      rti_remote->number_of_connected_transient_federates++;
    } else {
      // If a hot swap was initialed, but the connection information or/and clock
      // synchronization fail, then reset hot_swap_in_profress, and free the memory
      // allocated for hot_swap_federate
      if (hot_swap_in_progress) {
        lf_print("RTI: Hot swap canceled for federate %d.", fed_id);
        lf_mutex_lock(&rti_mutex);
        hot_swap_in_progress = false;
        lf_mutex_unlock(&rti_mutex);

        // FIXME: Is this enough to free the memory of a federate_info_t data structure?
        free(hot_swap_federate);
      }
    }
  }
  return NULL;
}

<<<<<<< HEAD
/**
 * This thread is responsible for managing the priority queue of delayed grants to be issued.
 * It waits until the current time matches the highest priority tag time in the queue.
 * If reached, it notifies the grant immediately. If, however, the current time has not yet
 * reached the highest priority tag and the queue has been updated (either by inserting or
 * canceling an entry), the thread stops waiting and restarts the process again.
 */
void* lf_delayed_grants_thread(void* nothing) {
  initialize_lf_thread_id();

  // Wait for the first condition signal
  lf_cond_wait(&updated_delayed_grants);

  while (true) {
    if (rti_remote->all_federates_exited) {
      break;
    }
    if (pqueue_delayed_grants_size(rti_remote->delayed_grants) != 0) {
      pqueue_delayed_grant_element_t* next;

      // Do not pop, but rather read
      next = pqueue_delayed_grants_peek(rti_remote->delayed_grants);
      instant_t next_time = next->base.tag.time;
      // Wait for expiration, or a signal to stop or terminate.
      if (lf_clock_cond_timedwait(&updated_delayed_grants, next_time)) {
        // Time reached to send the grant. Do it for delayed grants with the same tag
        LF_MUTEX_LOCK(&rti_mutex);
        next = pqueue_delayed_grants_pop(rti_remote->delayed_grants);
        federate_info_t* fed = GET_FED_INFO(next->fed_id);
        if (next->is_provisional) {
          notify_provisional_tag_advance_grant_immediate(&(fed->enclave), next->base.tag);
        } else {
          notify_tag_advance_grant_immediate(&(fed->enclave), next->base.tag);
        }
        LF_MUTEX_UNLOCK(&rti_mutex);
      } else {
        // Waiting was interrupted, because of an update in the queue, or
        // because this thread needs to terminate
        lf_print("RTI: lf_delayed_grants_thread() did not send grant to %d at " PRINTF_TIME ", but rather terminated!",
                 next->fed_id, next_time - start_time);
      }
    }
  }
  // The federation is at the shutdown phase. All persistent federates exited.
  // We can do a sanity check that the delayed_grants queue is empty.
  // FIXME: If there are still pending grants, what does that mean? Maybe that the
  //        federation stopped after a request to stop (not a timeout). Therefore, we need
  //        cleanup, and free the memory...
  // TODO: do it!
  return NULL;
}

=======
>>>>>>> 59d42790
void* respond_to_erroneous_connections(void* nothing) {
  initialize_lf_thread_id();
  while (true) {
    // Wait for an incoming connection request.
    struct sockaddr client_fd;
    uint32_t client_length = sizeof(client_fd);
    // The following will block until either a federate attempts to connect
    // or close(rti->socket_descriptor_TCP) is called.
    int socket_id = accept(rti_remote->socket_descriptor_TCP, &client_fd, &client_length);
    if (socket_id < 0)
      return NULL;

    if (rti_remote->all_federates_exited) {
      return NULL;
    }

    lf_print_error("RTI received an unexpected connection request. Federation is running.");
    unsigned char response[2];
    response[0] = MSG_TYPE_REJECT;
    response[1] = FEDERATION_ID_DOES_NOT_MATCH;
    // Ignore errors on this response.
    if (write_to_socket(socket_id, 2, response)) {
      lf_print_warning("RTI failed to write FEDERATION_ID_DOES_NOT_MATCH to erroneous incoming connection.");
    }
    // Close the socket.
    shutdown(socket_id, SHUT_RDWR);
    close(socket_id);
  }
  return NULL;
}

void initialize_federate(federate_info_t* fed, uint16_t id) {
  initialize_scheduling_node(&(fed->enclave), id);
  fed->requested_stop = false;
  fed->socket = -1; // No socket.
  fed->clock_synchronization_enabled = true;
  fed->in_transit_message_tags = pqueue_tag_init(10);
  strncpy(fed->server_hostname, "localhost", INET_ADDRSTRLEN);
  fed->server_ip_addr.s_addr = 0;
  fed->server_port = -1;
  fed->has_upstream_transient_federates = false;
  fed->is_transient = true;
  fed->effective_start_tag = NEVER_TAG;
<<<<<<< HEAD
}

void reset_transient_federate(federate_info_t* fed) {
  // Reset of the federate-related attributes
  fed->socket = -1; // No socket.
  fed->clock_synchronization_enabled = true;
  // FIXME: The following two lines can be improved?
  pqueue_tag_free(fed->in_transit_message_tags);
=======
  fed->pending_grant = NEVER_TAG;
  fed->pending_provisional_grant = NEVER_TAG;
}

void reset_transient_federate(federate_info_t* fed) {
  fed->enclave.next_event = NEVER_TAG;
  fed->enclave.state = NOT_CONNECTED;
  // Reset of the federate-related attributes
  fed->socket = -1; // No socket.
  fed->clock_synchronization_enabled = true;
>>>>>>> 59d42790
  fed->in_transit_message_tags = pqueue_tag_init(10);
  strncpy(fed->server_hostname, "localhost", INET_ADDRSTRLEN);
  fed->server_ip_addr.s_addr = 0;
  fed->server_port = -1;
  fed->requested_stop = false;
<<<<<<< HEAD
  invalidate_min_delays_upstream(&(fed->enclave));
=======
  fed->is_transient = true;
  fed->effective_start_tag = NEVER_TAG;
  fed->pending_grant = NEVER_TAG;
  fed->pending_provisional_grant = NEVER_TAG;
  // FIXME: There is room though to check if the interface has changed??? Do we allow this?
>>>>>>> 59d42790
}

int32_t start_rti_server(uint16_t port) {
  _lf_initialize_clock();
  // Create the TCP socket server
  rti_remote->socket_descriptor_TCP = create_rti_server(port, TCP);
  lf_print("RTI: Listening for federates.");
  // Create the UDP socket server
  // Try to get the rti_remote->final_port_TCP + 1 port
  if (rti_remote->clock_sync_global_status >= clock_sync_on) {
    rti_remote->socket_descriptor_UDP = create_rti_server(rti_remote->final_port_TCP + 1, UDP);
  }
  return rti_remote->socket_descriptor_TCP;
}

/**
 * Iterate over the federates and sets 'has_upstream_transient_federates'.
<<<<<<< HEAD
 * Once done, check that no transient federate has an upstream transient federate,
 * and compute the number of persistent federates that do have upstream transients,
 * which is the maximun number of delayed grants that can be pending at the same time.
 * This is useful for initialyzing the queue of delayed grants.

 * @return -1, if there is more than one level of transiency, else, the number of
 *          persistents that have an upstream transient
 */
static int set_has_upstream_transient_federates_parameter_and_check() {
=======
 * Once done, check that no transient federate has an upstream transient federate.

 * @return true for success, false for failure.
 */
static bool set_has_upstream_transient_federates_parameter_and_check() {
>>>>>>> 59d42790
  for (int i = 0; i < rti_remote->base.number_of_scheduling_nodes; i++) {
    federate_info_t* fed = GET_FED_INFO(i);
    for (int j = 0; j < fed->enclave.num_upstream; j++) {
      federate_info_t* upstream_fed = GET_FED_INFO(fed->enclave.upstream[j]);
      if (upstream_fed->is_transient) {
        fed->has_upstream_transient_federates = true;
        break;
      }
    }
  }

  // Now check that no transient has an upstream transient
  // FIXME: Do we really need this? Or should it be the job of the validator?
<<<<<<< HEAD
  int max_number_of_delayed_grants = 0;
  for (int i = 0; i < rti_remote->base.number_of_scheduling_nodes; i++) {
    federate_info_t* fed = GET_FED_INFO(i);
    if (fed->is_transient && fed->has_upstream_transient_federates) {
      return -1;
    }
    if (!fed->is_transient && fed->has_upstream_transient_federates) {
      max_number_of_delayed_grants++;
    }
  }

  return max_number_of_delayed_grants;
=======
  for (int i = 0; i < rti_remote->base.number_of_scheduling_nodes; i++) {
    federate_info_t* fed = GET_FED_INFO(i);
    if (fed->is_transient && fed->has_upstream_transient_federates) {
      return false;
    }
  }

  return true;
>>>>>>> 59d42790
}

void wait_for_federates(int socket_descriptor) {
  // Wait for connections from persistent federates and create a thread for each.
  lf_connect_to_persistent_federates(socket_descriptor);

  // Set has_upstream_transient_federates parameter in all federates and check
<<<<<<< HEAD
  // that there is no more than one level of transiency
  if (rti_remote->number_of_transient_federates > 0) {
    int max_number_of_pending_grants = set_has_upstream_transient_federates_parameter_and_check();
    if (max_number_of_pending_grants == -1) {
      lf_print_error_and_exit("RTI: Transient federates cannot have transient upstreams!");
    }
    rti_remote->delayed_grants = pqueue_delayed_grants_init(max_number_of_pending_grants);
=======
  // that is no more than one level of transiency
  if (rti_remote->number_of_transient_federates > 0) {
    if (!set_has_upstream_transient_federates_parameter_and_check()) {
      lf_print_error_and_exit("RTI: Transient federates cannot have transient upstreams!");
    }
>>>>>>> 59d42790
  }

  // All persistent federates have connected.
  lf_print("RTI: All expected persistent federates have connected. Starting execution.");
  if (rti_remote->number_of_transient_federates > 0) {
    lf_print("RTI: Transient Federates can join and leave the federation at anytime.");
  }

  // The socket server will only continue to accept connections from transient
  // federates.
  // In case some other federation's federates are trying to join the wrong
  // federation, need to respond. Start a separate thread to do that.
  lf_thread_t responder_thread;
  lf_thread_t transient_thread;
<<<<<<< HEAD
  lf_thread_t delayed_grants_thread;
=======
>>>>>>> 59d42790

  // If the federation does not include transient federates, then respond to
  // erronous connections. Otherwise, continue to accept transients joining and
  // respond to duplicate joing requests.
  if (rti_remote->number_of_transient_federates == 0) {
    lf_thread_create(&responder_thread, respond_to_erroneous_connections, NULL);
  } else if (rti_remote->number_of_transient_federates > 0) {
    lf_thread_create(&transient_thread, lf_connect_to_transient_federates_thread, NULL);
<<<<<<< HEAD
    lf_thread_create(&delayed_grants_thread, lf_delayed_grants_thread, NULL);
=======
>>>>>>> 59d42790
  }

  // Wait for persistent federate threads to exit.
  void* thread_exit_status;
  for (int i = 0; i < rti_remote->base.number_of_scheduling_nodes; i++) {
    federate_info_t* fed = GET_FED_INFO(i);
    if (!fed->is_transient) {
      lf_print("RTI: Waiting for thread handling federate %d.", fed->enclave.id);
      lf_thread_join(fed->thread_id, &thread_exit_status);
      pqueue_tag_free(fed->in_transit_message_tags);
      lf_print("RTI: Persistent federate %d thread exited.", fed->enclave.id);
    }
  }

  rti_remote->all_persistent_federates_exited = true;
  rti_remote->phase = shutdown_phase;
  lf_print("RTI: All persistent threads exited.");

  // Wait for transient federate threads to exit, if any.
  if (rti_remote->number_of_transient_federates > 0) {
    for (int i = 0; i < rti_remote->base.number_of_scheduling_nodes; i++) {
      federate_info_t* fed = GET_FED_INFO(i);
      if (fed->is_transient) {
        lf_print("RTI: Waiting for thread handling federate %d.", fed->enclave.id);
        lf_thread_join(fed->thread_id, &thread_exit_status);
        pqueue_tag_free(fed->in_transit_message_tags);
        lf_print("RTI: Transient federate %d thread exited.", fed->enclave.id);
      }
    }
  }

  rti_remote->all_federates_exited = true;

  // Shutdown and close the socket that is listening for incoming connections
  // so that the accept() call in respond_to_erroneous_connections returns.
  // That thread should then check rti->all_federates_exited and it should exit.
  if (shutdown(socket_descriptor, SHUT_RDWR)) {
    LF_PRINT_LOG("On shut down TCP socket, received reply: %s", strerror(errno));
  }
  // NOTE: In all common TCP/IP stacks, there is a time period,
  // typically between 30 and 120 seconds, called the TIME_WAIT period,
  // before the port is released after this close. This is because
  // the OS is preventing another program from accidentally receiving
  // duplicated packets intended for this program.
  close(socket_descriptor);

  if (rti_remote->socket_descriptor_UDP > 0) {
    if (shutdown(rti_remote->socket_descriptor_UDP, SHUT_RDWR)) {
      LF_PRINT_LOG("On shut down UDP socket, received reply: %s", strerror(errno));
    }
    close(rti_remote->socket_descriptor_UDP);
  }
}

void initialize_RTI(rti_remote_t* rti) {
  rti_remote = rti;

  // Initialize thread synchronization primitives
  LF_MUTEX_INIT(&rti_mutex);
  LF_COND_INIT(&received_start_times, &rti_mutex);
  LF_COND_INIT(&sent_start_time, &rti_mutex);
  LF_COND_INIT(&updated_delayed_grants, &rti_mutex);

  initialize_rti_common(&rti_remote->base);
  rti_remote->base.mutex = &rti_mutex;

  // federation_rti related initializations
  rti_remote->max_start_time = 0LL;
  rti_remote->num_feds_proposed_start = 0;
  rti_remote->all_federates_exited = false;
  rti_remote->all_persistent_federates_exited = false;
  rti_remote->federation_id = "Unidentified Federation";
  rti_remote->user_specified_port = 0;
  rti_remote->final_port_TCP = 0;
  rti_remote->socket_descriptor_TCP = -1;
  rti_remote->final_port_UDP = UINT16_MAX;
  rti_remote->socket_descriptor_UDP = -1;
  rti_remote->clock_sync_global_status = clock_sync_init;
  rti_remote->clock_sync_period_ns = MSEC(10);
  rti_remote->clock_sync_exchanges_per_interval = 10;
  rti_remote->authentication_enabled = false;
  rti_remote->base.tracing_enabled = false;
  rti_remote->stop_in_progress = false;
  rti_remote->number_of_transient_federates = 0;
  rti_remote->phase = startup_phase;
}

// The RTI includes clock.c, which requires the following functions that are defined
// in clock-sync.c.  But clock-sync.c is not included in the standalone RTI.
// Provide empty implementations of these functions.
void clock_sync_add_offset(instant_t* t) { (void)t; }
void clock_sync_subtract_offset(instant_t* t) { (void)t; }

void free_scheduling_nodes(scheduling_node_t** scheduling_nodes, uint16_t number_of_scheduling_nodes) {
  for (uint16_t i = 0; i < number_of_scheduling_nodes; i++) {
    scheduling_node_t* node = scheduling_nodes[i];
    if (node->upstream != NULL) {
      free(node->upstream);
      free(node->upstream_delay);
    }
    if (node->min_delays != NULL) {
      free(node->min_delays);
    }
    if (node->downstream != NULL) {
      free(node->downstream);
    }
    free(node);
  }
  free(scheduling_nodes);
}

#endif // STANDALONE_RTI<|MERGE_RESOLUTION|>--- conflicted
+++ resolved
@@ -282,7 +282,6 @@
 }
 
 /**
-<<<<<<< HEAD
  * @brief Insert the delayed grant into the delayed_grants queue.
  *
  * The insertion will cause the broadcast to cause the delayed_grants_thread to
@@ -346,8 +345,6 @@
 }
 
 /**
-=======
->>>>>>> 59d42790
  * Find the number of non connected upstream transients
  * @param fed The federate
  * @return the number of non connected upstream transients
@@ -396,62 +393,6 @@
   }
 }
 
-<<<<<<< HEAD
-=======
-/**
- * @brief Thread that sleeps for a period of time, and then wakes up to check if
- * a tag advance grant needs to be sent. That is, if the pending tag has not
- * been reset to NEVER_TAG, the tag advance grant will be immediate.
- *
- * @param federate the federate whose tag advance grant needs to be delayed.
- */
-static void* pending_grant_thread(void* federate) {
-  federate_info_t* fed = (federate_info_t*)federate;
-
-  interval_t sleep_interval = fed->pending_grant.time - lf_time_physical();
-  if (sleep_interval > 0) {
-    lf_sleep(sleep_interval);
-  }
-
-  lf_mutex_lock(&rti_mutex);
-
-  // If the pending grant has become NEVER_TAG, then this means that it should
-  // not be sent.
-  if (lf_tag_compare(fed->pending_grant, NEVER_TAG) != 0) {
-    notify_tag_advance_grant_immediate(&(fed->enclave), fed->pending_grant);
-    fed->pending_grant = NEVER_TAG;
-  }
-  lf_mutex_unlock(&rti_mutex);
-  return NULL;
-}
-
-/**
- * Notify a tag advance grant (TAG) message to the specified federate after
- * the physical time reaches the tag. A thread is created to this end.
- *
- * If a provisionl tag advance grant is pending, cancel it. If there is another
- * pending tag advance grant, do not proceed with the thread creation.
- *
- * @param fed The federate.
- * @param tag The tag to grant.
- */
-static void notify_tag_advance_grant_delayed(federate_info_t* fed, tag_t tag) {
-  // Check wether there is already a pending grant
-  // And check the pending provisional grant as well
-  lf_mutex_lock(&rti_mutex);
-  if (lf_tag_compare(fed->pending_grant, NEVER_TAG) == 0) {
-    // If a tag is issued, then stop any possible provisional tag grant
-    fed->pending_grant = tag;
-    fed->pending_provisional_grant = NEVER_TAG;
-    lf_thread_create(&(fed->pending_grant_thread_id), pending_grant_thread, fed);
-  } else {
-    // If there is already a pending tag grant, then let it be sent first
-    // FIXME: Is this correct?
-  }
-  lf_mutex_unlock(&rti_mutex);
-}
-
->>>>>>> 59d42790
 void notify_tag_advance_grant(scheduling_node_t* e, tag_t tag) {
   if (e->state == NOT_CONNECTED || lf_tag_compare(tag, e->last_granted) <= 0 ||
       lf_tag_compare(tag, e->last_provisionally_granted) <= 0) {
@@ -474,11 +415,7 @@
     notify_tag_advance_grant_immediate(e, tag);
   } else {
     if (get_num_absent_upstream_transients(fed) > 0) {
-<<<<<<< HEAD
       notify_grant_delayed(fed, tag, false);
-=======
-      notify_tag_advance_grant_delayed(fed, tag);
->>>>>>> 59d42790
     } else {
       notify_tag_advance_grant_immediate(e, tag);
     }
@@ -546,59 +483,6 @@
   }
 }
 
-<<<<<<< HEAD
-=======
-/**
- * Thread that sleeps for a period of time, and then wakes up to check if
- * a provisional tag advance grant needs to be sent. That is, if the pending
- * provisional tag have not been reset to NEVER_TAG, the provisional tag advance
- * grant will be immediate.
- *
- * @param federate the federate whose provisional tag advance grant needs to be delayed.
- */
-static void* pending_provisional_grant_thread(void* federate) {
-  federate_info_t* fed = (federate_info_t*)federate;
-
-  interval_t sleep_interval = fed->pending_provisional_grant.time - lf_time_physical();
-  if (sleep_interval > 0) {
-    lf_sleep(sleep_interval);
-  }
-
-  lf_mutex_lock(&rti_mutex);
-
-  // If the pending grant becomes NEVER_TAG, then this means that it should
-  // not be sent
-  if (lf_tag_compare(fed->pending_provisional_grant, NEVER_TAG) != 0) {
-    notify_provisional_tag_advance_grant_immediate(&(fed->enclave), fed->pending_provisional_grant);
-    fed->pending_provisional_grant = NEVER_TAG;
-  }
-  lf_mutex_unlock(&rti_mutex);
-  return NULL;
-}
-
-/**
- * Notify a provisional tag advance grant (PTAG) message to the specified federate
- * after the physical time reaches the tag. A thread is created to this end.
- *
- * If a tag advance grant or a provisional one is pending, then do not proceed
- * with the thread creation.
- *
- * @param fed The federate.
- * @param tag The provisional tag to grant.
- */
-static void notify_provisional_tag_advance_grant_delayed(federate_info_t* fed, tag_t tag) {
-  // Proceed with the delayed provisional tag grant notification only if
-  // there is no pending grant and no provisional pending grant
-  LF_MUTEX_LOCK(&rti_mutex);
-  if ((lf_tag_compare(fed->pending_grant, NEVER_TAG) == 0) &&
-      (lf_tag_compare(fed->pending_provisional_grant, NEVER_TAG) >= 0)) {
-    fed->pending_provisional_grant = tag;
-    lf_thread_create(&(fed->pending_provisional_grant_thread_id), pending_provisional_grant_thread, fed);
-  }
-  LF_MUTEX_UNLOCK(&rti_mutex);
-}
-
->>>>>>> 59d42790
 void notify_provisional_tag_advance_grant(scheduling_node_t* e, tag_t tag) {
   if (e->state == NOT_CONNECTED || lf_tag_compare(tag, e->last_granted) <= 0 ||
       lf_tag_compare(tag, e->last_provisionally_granted) <= 0) {
@@ -618,11 +502,7 @@
     notify_provisional_tag_advance_grant_immediate(e, tag);
   } else {
     if (get_num_absent_upstream_transients(fed) > 0) {
-<<<<<<< HEAD
       notify_grant_delayed(fed, tag, true);
-=======
-      notify_provisional_tag_advance_grant_delayed(fed, tag);
->>>>>>> 59d42790
     } else {
       notify_provisional_tag_advance_grant_immediate(e, tag);
     }
@@ -1252,7 +1132,6 @@
 
     //// Algorithm for computing the effective_start_time of a joining transient
     // The effective_start_time will be the max among all the following tags:
-<<<<<<< HEAD
     //  1. At tag: (joining time, 0 microstep)
     //  2. The latest completed logical tag + 1 microstep
     //  3. The latest granted (P)TAG + 1 microstep, of every downstream federate
@@ -1274,47 +1153,17 @@
 
       // Get the max over the TAG of the downstreams
       if (lf_tag_compare(downstream->enclave.last_granted, my_fed->effective_start_tag) >= 0) {
-=======
-    //  - At tag: (joining time, 0 microstep)
-    //  - The latest completed logical tag + 1 microstep
-    //  - The latest granted tag + 1 microstep, of every downstream federate
-    //  - The latest provisionnaly granted tag + 1 microstep, of every downstream federate
-
-    my_fed->effective_start_tag = (tag_t){.time = timestamp, .microstep = 0u};
-
-    if (lf_tag_compare(my_fed->enclave.completed, my_fed->effective_start_tag) > 0) {
-      my_fed->effective_start_tag = my_fed->enclave.completed;
-      my_fed->effective_start_tag.microstep++;
-    }
-
-    // Iterate over the downstream federates
-    for (int j = 0; j < my_fed->enclave.num_downstream; j++) {
-      federate_info_t* downstream = GET_FED_INFO(my_fed->enclave.downstream[j]);
-
-      // Ignore this federate if it has resigned.
-      if (downstream->enclave.state == NOT_CONNECTED) {
-        continue;
-      }
-
-      // Get the max over the TAG of the downstreams
-      if (lf_tag_compare(downstream->enclave.last_granted, my_fed->effective_start_tag) > 0) {
->>>>>>> 59d42790
         my_fed->effective_start_tag = downstream->enclave.last_granted;
         my_fed->effective_start_tag.microstep++;
       }
 
       // Get the max over the PTAG of the downstreams
-<<<<<<< HEAD
       if (lf_tag_compare(downstream->enclave.last_provisionally_granted, my_fed->effective_start_tag) >= 0) {
-=======
-      if (lf_tag_compare(downstream->enclave.last_provisionally_granted, my_fed->effective_start_tag) > 0) {
->>>>>>> 59d42790
         my_fed->effective_start_tag = downstream->enclave.last_provisionally_granted;
         my_fed->effective_start_tag.microstep++;
       }
     }
 
-<<<<<<< HEAD
     // Condition 4. Iterate over the messages from the upstream federates
     for (int j = 0; j < my_fed->enclave.num_upstream; j++) {
       federate_info_t* upstream = GET_FED_INFO(my_fed->enclave.upstream[j]);
@@ -1333,8 +1182,6 @@
       }
     }
 
-=======
->>>>>>> 59d42790
     // For every downstream that has a pending grant that is higher then the
     // effective_start_time of the federate, cancel it
     for (int j = 0; j < my_fed->enclave.num_downstream; j++) {
@@ -1345,25 +1192,12 @@
         continue;
       }
 
-<<<<<<< HEAD
       // Check the pending grants, if any, and keep it only if it is
       // sonner than the effective start tag
       pqueue_delayed_grant_element_t* dge =
           pqueue_delayed_grants_find_by_fed_id(rti_remote->delayed_grants, downstream->enclave.id);
       if (dge != NULL && lf_tag_compare(dge->base.tag, my_fed->effective_start_tag) > 0) {
         pqueue_delayed_grants_remove(rti_remote->delayed_grants, dge);
-=======
-      // Check the pending tag grant, if any, and keep it only if it is
-      // sonner than the effective start tag
-      if (lf_tag_compare(downstream->pending_grant, NEVER_TAG) != 0 &&
-          lf_tag_compare(downstream->pending_grant, my_fed->effective_start_tag) > 0) {
-        downstream->pending_grant = NEVER_TAG;
-      }
-      // Same for the possible pending provisional tag grant
-      if (lf_tag_compare(downstream->pending_provisional_grant, NEVER_TAG) != 0 &&
-          lf_tag_compare(downstream->pending_provisional_grant, my_fed->effective_start_tag) > 0) {
-        downstream->pending_provisional_grant = NEVER_TAG;
->>>>>>> 59d42790
       }
     }
 
@@ -1684,11 +1518,6 @@
   close(my_fed->socket); //  from unistd.h
   // Manual clean, in case of a transient federate
   if (my_fed->is_transient) {
-<<<<<<< HEAD
-=======
-    // FIXME: Aren't there transit messages anymore???
-    // free_in_transit_message_q(my_fed->in_transit_message_tags);
->>>>>>> 59d42790
     lf_print("RTI: Transient Federate %d thread exited.", my_fed->enclave.id);
 
     // Update the number of connected transient federates
@@ -1934,7 +1763,6 @@
     send_reject(socket_id, UNEXPECTED_MESSAGE);
     return 0;
   } else {
-<<<<<<< HEAD
     // In case of a transient federate that is joining again, or a hot swap, then
     // check that the connection information did not change.
     federate_info_t* fed = GET_FED_INFO(fed_id);
@@ -1947,13 +1775,6 @@
         initialize_federate(temp_fed, fed_id);
         fed = temp_fed;
       }
-=======
-    federate_info_t* fed;
-    if (hot_swap_in_progress) {
-      fed = hot_swap_federate;
-    } else {
-      fed = GET_FED_INFO(fed_id);
->>>>>>> 59d42790
     }
     // Read the number of upstream and downstream connections
     fed->enclave.num_upstream = extract_int32(&(connection_info_header[1]));
@@ -2328,27 +2149,16 @@
     // The following blocks until a federate connects.
     int socket_id = -1;
     while (1) {
-<<<<<<< HEAD
       if (rti_remote->all_persistent_federates_exited) {
         return NULL;
       }
-=======
-      // if (!rti_remote->all_persistent_federates_exited) {
-      //   return NULL;
-      // }
->>>>>>> 59d42790
       socket_id = accept(rti_remote->socket_descriptor_TCP, &client_fd, &client_length);
       if (socket_id >= 0) {
         // Got a socket
         break;
       } else {
-<<<<<<< HEAD
         // Continue trying
         lf_print("RTI failed to accept the socket. %s. Continue trying.", strerror(errno));
-=======
-        // Try again
-        lf_print_warning("RTI failed to accept the socket. %s. Trying again.", strerror(errno));
->>>>>>> 59d42790
         continue;
       }
     }
@@ -2380,11 +2190,6 @@
 
         // Then send STOP
         federate_info_t* fed_old = GET_FED_INFO(fed_id);
-<<<<<<< HEAD
-=======
-        hot_swap_federate->enclave.completed = fed_old->enclave.completed;
-
->>>>>>> 59d42790
         LF_PRINT_LOG("RTI: Send MSG_TYPE_STOP to old federate %d.", fed_id);
         send_stop(fed_old);
         LF_MUTEX_UNLOCK(&rti_mutex);
@@ -2405,29 +2210,17 @@
         // synchronization messages.
         lf_thread_create(&(hot_swap_federate->thread_id), federate_info_thread_TCP, hot_swap_federate);
 
-<<<<<<< HEAD
         LF_MUTEX_LOCK(&rti_mutex);
-=======
->>>>>>> 59d42790
         // Redirect the federate in rti_remote
         rti_remote->base.scheduling_nodes[fed_id] = (scheduling_node_t*)hot_swap_federate;
 
         // Free the old federate memory and reset the Hot wap indicators
-<<<<<<< HEAD
         pqueue_tag_free(fed_old->in_transit_message_tags);
         free(fed_old);
         hot_swap_federate = NULL;
         hot_swap_in_progress = false;
         hot_swap_old_resigned = false;
         LF_MUTEX_UNLOCK(&rti_mutex);
-=======
-        // FIXME: Is this enough to free the memory allocated to the federate?
-        free(fed_old);
-        lf_mutex_lock(&rti_mutex);
-        hot_swap_in_progress = false;
-        lf_mutex_unlock(&rti_mutex);
-
->>>>>>> 59d42790
         lf_print("RTI: Hot swap succeeded for federate %d.", fed_id);
       } else {
         lf_mutex_unlock(&rti_mutex);
@@ -2459,7 +2252,6 @@
   return NULL;
 }
 
-<<<<<<< HEAD
 /**
  * This thread is responsible for managing the priority queue of delayed grants to be issued.
  * It waits until the current time matches the highest priority tag time in the queue.
@@ -2512,8 +2304,6 @@
   return NULL;
 }
 
-=======
->>>>>>> 59d42790
 void* respond_to_erroneous_connections(void* nothing) {
   initialize_lf_thread_id();
   while (true) {
@@ -2557,7 +2347,6 @@
   fed->has_upstream_transient_federates = false;
   fed->is_transient = true;
   fed->effective_start_tag = NEVER_TAG;
-<<<<<<< HEAD
 }
 
 void reset_transient_federate(federate_info_t* fed) {
@@ -2566,32 +2355,12 @@
   fed->clock_synchronization_enabled = true;
   // FIXME: The following two lines can be improved?
   pqueue_tag_free(fed->in_transit_message_tags);
-=======
-  fed->pending_grant = NEVER_TAG;
-  fed->pending_provisional_grant = NEVER_TAG;
-}
-
-void reset_transient_federate(federate_info_t* fed) {
-  fed->enclave.next_event = NEVER_TAG;
-  fed->enclave.state = NOT_CONNECTED;
-  // Reset of the federate-related attributes
-  fed->socket = -1; // No socket.
-  fed->clock_synchronization_enabled = true;
->>>>>>> 59d42790
   fed->in_transit_message_tags = pqueue_tag_init(10);
   strncpy(fed->server_hostname, "localhost", INET_ADDRSTRLEN);
   fed->server_ip_addr.s_addr = 0;
   fed->server_port = -1;
   fed->requested_stop = false;
-<<<<<<< HEAD
   invalidate_min_delays_upstream(&(fed->enclave));
-=======
-  fed->is_transient = true;
-  fed->effective_start_tag = NEVER_TAG;
-  fed->pending_grant = NEVER_TAG;
-  fed->pending_provisional_grant = NEVER_TAG;
-  // FIXME: There is room though to check if the interface has changed??? Do we allow this?
->>>>>>> 59d42790
 }
 
 int32_t start_rti_server(uint16_t port) {
@@ -2609,7 +2378,6 @@
 
 /**
  * Iterate over the federates and sets 'has_upstream_transient_federates'.
-<<<<<<< HEAD
  * Once done, check that no transient federate has an upstream transient federate,
  * and compute the number of persistent federates that do have upstream transients,
  * which is the maximun number of delayed grants that can be pending at the same time.
@@ -2619,13 +2387,6 @@
  *          persistents that have an upstream transient
  */
 static int set_has_upstream_transient_federates_parameter_and_check() {
-=======
- * Once done, check that no transient federate has an upstream transient federate.
-
- * @return true for success, false for failure.
- */
-static bool set_has_upstream_transient_federates_parameter_and_check() {
->>>>>>> 59d42790
   for (int i = 0; i < rti_remote->base.number_of_scheduling_nodes; i++) {
     federate_info_t* fed = GET_FED_INFO(i);
     for (int j = 0; j < fed->enclave.num_upstream; j++) {
@@ -2639,7 +2400,6 @@
 
   // Now check that no transient has an upstream transient
   // FIXME: Do we really need this? Or should it be the job of the validator?
-<<<<<<< HEAD
   int max_number_of_delayed_grants = 0;
   for (int i = 0; i < rti_remote->base.number_of_scheduling_nodes; i++) {
     federate_info_t* fed = GET_FED_INFO(i);
@@ -2652,16 +2412,6 @@
   }
 
   return max_number_of_delayed_grants;
-=======
-  for (int i = 0; i < rti_remote->base.number_of_scheduling_nodes; i++) {
-    federate_info_t* fed = GET_FED_INFO(i);
-    if (fed->is_transient && fed->has_upstream_transient_federates) {
-      return false;
-    }
-  }
-
-  return true;
->>>>>>> 59d42790
 }
 
 void wait_for_federates(int socket_descriptor) {
@@ -2669,7 +2419,6 @@
   lf_connect_to_persistent_federates(socket_descriptor);
 
   // Set has_upstream_transient_federates parameter in all federates and check
-<<<<<<< HEAD
   // that there is no more than one level of transiency
   if (rti_remote->number_of_transient_federates > 0) {
     int max_number_of_pending_grants = set_has_upstream_transient_federates_parameter_and_check();
@@ -2677,13 +2426,6 @@
       lf_print_error_and_exit("RTI: Transient federates cannot have transient upstreams!");
     }
     rti_remote->delayed_grants = pqueue_delayed_grants_init(max_number_of_pending_grants);
-=======
-  // that is no more than one level of transiency
-  if (rti_remote->number_of_transient_federates > 0) {
-    if (!set_has_upstream_transient_federates_parameter_and_check()) {
-      lf_print_error_and_exit("RTI: Transient federates cannot have transient upstreams!");
-    }
->>>>>>> 59d42790
   }
 
   // All persistent federates have connected.
@@ -2698,10 +2440,7 @@
   // federation, need to respond. Start a separate thread to do that.
   lf_thread_t responder_thread;
   lf_thread_t transient_thread;
-<<<<<<< HEAD
   lf_thread_t delayed_grants_thread;
-=======
->>>>>>> 59d42790
 
   // If the federation does not include transient federates, then respond to
   // erronous connections. Otherwise, continue to accept transients joining and
@@ -2710,10 +2449,7 @@
     lf_thread_create(&responder_thread, respond_to_erroneous_connections, NULL);
   } else if (rti_remote->number_of_transient_federates > 0) {
     lf_thread_create(&transient_thread, lf_connect_to_transient_federates_thread, NULL);
-<<<<<<< HEAD
     lf_thread_create(&delayed_grants_thread, lf_delayed_grants_thread, NULL);
-=======
->>>>>>> 59d42790
   }
 
   // Wait for persistent federate threads to exit.
