#if defined STANDALONE_RTI
/**
 * @file
 * @author Edward A. Lee
 * @author Soroush Bateni
 * @author Erling Jellum
 * @author Chadlia Jerad 
 * @copyright (c) 2020-2023, The University of California at Berkeley
 * License in [BSD 2-clause](https://github.com/lf-lang/reactor-c/blob/main/LICENSE.md)
 * @brief Runtime infrastructure (RTI) for distributed Lingua Franca programs.
 *
 * This implementation creates one thread per federate so as to be able
 * to take advantage of multiple cores. It may be more efficient, however,
 * to use select() instead to read from the multiple socket connections
 * to each federate.
 *
 * This implementation sends messages in little endian order
 * because Intel, RISC V, and Arm processors are little endian.
 * This is not what is normally considered "network order",
 * but we control both ends, and hence, for commonly used
 * processors, this will be more efficient since it won't have
 * to swap bytes.
 *
 * This implementation of the RTI should be considered a reference
 * implementation. In the future it might be re-implemented in Java or Kotlin.
 * Or we could bootstrap and implement it using Lingua Franca.
 */

#include "rti_remote.h"
#include "net_util.h"
#include <string.h>


// Global variables defined in tag.c:
extern instant_t start_time;

/**
 * Local reference to the rti_remote object
 */
static rti_remote_t *rti_remote;

// A convenient macro for getting the `federate_info_t *` at index `_idx`
// and casting it. 
#define GET_FED_INFO(_idx) (federate_info_t *) rti_remote->base.scheduling_nodes[_idx]  

lf_mutex_t rti_mutex;
lf_cond_t received_start_times;
lf_cond_t sent_start_time;

extern int lf_critical_section_enter(environment_t* env) {
    return lf_mutex_lock(&rti_mutex);
}

extern int lf_critical_section_exit(environment_t* env) {
    return lf_mutex_unlock(&rti_mutex);
}

int create_server(int32_t specified_port, uint16_t port, socket_type_t socket_type) {
    // Timeout time for the communications of the server
    struct timeval timeout_time = {.tv_sec = TCP_TIMEOUT_TIME / BILLION, .tv_usec = (TCP_TIMEOUT_TIME % BILLION) / 1000};
    // Create an IPv4 socket for TCP (not UDP) communication over IP (0).
    int socket_descriptor = -1;
    if (socket_type == TCP) {
        socket_descriptor = create_real_time_tcp_socket_errexit();
    } else if (socket_type == UDP) {
        socket_descriptor = socket(AF_INET, SOCK_DGRAM, IPPROTO_UDP);
        // Set the appropriate timeout time
        timeout_time = (struct timeval){.tv_sec = UDP_TIMEOUT_TIME / BILLION, .tv_usec = (UDP_TIMEOUT_TIME % BILLION) / 1000};
    }
    if (socket_descriptor < 0) {
        lf_print_error_system_failure("Failed to create RTI socket.");
    }

    // Set the option for this socket to reuse the same address
    int true_variable = 1; // setsockopt() requires a reference to the value assigned to an option
    if (setsockopt(socket_descriptor, SOL_SOCKET, SO_REUSEADDR, &true_variable, sizeof(int32_t)) < 0) {
        lf_print_error("RTI failed to set SO_REUSEADDR option on the socket: %s.", strerror(errno));
    }
    // Set the timeout on the socket so that read and write operations don't block for too long
    if (setsockopt(socket_descriptor, SOL_SOCKET, SO_RCVTIMEO, (const char*)&timeout_time, sizeof(timeout_time)) < 0) {
        lf_print_error("RTI failed to set SO_RCVTIMEO option on the socket: %s.", strerror(errno));
    }
    if (setsockopt(socket_descriptor, SOL_SOCKET, SO_SNDTIMEO, (const char*)&timeout_time, sizeof(timeout_time)) < 0) {
        lf_print_error("RTI failed to set SO_SNDTIMEO option on the socket: %s.", strerror(errno));
    }

    /*
     * The following used to permit reuse of a port that an RTI has previously
     * used that has not been released. We no longer do this, and instead retry
     * some number of times after waiting.

    // SO_REUSEPORT (since Linux 3.9)
    //       Permits multiple AF_INET or AF_INET6 sockets to be bound to an
    //       identical socket address.  This option must be set on each
    //       socket (including the first socket) prior to calling bind(2)
    //       on the socket.  To prevent port hijacking, all of the
    //       processes binding to the same address must have the same
    //       effective UID.  This option can be employed with both TCP and
    //       UDP sockets.

    int reuse = 1;
    if (setsockopt(socket_descriptor, SOL_SOCKET, SO_REUSEADDR,
            (const char*)&reuse, sizeof(reuse)) < 0) {
        perror("setsockopt(SO_REUSEADDR) failed");
    }

    #ifdef SO_REUSEPORT
    if (setsockopt(socket_descriptor, SOL_SOCKET, SO_REUSEPORT,
            (const char*)&reuse, sizeof(reuse)) < 0)  {
        perror("setsockopt(SO_REUSEPORT) failed");
    }
    #endif
    */

    // Server file descriptor.
    struct sockaddr_in server_fd;
    // Zero out the server address structure.
    bzero((char *) &server_fd, sizeof(server_fd));

    server_fd.sin_family = AF_INET;            // IPv4
    server_fd.sin_addr.s_addr = INADDR_ANY;    // All interfaces, 0.0.0.0.
    // Convert the port number from host byte order to network byte order.
    server_fd.sin_port = htons(port);

    int result = bind(
            socket_descriptor,
            (struct sockaddr *) &server_fd,
            sizeof(server_fd));

    // Try repeatedly to bind to the specified port.
    int count = 1;
    while (result != 0 && count++ < PORT_BIND_RETRY_LIMIT) {
        lf_print("RTI failed to get port %d. Will try again.", port);
        lf_sleep(PORT_BIND_RETRY_INTERVAL);
        server_fd.sin_port = htons(port);
        result = bind(
                socket_descriptor,
                (struct sockaddr *) &server_fd,
                sizeof(server_fd));
    }
    if (result != 0) {
<<<<<<< HEAD
        if (specified_port == 0) {
            lf_print_error_system_failure("Failed to bind the RTI socket. Cannot find a usable port. "
                    "Consider increasing PORT_RANGE_LIMIT in net_common.h.");
        } else {
            lf_print_error_system_failure("Failed to bind the RTI socket. Specified port is not available. "
                    "Consider leaving the port unspecified");
        }
=======
        lf_print_error_and_exit("Failed to bind the RTI socket. Port %d is not available. ", port);
>>>>>>> ff7aa08c
    }
    char* type = "TCP";
    if (socket_type == UDP) {
        type = "UDP";
    }
    lf_print("RTI using %s port %d for federation %s.", type, port, rti_remote->federation_id);

    if (socket_type == TCP) {
        rti_remote->final_port_TCP = port;
        // Enable listening for socket connections.
        // The second argument is the maximum number of queued socket requests,
        // which according to the Mac man page is limited to 128.
        listen(socket_descriptor, 128);
    } else if (socket_type == UDP) {
        rti_remote->final_port_UDP = port;
        // No need to listen on the UDP socket
    }

    return socket_descriptor;
}

void notify_tag_advance_grant(scheduling_node_t* e, tag_t tag) {
    if (e->state == NOT_CONNECTED
            || lf_tag_compare(tag, e->last_granted) <= 0
            || lf_tag_compare(tag, e->last_provisionally_granted) < 0
    ) {
        return;
    }
    // Need to make sure that the destination federate's thread has already
    // sent the starting MSG_TYPE_TIMESTAMP message.
    while (e->state == PENDING) {
        // Need to wait here.
        lf_cond_wait(&sent_start_time);
    }
    size_t message_length = 1 + sizeof(int64_t) + sizeof(uint32_t);
    unsigned char buffer[message_length];
    buffer[0] = MSG_TYPE_TAG_ADVANCE_GRANT;
    encode_int64(tag.time, &(buffer[1]));
    encode_int32((int32_t)tag.microstep, &(buffer[1 + sizeof(int64_t)]));

    if (rti_remote->base.tracing_enabled) {
        tracepoint_rti_to_federate(rti_remote->base.trace, send_TAG, e->id, &tag);
    }
    // This function is called in notify_advance_grant_if_safe(), which is a long
    // function. During this call, the socket might close, causing the following write_to_socket
    // to fail. Consider a failure here a soft failure and update the federate's status.
    ssize_t bytes_written = write_to_socket(((federate_info_t*)e)->socket, message_length, buffer);
    if (bytes_written < (ssize_t)message_length) {
        lf_print_error("RTI failed to send tag advance grant to federate %d.", e->id);
        if (bytes_written < 0) {
            e->state = NOT_CONNECTED;
            // FIXME: We need better error handling, but don't stop other execution here.
        }
    } else {
        e->last_granted = tag;
        LF_PRINT_LOG("RTI sent to federate %d the tag advance grant (TAG) " PRINTF_TAG ".",
                e->id, tag.time - start_time, tag.microstep);
    }
}

void notify_provisional_tag_advance_grant(scheduling_node_t* e, tag_t tag) {
    if (e->state == NOT_CONNECTED
            || lf_tag_compare(tag, e->last_granted) <= 0
            || lf_tag_compare(tag, e->last_provisionally_granted) <= 0
    ) {
        return;
    }
    // Need to make sure that the destination federate's thread has already
    // sent the starting MSG_TYPE_TIMESTAMP message.
    while (e->state == PENDING) {
        // Need to wait here.
        lf_cond_wait(&sent_start_time);
    }
    size_t message_length = 1 + sizeof(int64_t) + sizeof(uint32_t);
    unsigned char buffer[message_length];
    buffer[0] = MSG_TYPE_PROVISIONAL_TAG_ADVANCE_GRANT;
    encode_int64(tag.time, &(buffer[1]));
    encode_int32((int32_t)tag.microstep, &(buffer[1 + sizeof(int64_t)]));

    if (rti_remote->base.tracing_enabled){
        tracepoint_rti_to_federate(rti_remote->base.trace, send_PTAG, e->id, &tag);
    }
    // This function is called in notify_advance_grant_if_safe(), which is a long
    // function. During this call, the socket might close, causing the following write_to_socket
    // to fail. Consider a failure here a soft failure and update the federate's status.
    ssize_t bytes_written = write_to_socket(((federate_info_t*)e)->socket, message_length, buffer);

    if (bytes_written < (ssize_t)message_length) {
        lf_print_error("RTI failed to send tag advance grant to federate %d.", e->id);
        if (bytes_written < 0) {
            e->state = NOT_CONNECTED;
            // FIXME: We need better error handling, but don't stop other execution here.
        }
    } else {
        e->last_provisionally_granted = tag;
        LF_PRINT_LOG("RTI sent to federate %d the Provisional Tag Advance Grant (PTAG) " PRINTF_TAG ".",
                     e->id, tag.time - start_time, tag.microstep);

        // Send PTAG to all upstream federates, if they have not had
        // a later or equal PTAG or TAG sent previously and if their transitive
        // NET is greater than or equal to the tag.
        // This is needed to stimulate absent messages from upstream and break deadlocks.
        // The scenario this deals with is illustrated in `test/C/src/federated/FeedbackDelay2.lf`
        // and `test/C/src/federated/FeedbackDelay4.lf`.
        // Note that this is transitive.
        // NOTE: This is not needed for enclaves because zero-delay loops are prohibited.
        // It's only needed for federates, which is why this is implemented here.
        for (int j = 0; j < e->num_upstream; j++) {
            scheduling_node_t* upstream = rti_remote->base.scheduling_nodes[e->upstream[j]];

            // Ignore this federate if it has resigned.
            if (upstream->state == NOT_CONNECTED) continue;

            tag_t earliest = earliest_future_incoming_message_tag(upstream);
            tag_t strict_earliest = eimt_strict(upstream);

            // If these tags are equal, then a TAG or PTAG should have already been granted,
            // in which case, another will not be sent. But it may not have been already granted.
            if (lf_tag_compare(earliest, tag) > 0) {
                notify_tag_advance_grant(upstream, tag);
            } else if(lf_tag_compare(earliest, tag) == 0 && lf_tag_compare(strict_earliest, tag) > 0) {
                notify_provisional_tag_advance_grant(upstream, tag);
            }
        }
    }
}

void update_federate_next_event_tag_locked(uint16_t federate_id, tag_t next_event_tag) {
    federate_info_t* fed = GET_FED_INFO(federate_id);
    tag_t min_in_transit_tag = get_minimum_in_transit_message_tag(fed->in_transit_message_tags);
    if (lf_tag_compare(
            min_in_transit_tag,
            next_event_tag
        ) < 0
    ) {
        next_event_tag = min_in_transit_tag;
    }
    update_scheduling_node_next_event_tag_locked(&(fed->enclave), next_event_tag);
}

void handle_port_absent_message(federate_info_t* sending_federate, unsigned char* buffer) {
    size_t message_size = sizeof(uint16_t) + sizeof(uint16_t) + sizeof(int64_t) + sizeof(uint32_t);

    read_from_socket_errexit(sending_federate->socket, message_size, &(buffer[1]),
                            " RTI failed to read port absent message from federate %u.",
                            sending_federate->enclave.id);

    uint16_t reactor_port_id = extract_uint16(&(buffer[1]));
    uint16_t federate_id = extract_uint16(&(buffer[1 + sizeof(uint16_t)]));
    tag_t tag = extract_tag(&(buffer[1 + 2 * sizeof(uint16_t)]));

    if (rti_remote->base.tracing_enabled) {
        tracepoint_rti_from_federate(rti_remote->base.trace, receive_PORT_ABS, sending_federate->enclave.id, &tag);
    }

    // Need to acquire the mutex lock to ensure that the thread handling
    // messages coming from the socket connected to the destination does not
    // issue a TAG before this message has been forwarded.
    lf_mutex_lock(&rti_mutex);

    // If the destination federate is no longer connected, issue a warning
    // and return.
    federate_info_t* fed = GET_FED_INFO(federate_id);
    if (fed->enclave.state == NOT_CONNECTED) {
        lf_mutex_unlock(&rti_mutex);
        lf_print_warning("RTI: Destination federate %d is no longer connected. Dropping message.",
                federate_id);
        LF_PRINT_LOG("Fed status: next_event (" PRINTF_TIME ", %d), "
                "completed (" PRINTF_TIME ", %d), "
                "last_granted (" PRINTF_TIME ", %d), "
                "last_provisionally_granted (" PRINTF_TIME ", %d).",
                fed->enclave.next_event.time - start_time,
                fed->enclave.next_event.microstep,
                fed->enclave.completed.time - start_time,
                fed->enclave.completed.microstep,
                fed->enclave.last_granted.time - start_time,
                fed->enclave.last_granted.microstep,
                fed->enclave.last_provisionally_granted.time - start_time,
                fed->enclave.last_provisionally_granted.microstep
        );
        return;
    }

    LF_PRINT_LOG("RTI forwarding port absent message for port %u to federate %u.",
                reactor_port_id,
                federate_id);

    // Need to make sure that the destination federate's thread has already
    // sent the starting MSG_TYPE_TIMESTAMP message.
    while (fed->enclave.state == PENDING) {
        // Need to wait here.
        lf_cond_wait(&sent_start_time);
    }

    // Forward the message.
    int destination_socket = fed->socket;
    if (rti_remote->base.tracing_enabled) {
        tracepoint_rti_to_federate(rti_remote->base.trace, send_PORT_ABS, federate_id, &tag);
    }
    write_to_socket_errexit(destination_socket, message_size + 1, buffer,
            "RTI failed to forward message to federate %d.", federate_id);

    lf_mutex_unlock(&rti_mutex);
}

void handle_timed_message(federate_info_t* sending_federate, unsigned char* buffer) {
    size_t header_size = 1 + sizeof(uint16_t) + sizeof(uint16_t) + sizeof(int32_t) + sizeof(int64_t) + sizeof(uint32_t);
    // Read the header, minus the first byte which has already been read.
    read_from_socket_errexit(sending_federate->socket, header_size - 1, &(buffer[1]), "RTI failed to read the timed message header from remote federate.");
    // Extract the header information. of the sender
    uint16_t reactor_port_id;
    uint16_t federate_id;
    size_t length;
    tag_t intended_tag;
    // Extract information from the header.
    extract_timed_header(&(buffer[1]), &reactor_port_id, &federate_id, &length, &intended_tag);

    size_t total_bytes_to_read = length + header_size;
    size_t bytes_to_read = length;

    if (FED_COM_BUFFER_SIZE < header_size + 1) {
        lf_print_error_and_exit("Buffer size (%d) is not large enough to "
            "read the header plus one byte.",
            FED_COM_BUFFER_SIZE);
    }

    // Cut up the payload in chunks.
    if (bytes_to_read > FED_COM_BUFFER_SIZE - header_size) {
        bytes_to_read = FED_COM_BUFFER_SIZE - header_size;
    }

    LF_PRINT_LOG("RTI received message from federate %d for federate %u port %u with intended tag "
            PRINTF_TAG ". Forwarding.",
            sending_federate->enclave.id, federate_id, reactor_port_id,
            intended_tag.time - lf_time_start(), intended_tag.microstep);

    read_from_socket_errexit(sending_federate->socket, bytes_to_read, &(buffer[header_size]),
                     "RTI failed to read timed message from federate %d.", federate_id);
    size_t bytes_read = bytes_to_read + header_size;
    // Following only works for string messages.
    // LF_PRINT_DEBUG("Message received by RTI: %s.", buffer + header_size);

    if (rti_remote->base.tracing_enabled) {
        tracepoint_rti_from_federate(rti_remote->base.trace, receive_TAGGED_MSG, sending_federate->enclave.id, &intended_tag);
    }

    // Need to acquire the mutex lock to ensure that the thread handling
    // messages coming from the socket connected to the destination does not
    // issue a TAG before this message has been forwarded.
    lf_mutex_lock(&rti_mutex);

    // If the destination federate is no longer connected, issue a warning
    // and return.
    federate_info_t *fed = GET_FED_INFO(federate_id);
    if (fed->enclave.state == NOT_CONNECTED) {
        lf_mutex_unlock(&rti_mutex);
        lf_print_warning("RTI: Destination federate %d is no longer connected. Dropping message.",
                federate_id);
        LF_PRINT_LOG("Fed status: next_event (" PRINTF_TIME ", %d), "
                "completed (" PRINTF_TIME ", %d), "
                "last_granted (" PRINTF_TIME ", %d), "
                "last_provisionally_granted (" PRINTF_TIME ", %d).",
                fed->enclave.next_event.time - start_time,
                fed->enclave.next_event.microstep,
                fed->enclave.completed.time - start_time,
                fed->enclave.completed.microstep,
                fed->enclave.last_granted.time - start_time,
                fed->enclave.last_granted.microstep,
                fed->enclave.last_provisionally_granted.time - start_time,
                fed->enclave.last_provisionally_granted.microstep
        );
        return;
    }

    // Forward the message or message chunk.
    int destination_socket = fed->socket;

    LF_PRINT_DEBUG(
        "RTI forwarding message to port %d of federate %hu of length %zu.",
        reactor_port_id,
        federate_id,
        length
    );

    // Record this in-transit message in federate's in-transit message queue.
    if (lf_tag_compare(fed->enclave.completed, intended_tag) < 0) {
        // Add a record of this message to the list of in-transit messages to this federate.
        add_in_transit_message_record(
            fed->in_transit_message_tags,
            intended_tag
        );
        LF_PRINT_DEBUG(
            "RTI: Adding a message with tag " PRINTF_TAG " to the list of in-transit messages for federate %d.",
            intended_tag.time - lf_time_start(),
            intended_tag.microstep,
            federate_id
        );
    } else {
        lf_print_error(
            "RTI: Federate %d has already completed tag " PRINTF_TAG
            ", but there is an in-transit message with tag " PRINTF_TAG " from federate %hu. "
            "This is going to cause an STP violation under centralized coordination.",
            federate_id,
            fed->enclave.completed.time - lf_time_start(),
            fed->enclave.completed.microstep,
            intended_tag.time - lf_time_start(),
            intended_tag.microstep,
            sending_federate->enclave.id
        );
        // FIXME: Drop the federate?
    }

    // Need to make sure that the destination federate's thread has already
    // sent the starting MSG_TYPE_TIMESTAMP message.
    while (fed->enclave.state == PENDING) {
        // Need to wait here.
        lf_cond_wait(&sent_start_time);
    }

    if (rti_remote->base.tracing_enabled) {
        tracepoint_rti_to_federate(rti_remote->base.trace, send_TAGGED_MSG, federate_id, &intended_tag);
    }

    write_to_socket_errexit(destination_socket, bytes_read, buffer,
            "RTI failed to forward message to federate %d.", federate_id);

    // The message length may be longer than the buffer,
    // in which case we have to handle it in chunks.
    size_t total_bytes_read = bytes_read;
    while (total_bytes_read < total_bytes_to_read) {
        LF_PRINT_DEBUG("Forwarding message in chunks.");
        bytes_to_read = total_bytes_to_read - total_bytes_read;
        if (bytes_to_read > FED_COM_BUFFER_SIZE) {
            bytes_to_read = FED_COM_BUFFER_SIZE;
        }
        read_from_socket_errexit(sending_federate->socket, bytes_to_read, buffer,
                "RTI failed to read message chunks.");
        total_bytes_read += bytes_to_read;

        // FIXME: a mutex needs to be held for this so that other threads
        // do not write to destination_socket and cause interleaving. However,
        // holding the rti_mutex might be very expensive. Instead, each outgoing
        // socket should probably have its own mutex.
        write_to_socket_errexit(destination_socket, bytes_to_read, buffer,
                "RTI failed to send message chunks.");
    }

    update_federate_next_event_tag_locked(federate_id, intended_tag);

    lf_mutex_unlock(&rti_mutex);
}

void handle_logical_tag_complete(federate_info_t* fed) {
    unsigned char buffer[sizeof(int64_t) + sizeof(uint32_t)];
    read_from_socket_errexit(fed->socket, sizeof(int64_t) + sizeof(uint32_t), buffer,
            "RTI failed to read the content of the logical tag complete from federate %d.", fed->enclave.id);
    tag_t completed = extract_tag(buffer);
    if (rti_remote->base.tracing_enabled) {
        tracepoint_rti_from_federate(rti_remote->base.trace, receive_LTC, fed->enclave.id, &completed);
    }
    _logical_tag_complete(&(fed->enclave), completed);

    // FIXME: Should this function be in the enclave version?
    lf_mutex_lock(&rti_mutex);
    // See if we can remove any of the recorded in-transit messages for this.
    clean_in_transit_message_record_up_to_tag(fed->in_transit_message_tags, fed->enclave.completed);
    lf_mutex_unlock(&rti_mutex);
}

void handle_next_event_tag(federate_info_t* fed) {
    unsigned char buffer[sizeof(int64_t) + sizeof(uint32_t)];
    read_from_socket_errexit(fed->socket, sizeof(int64_t) + sizeof(uint32_t), buffer,
            "RTI failed to read the content of the next event tag from federate %d.", fed->enclave.id);

    // Acquire a mutex lock to ensure that this state does not change while a
    // message is in transport or being used to determine a TAG.
    lf_mutex_lock(&rti_mutex); // FIXME: Instead of using a mutex,
                                         // it might be more efficient to use a
                                         // select() mechanism to read and process
                                         // federates' buffers in an orderly fashion.


    tag_t intended_tag = extract_tag(buffer);
    if (rti_remote->base.tracing_enabled) {
        tracepoint_rti_from_federate(rti_remote->base.trace, receive_NET, fed->enclave.id, &intended_tag);
    }
    LF_PRINT_LOG("RTI received from federate %d the Next Event Tag (NET) " PRINTF_TAG,
        fed->enclave.id, intended_tag.time - start_time,
        intended_tag.microstep);
    update_federate_next_event_tag_locked(
        fed->enclave.id,
        intended_tag
    );
    lf_mutex_unlock(&rti_mutex);
}

/////////////////// STOP functions ////////////////////

/**
 * Boolean used to prevent the RTI from sending the
 * MSG_TYPE_STOP_GRANTED message multiple times.
 */
bool _lf_rti_stop_granted_already_sent_to_federates = false;

/**
 * Once the RTI has seen proposed tags from all connected federates,
 * it will broadcast a MSG_TYPE_STOP_GRANTED carrying the _RTI.max_stop_tag.
 * This function also checks the most recently received NET from
 * each federate and resets that be no greater than the _RTI.max_stop_tag.
 *
 * This function assumes the caller holds the _RTI.rti_mutex lock.
 */
void _lf_rti_broadcast_stop_time_to_federates_locked() {
    if (_lf_rti_stop_granted_already_sent_to_federates == true) {
        return;
    }
    // Reply with a stop granted to all federates
    unsigned char outgoing_buffer[MSG_TYPE_STOP_GRANTED_LENGTH];
    ENCODE_STOP_GRANTED(outgoing_buffer, rti_remote->base.max_stop_tag.time, rti_remote->base.max_stop_tag.microstep);

    // Iterate over federates and send each the message.
    for (int i = 0; i < rti_remote->base.number_of_scheduling_nodes; i++) {
        federate_info_t *fed = GET_FED_INFO(i);
        if (fed->enclave.state == NOT_CONNECTED) {
            continue;
        }
        if (lf_tag_compare(fed->enclave.next_event, rti_remote->base.max_stop_tag) >= 0) {
            // Need the next_event to be no greater than the stop tag.
            fed->enclave.next_event = rti_remote->base.max_stop_tag;
        }
        if (rti_remote->base.tracing_enabled) {
            tracepoint_rti_to_federate(rti_remote->base.trace, send_STOP_GRN, fed->enclave.id, &rti_remote->base.max_stop_tag);
        }
        write_to_socket_errexit(fed->socket, MSG_TYPE_STOP_GRANTED_LENGTH, outgoing_buffer,
                "RTI failed to send MSG_TYPE_STOP_GRANTED message to federate %d.", fed->enclave.id);
    }

    LF_PRINT_LOG("RTI sent to federates MSG_TYPE_STOP_GRANTED with tag (" PRINTF_TIME ", %u).",
                rti_remote->base.max_stop_tag.time - start_time,
                rti_remote->base.max_stop_tag.microstep);
    _lf_rti_stop_granted_already_sent_to_federates = true;
}

void mark_federate_requesting_stop(federate_info_t* fed) {
    if (!fed->requested_stop) {
        // Assume that the federate
        // has requested stop
        rti_remote->base.num_scheduling_nodes_handling_stop++;
        fed->requested_stop = true;
    }
    if (rti_remote->base.num_scheduling_nodes_handling_stop == rti_remote->base.number_of_scheduling_nodes) {
        // We now have information about the stop time of all
        // federates.
        _lf_rti_broadcast_stop_time_to_federates_locked();
    }
}

void handle_stop_request_message(federate_info_t* fed) {
    LF_PRINT_DEBUG("RTI handling stop_request from federate %d.", fed->enclave.id);

    size_t bytes_to_read = MSG_TYPE_STOP_REQUEST_LENGTH - 1;
    unsigned char buffer[bytes_to_read];
    read_from_socket_errexit(fed->socket, bytes_to_read, buffer,
            "RTI failed to read the MSG_TYPE_STOP_REQUEST payload from federate %d.", fed->enclave.id);

    // Acquire a mutex lock to ensure that this state does change while a
    // message is in transport or being used to determine a TAG.
    lf_mutex_lock(&rti_mutex);

    // Check whether we have already received a stop_tag
    // from this federate
    if (fed->requested_stop) {
        // Ignore this request
        lf_mutex_unlock(&rti_mutex);
        return;
    }

    // Extract the proposed stop tag for the federate
    tag_t proposed_stop_tag = extract_tag(buffer);

    if (rti_remote->base.tracing_enabled) {
        tracepoint_rti_from_federate(rti_remote->base.trace, receive_STOP_REQ, fed->enclave.id, &proposed_stop_tag);
    }

    // Update the maximum stop tag received from federates
    if (lf_tag_compare(proposed_stop_tag, rti_remote->base.max_stop_tag) > 0) {
        rti_remote->base.max_stop_tag = proposed_stop_tag;
    }

    LF_PRINT_LOG("RTI received from federate %d a MSG_TYPE_STOP_REQUEST message with tag " PRINTF_TAG ".",
            fed->enclave.id, proposed_stop_tag.time - start_time, proposed_stop_tag.microstep);

    // If this federate has not already asked
    // for a stop, add it to the tally.
    mark_federate_requesting_stop(fed);

    if (rti_remote->base.num_scheduling_nodes_handling_stop == rti_remote->base.number_of_scheduling_nodes) {
        // We now have information about the stop time of all
        // federates. This is extremely unlikely, but it can occur
        // all federates call lf_request_stop() at the same tag.
        lf_mutex_unlock(&rti_mutex);
        return;
    }
    // Forward the stop request to all other federates that have not
    // also issued a stop request.
    unsigned char stop_request_buffer[MSG_TYPE_STOP_REQUEST_LENGTH];
    ENCODE_STOP_REQUEST(stop_request_buffer, rti_remote->base.max_stop_tag.time, rti_remote->base.max_stop_tag.microstep);

    // Iterate over federates and send each the MSG_TYPE_STOP_REQUEST message
    // if we do not have a stop_time already for them. Do not do this more than once.
    if (rti_remote->stop_in_progress) {
        lf_mutex_unlock(&rti_mutex);
        return;
    }
    rti_remote->stop_in_progress = true;
    for (int i = 0; i < rti_remote->base.number_of_scheduling_nodes; i++) {
        federate_info_t *f = GET_FED_INFO(i);
        if (f->enclave.id != fed->enclave.id && f->requested_stop == false) {
            if (f->enclave.state == NOT_CONNECTED) {
                mark_federate_requesting_stop(f);
                continue;
            }
            if (rti_remote->base.tracing_enabled) {
                tracepoint_rti_to_federate(rti_remote->base.trace, send_STOP_REQ, f->enclave.id, &rti_remote->base.max_stop_tag);
            }
            write_to_socket_errexit(f->socket, MSG_TYPE_STOP_REQUEST_LENGTH, stop_request_buffer,
                    "RTI failed to forward MSG_TYPE_STOP_REQUEST message to federate %d.", f->enclave.id);
            if (rti_remote->base.tracing_enabled) {
                tracepoint_rti_to_federate(rti_remote->base.trace, send_STOP_REQ, f->enclave.id, &rti_remote->base.max_stop_tag);
            }
        }
    }
    LF_PRINT_LOG("RTI forwarded to federates MSG_TYPE_STOP_REQUEST with tag (" PRINTF_TIME ", %u).",
                rti_remote->base.max_stop_tag.time - start_time,
                rti_remote->base.max_stop_tag.microstep);
    lf_mutex_unlock(&rti_mutex);
}

void handle_stop_request_reply(federate_info_t* fed) {
    size_t bytes_to_read = MSG_TYPE_STOP_REQUEST_REPLY_LENGTH - 1;
    unsigned char buffer_stop_time[bytes_to_read];
    read_from_socket_errexit(fed->socket, bytes_to_read, buffer_stop_time,
            "RTI failed to read the reply to MSG_TYPE_STOP_REQUEST message from federate %d.", fed->enclave.id);

    tag_t federate_stop_tag = extract_tag(buffer_stop_time);

    if (rti_remote->base.tracing_enabled) {
        tracepoint_rti_from_federate(rti_remote->base.trace, receive_STOP_REQ_REP, fed->enclave.id, &federate_stop_tag);
    }

    LF_PRINT_LOG("RTI received from federate %d STOP reply tag " PRINTF_TAG ".", fed->enclave.id,
            federate_stop_tag.time - start_time,
            federate_stop_tag.microstep);

    // Acquire the mutex lock so that we can change the state of the RTI
    lf_mutex_lock(&rti_mutex);
    // If the federate has not requested stop before, count the reply
    if (lf_tag_compare(federate_stop_tag, rti_remote->base.max_stop_tag) > 0) {
        rti_remote->base.max_stop_tag = federate_stop_tag;
    }
    mark_federate_requesting_stop(fed);
    lf_mutex_unlock(&rti_mutex);
}

//////////////////////////////////////////////////

void handle_address_query(uint16_t fed_id) {
    federate_info_t *fed = GET_FED_INFO(fed_id);
    // Use buffer both for reading and constructing the reply.
    // The length is what is needed for the reply.
    unsigned char buffer[sizeof(int32_t)];
    ssize_t bytes_read = read_from_socket(fed->socket, sizeof(uint16_t), (unsigned char*)buffer);
    if (bytes_read == 0) {
        lf_print_error_and_exit("Failed to read address query.");
    }
    uint16_t remote_fed_id = extract_uint16(buffer);

    if (rti_remote->base.tracing_enabled){
        tracepoint_rti_from_federate(rti_remote->base.trace, receive_ADR_QR, fed_id, NULL);
    }

    LF_PRINT_DEBUG("RTI received address query from %d for %d.", fed_id, remote_fed_id);

    // NOTE: server_port initializes to -1, which means the RTI does not know
    // the port number because it has not yet received an MSG_TYPE_ADDRESS_ADVERTISEMENT message
    // from this federate. In that case, it will respond by sending -1.

    // Encode the port number.
    federate_info_t *remote_fed = GET_FED_INFO(remote_fed_id);
    encode_int32(remote_fed->server_port, (unsigned char*)buffer);
    // Send the port number (which could be -1).
    write_to_socket_errexit(fed->socket, sizeof(int32_t), (unsigned char*)buffer,
                        "Failed to write port number to socket of federate %d.", fed_id);

    // Send the server IP address to federate.
    write_to_socket_errexit(fed->socket, sizeof(remote_fed->server_ip_addr),
                        (unsigned char *)&remote_fed->server_ip_addr,
                        "Failed to write ip address to socket of federate %d.", fed_id);

    if (remote_fed->server_port != -1) {
        LF_PRINT_DEBUG("Replied to address query from federate %d with address %s:%d.",
                fed_id, remote_fed->server_hostname, remote_fed->server_port);
    }
}

void handle_address_ad(uint16_t federate_id) {
    federate_info_t *fed = GET_FED_INFO(federate_id);
    // Read the port number of the federate that can be used for physical
    // connections to other federates
    int32_t server_port = -1;
    unsigned char buffer[sizeof(int32_t)];
    ssize_t bytes_read = read_from_socket(fed->socket, sizeof(int32_t), (unsigned char *)buffer);

    if (bytes_read < (ssize_t)sizeof(int32_t)) {
        LF_PRINT_DEBUG("Error reading port data from federate %d.", federate_id);
        // Leave the server port at -1, which means "I don't know".
        return;
    }

    server_port = extract_int32(buffer);

    assert(server_port < 65536);

    lf_mutex_lock(&rti_mutex);
    fed->server_port = server_port;
    if (rti_remote->base.tracing_enabled) {
        tracepoint_rti_from_federate(rti_remote->base.trace, receive_ADR_AD, federate_id, NULL);
    }
     LF_PRINT_LOG("Received address advertisement from federate %d.", federate_id);
    lf_mutex_unlock(&rti_mutex);
}

void handle_timestamp(federate_info_t *my_fed) {
    unsigned char buffer[sizeof(int64_t)];
    // Read bytes from the socket. We need 8 bytes.
    ssize_t bytes_read = read_from_socket(my_fed->socket, sizeof(int64_t), (unsigned char*)&buffer);
    if (bytes_read < (ssize_t)sizeof(int64_t)) {
        lf_print_error("ERROR reading timestamp from federate %d.\n", my_fed->enclave.id);
    }

    int64_t timestamp = swap_bytes_if_big_endian_int64(*((int64_t *)(&buffer)));
    if (rti_remote->base.tracing_enabled) {
        tag_t tag = {.time = timestamp, .microstep = 0};
        tracepoint_rti_from_federate(rti_remote->base.trace, receive_TIMESTAMP, my_fed->enclave.id, &tag);
    }
    LF_PRINT_DEBUG("RTI received timestamp message with time: " PRINTF_TIME ".", timestamp);

    lf_mutex_lock(&rti_mutex);
    rti_remote->num_feds_proposed_start++;
    if (timestamp > rti_remote->max_start_time) {
        rti_remote->max_start_time = timestamp;
    }
    if (rti_remote->num_feds_proposed_start == rti_remote->base.number_of_scheduling_nodes) {
        // All federates have proposed a start time.
        lf_cond_broadcast(&received_start_times);
    } else {
        // Some federates have not yet proposed a start time.
        // wait for a notification.
        while (rti_remote->num_feds_proposed_start < rti_remote->base.number_of_scheduling_nodes) {
            // FIXME: Should have a timeout here?
            lf_cond_wait(&received_start_times);
        }
    }

    lf_mutex_unlock(&rti_mutex);

    // Send back to the federate the maximum time plus an offset on a TIMESTAMP
    // message.
    unsigned char start_time_buffer[MSG_TYPE_TIMESTAMP_LENGTH];
    start_time_buffer[0] = MSG_TYPE_TIMESTAMP;
    // Add an offset to this start time to get everyone starting together.
    start_time = rti_remote->max_start_time + DELAY_START;
    encode_int64(swap_bytes_if_big_endian_int64(start_time), &start_time_buffer[1]);

    if (rti_remote->base.tracing_enabled) {
        tag_t tag = {.time = start_time, .microstep = 0};
        tracepoint_rti_to_federate(rti_remote->base.trace, send_TIMESTAMP, my_fed->enclave.id, &tag);
    }
    ssize_t bytes_written = write_to_socket(
        my_fed->socket, MSG_TYPE_TIMESTAMP_LENGTH,
        start_time_buffer
    );
    if (bytes_written < MSG_TYPE_TIMESTAMP_LENGTH) {
        lf_print_error("Failed to send the starting time to federate %d.", my_fed->enclave.id);
    }

    lf_mutex_lock(&rti_mutex);
    // Update state for the federate to indicate that the MSG_TYPE_TIMESTAMP
    // message has been sent. That MSG_TYPE_TIMESTAMP message grants time advance to
    // the federate to the start time.
    my_fed->enclave.state = GRANTED;
    lf_cond_broadcast(&sent_start_time);
    LF_PRINT_LOG("RTI sent start time " PRINTF_TIME " to federate %d.", start_time, my_fed->enclave.id);
    lf_mutex_unlock(&rti_mutex);
}

void send_physical_clock(unsigned char message_type, federate_info_t* fed, socket_type_t socket_type) {
    if (fed->enclave.state == NOT_CONNECTED) {
        lf_print_warning("Clock sync: RTI failed to send physical time to federate %d. Socket not connected.\n",
                fed->enclave.id);
        return;
    }
    unsigned char buffer[sizeof(int64_t) + 1];
    buffer[0] = message_type;
    int64_t current_physical_time = lf_time_physical();
    encode_int64(current_physical_time, &(buffer[1]));

    // Send the message
    if (socket_type == UDP) {
        // FIXME: UDP_addr is never initialized.
        LF_PRINT_DEBUG("Clock sync: RTI sending UDP message type %u.", buffer[0]);
        ssize_t bytes_written = sendto(rti_remote->socket_descriptor_UDP, buffer, 1 + sizeof(int64_t), 0,
                                (struct sockaddr*)&fed->UDP_addr, sizeof(fed->UDP_addr));
        if (bytes_written < (ssize_t)sizeof(int64_t) + 1) {
            lf_print_warning("Clock sync: RTI failed to send physical time to federate %d: %s\n",
                        fed->enclave.id,
                        strerror(errno));
            return;
        }
    } else if (socket_type == TCP) {
        LF_PRINT_DEBUG("Clock sync:  RTI sending TCP message type %u.", buffer[0]);
        write_to_socket_errexit(fed->socket, 1 + sizeof(int64_t), buffer,
                        "Clock sync: RTI failed to send physical time to federate %d: %s.",
                        fed->enclave.id,
                        strerror(errno));
    }
    LF_PRINT_DEBUG("Clock sync: RTI sent PHYSICAL_TIME_SYNC_MESSAGE with timestamp " PRINTF_TIME " to federate %d.",
                 current_physical_time,
                 fed->enclave.id);
}

void handle_physical_clock_sync_message(federate_info_t* my_fed, socket_type_t socket_type) {
    // Lock the mutex to prevent interference between sending the two
    // coded probe messages.
    lf_mutex_lock(&rti_mutex);
    // Reply with a T4 type message
    send_physical_clock(MSG_TYPE_CLOCK_SYNC_T4, my_fed, socket_type);
    // Send the corresponding coded probe immediately after,
    // but only if this is a UDP channel.
    if (socket_type == UDP) {
        send_physical_clock(MSG_TYPE_CLOCK_SYNC_CODED_PROBE, my_fed, socket_type);
    }
    lf_mutex_unlock(&rti_mutex);
}

void* clock_synchronization_thread(void* noargs) {

    // Wait until all federates have been notified of the start time.
    // FIXME: Use lf_ version of this when merged with master.
    lf_mutex_lock(&rti_mutex);
    while (rti_remote->num_feds_proposed_start < rti_remote->base.number_of_scheduling_nodes) {
        lf_cond_wait(&received_start_times);
    }
    lf_mutex_unlock(&rti_mutex);

    // Wait until the start time before starting clock synchronization.
    // The above wait ensures that start_time has been set.
    interval_t ns_to_wait = start_time - lf_time_physical();

    if (ns_to_wait > 0LL) {
        lf_sleep(ns_to_wait);
    }

    // Initiate a clock synchronization every rti->clock_sync_period_ns
    // Initiate a clock synchronization every rti->clock_sync_period_ns
    struct timespec sleep_time = {(time_t) rti_remote->clock_sync_period_ns / BILLION,
                                  rti_remote->clock_sync_period_ns % BILLION};
    struct timespec remaining_time;

    bool any_federates_connected = true;
    while (any_federates_connected) {
        // Sleep
        lf_sleep(rti_remote->clock_sync_period_ns); // Can be interrupted
        any_federates_connected = false;
        for (int fed_id = 0; fed_id < rti_remote->base.number_of_scheduling_nodes; fed_id++) {
            federate_info_t* fed = GET_FED_INFO(fed_id);
            if (fed->enclave.state == NOT_CONNECTED) {
                // FIXME: We need better error handling here, but clock sync failure
                // should not stop execution.
                lf_print_error("Clock sync failed with federate %d. Not connected.", fed_id);
                continue;
            } else if (!fed->clock_synchronization_enabled) {
                continue;
            }
            // Send the RTI's current physical time to the federate
            // Send on UDP.
            LF_PRINT_DEBUG("RTI sending T1 message to initiate clock sync round.");
            send_physical_clock(MSG_TYPE_CLOCK_SYNC_T1, fed, UDP);

            // Listen for reply message, which should be T3.
            size_t message_size = 1 + sizeof(int32_t);
            unsigned char buffer[message_size];
            // Maximum number of messages that we discard before giving up on this cycle.
            // If the T3 message from this federate does not arrive and we keep receiving
            // other messages, then give up on this federate and move to the next federate.
            int remaining_attempts = 5;
            while (remaining_attempts > 0) {
                remaining_attempts--;
                int bytes_read = read_from_socket(rti_remote->socket_descriptor_UDP, message_size, buffer);
                // If any errors occur, either discard the message or the clock sync round.
                if (bytes_read == message_size) {
                    if (buffer[0] == MSG_TYPE_CLOCK_SYNC_T3) {
                        int32_t fed_id_2 = extract_int32(&(buffer[1]));
                        // Check that this message came from the correct federate.
                        if (fed_id_2 != fed->enclave.id) {
                            // Message is from the wrong federate. Discard the message.
                            lf_print_warning("Clock sync: Received T3 message from federate %d, "
                                    "but expected one from %d. Discarding message.",
                                    fed_id_2, fed->enclave.id);
                            continue;
                        }
                        LF_PRINT_DEBUG("Clock sync: RTI received T3 message from federate %d.", fed_id_2);
                        handle_physical_clock_sync_message(GET_FED_INFO(fed_id_2), UDP);
                        break;
                    } else {
                        // The message is not a T3 message. Discard the message and
                        // continue waiting for the T3 message. This is possibly a message
                        // from a previous cycle that was discarded.
                        lf_print_warning("Clock sync: Unexpected UDP message %u. Expected %u from federate %d. "
                                "Discarding message.",
                                buffer[0],
                                MSG_TYPE_CLOCK_SYNC_T3,
                                fed->enclave.id);
                        continue;
                    }
                } else {
                    lf_print_warning("Clock sync: Read from UDP socket failed: %s. "
                            "Skipping clock sync round for federate %d.",
                            strerror(errno),
                            fed->enclave.id);
                    remaining_attempts = -1;
                }
            }
            if (remaining_attempts > 0) {
                any_federates_connected = true;
            }
        }
    }
    return NULL;
}

void handle_federate_resign(federate_info_t *my_fed) {
    // Nothing more to do. Close the socket and exit.
    lf_mutex_lock(&rti_mutex);
    if (rti_remote->base.tracing_enabled) {
        // Extract the tag, for tracing purposes
        size_t header_size = 1 + sizeof(tag_t);
        unsigned char buffer[header_size];
        // Read the header, minus the first byte which has already been read.
        read_from_socket_errexit(my_fed->socket, header_size - 1, &(buffer[1]),
                                 "RTI failed to read the timed message header from remote federate.");
        // Extract the tag sent by the resigning federate
        tag_t tag = extract_tag(&(buffer[1]));
        tracepoint_rti_from_federate(rti_remote->base.trace, receive_RESIGN, my_fed->enclave.id, &tag);
    }

    my_fed->enclave.state = NOT_CONNECTED;

    // Indicate that there will no further events from this federate.
    my_fed->enclave.next_event = FOREVER_TAG;

    // According to this: https://stackoverflow.com/questions/4160347/close-vs-shutdown-socket,
    // the close should happen when receiving a 0 length message from the other end.
    // Here, we just signal the other side that no further writes to the socket are
    // forthcoming, which should result in the other end getting a zero-length reception.
    shutdown(my_fed->socket, SHUT_WR);
    // Do not close because this results in an error on the other side rather than
    // an orderly shutdown.
    // close(my_fed->socket); //  from unistd.h

    lf_print("RTI: Federate %d has resigned.", my_fed->enclave.id);

    // Check downstream federates to see whether they should now be granted a TAG.
    // To handle cycles, need to create a boolean array to keep
    // track of which upstream federates have been visited.
    bool* visited = (bool*)calloc(rti_remote->base.number_of_scheduling_nodes, sizeof(bool)); // Initializes to 0.
    notify_downstream_advance_grant_if_safe(&(my_fed->enclave), visited);
    free(visited);

    lf_mutex_unlock(&rti_mutex);
}

void* federate_info_thread_TCP(void* fed) {
    federate_info_t* my_fed = (federate_info_t*)fed;

    // Buffer for incoming messages.
    // This does not constrain the message size because messages
    // are forwarded piece by piece.
    unsigned char buffer[FED_COM_BUFFER_SIZE];

    // Listen for messages from the federate.
    while (my_fed->enclave.state != NOT_CONNECTED) {
        // Read no more than one byte to get the message type.
        ssize_t bytes_read = read_from_socket(my_fed->socket, 1, buffer);
        if (bytes_read < 1) {
            // Socket is closed
            lf_print_warning("RTI: Socket to federate %d is closed. Exiting the thread.", my_fed->enclave.id);
            my_fed->enclave.state = NOT_CONNECTED;
            my_fed->socket = -1;
            // FIXME: We need better error handling here, but do not stop execution here.
            break;
        }
        LF_PRINT_DEBUG("RTI: Received message type %u from federate %d.", buffer[0], my_fed->enclave.id);
        switch(buffer[0]) {
            case MSG_TYPE_TIMESTAMP:
                handle_timestamp(my_fed);
                break;
            case MSG_TYPE_ADDRESS_QUERY:
                handle_address_query(my_fed->enclave.id);
                break;
            case MSG_TYPE_ADDRESS_ADVERTISEMENT:
                handle_address_ad(my_fed->enclave.id);
                break;
            case MSG_TYPE_TAGGED_MESSAGE:
                handle_timed_message(my_fed, buffer);
                break;
            case MSG_TYPE_RESIGN:
                handle_federate_resign(my_fed);
                return NULL;
                break;
            case MSG_TYPE_NEXT_EVENT_TAG:
                handle_next_event_tag(my_fed);
                break;
            case MSG_TYPE_LOGICAL_TAG_COMPLETE:
                handle_logical_tag_complete(my_fed);
                break;
            case MSG_TYPE_STOP_REQUEST:
                handle_stop_request_message(my_fed); // FIXME: Reviewed until here.
                                                     // Need to also look at
                                                     // notify_advance_grant_if_safe()
                                                     // and notify_downstream_advance_grant_if_safe()
                break;
            case MSG_TYPE_STOP_REQUEST_REPLY:
                handle_stop_request_reply(my_fed);
                break;
            case MSG_TYPE_PORT_ABSENT:
                handle_port_absent_message(my_fed, buffer);
                break;
            default:
                lf_print_error("RTI received from federate %d an unrecognized TCP message type: %u.", my_fed->enclave.id, buffer[0]);
                if (rti_remote->base.tracing_enabled) {
                    tracepoint_rti_from_federate(rti_remote->base.trace, receive_UNIDENTIFIED, my_fed->enclave.id, NULL);
                }
        }
    }

    // Nothing more to do. Close the socket and exit.
    // Prevent multiple threads from closing the same socket at the same time.
    lf_mutex_lock(&rti_mutex);
    close(my_fed->socket); //  from unistd.h
    lf_mutex_unlock(&rti_mutex);
    return NULL;
}

void send_reject(int socket_id, unsigned char error_code) {
    LF_PRINT_DEBUG("RTI sending MSG_TYPE_REJECT.");
    unsigned char response[2];
    response[0] = MSG_TYPE_REJECT;
    response[1] = error_code;
    // NOTE: Ignore errors on this response.
    write_to_socket_errexit(socket_id, 2, response, "RTI failed to write MSG_TYPE_REJECT message on the socket.");
    // Close the socket.
    close(socket_id);
}

int32_t receive_and_check_fed_id_message(int socket_id, struct sockaddr_in* client_fd) {
    // Buffer for message ID, federate ID, and federation ID length.
    size_t length = 1 + sizeof(uint16_t) + 1; // Message ID, federate ID, length of fedration ID.
    unsigned char buffer[length];

    // Read bytes from the socket. We need 4 bytes.
    // FIXME: This should not exit with error but rather should just reject the connection.
    read_from_socket_errexit(socket_id, length, buffer, "RTI failed to read from accepted socket.");

    uint16_t fed_id = rti_remote->base.number_of_scheduling_nodes; // Initialize to an invalid value.

    // First byte received is the message type.
    if (buffer[0] != MSG_TYPE_FED_IDS) {
        if(buffer[0] == MSG_TYPE_P2P_SENDING_FED_ID || buffer[0] == MSG_TYPE_P2P_TAGGED_MESSAGE) {
            // The federate is trying to connect to a peer, not to the RTI.
            // It has connected to the RTI instead.
            // FIXME: This should not happen, but apparently has been observed.
            // It should not happen because the peers get the port and IP address
            // of the peer they want to connect to from the RTI.
            // If the connection is a peer-to-peer connection between two
            // federates, reject the connection with the WRONG_SERVER error.
            send_reject(socket_id, WRONG_SERVER);
        } else {
            send_reject(socket_id, UNEXPECTED_MESSAGE);
        }
        if (rti_remote->base.tracing_enabled){
            tracepoint_rti_to_federate(rti_remote->base.trace, send_REJECT, fed_id, NULL);
        }
        lf_print_error("RTI expected a MSG_TYPE_FED_IDS message. Got %u (see net_common.h).", buffer[0]);
        return -1;
    } else {
        // Received federate ID.
        fed_id = extract_uint16(buffer + 1);
        LF_PRINT_DEBUG("RTI received federate ID: %d.", fed_id);

        // Read the federation ID.  First read the length, which is one byte.
        size_t federation_id_length = (size_t)buffer[sizeof(uint16_t) + 1];
        char federation_id_received[federation_id_length + 1]; // One extra for null terminator.
        // Next read the actual federation ID.
        // FIXME: This should not exit on error, but rather just reject the connection.
        read_from_socket_errexit(socket_id, federation_id_length,
                            (unsigned char*)federation_id_received,
                            "RTI failed to read federation id from federate %d.", fed_id);

        // Terminate the string with a null.
        federation_id_received[federation_id_length] = 0;

        LF_PRINT_DEBUG("RTI received federation ID: %s.", federation_id_received);

        if (rti_remote->base.tracing_enabled) {
            tracepoint_rti_from_federate(rti_remote->base.trace, receive_FED_ID, fed_id, NULL);
        }
        // Compare the received federation ID to mine.
        if (strncmp(rti_remote->federation_id, federation_id_received, federation_id_length) != 0) {
            // Federation IDs do not match. Send back a MSG_TYPE_REJECT message.
            lf_print_error("WARNING: Federate from another federation %s attempted to connect to RTI in federation %s.\n",
                    federation_id_received,
                    rti_remote->federation_id);
            if (rti_remote->base.tracing_enabled) {
                    tracepoint_rti_to_federate(rti_remote->base.trace, send_REJECT, fed_id, NULL);
            }
            send_reject(socket_id, FEDERATION_ID_DOES_NOT_MATCH);
            return -1;
        } else {
            if (fed_id >= rti_remote->base.number_of_scheduling_nodes) {
                // Federate ID is out of range.
                lf_print_error("RTI received federate ID %d, which is out of range.", fed_id);
                if (rti_remote->base.tracing_enabled){
                    tracepoint_rti_to_federate(rti_remote->base.trace, send_REJECT, fed_id, NULL);
                }
                send_reject(socket_id, FEDERATE_ID_OUT_OF_RANGE);
                return -1;
            } else {
                if ((rti_remote->base.scheduling_nodes[fed_id])->state != NOT_CONNECTED) {

                    lf_print_error("RTI received duplicate federate ID: %d.", fed_id);
                    if (rti_remote->base.tracing_enabled) {
                        tracepoint_rti_to_federate(rti_remote->base.trace, send_REJECT, fed_id, NULL);
                    }
                    send_reject(socket_id, FEDERATE_ID_IN_USE);
                    return -1;
                }
            }
        }
    }
    federate_info_t* fed = GET_FED_INFO(fed_id);
    // The MSG_TYPE_FED_IDS message has the right federation ID.
    // Assign the address information for federate.
    // The IP address is stored here as an in_addr struct (in .server_ip_addr) that can be useful
    // to create sockets and can be efficiently sent over the network.
    // First, convert the sockaddr structure into a sockaddr_in that contains an internet address.
    struct sockaddr_in* pV4_addr = client_fd;
    // Then extract the internet address (which is in IPv4 format) and assign it as the federate's socket server
    fed->server_ip_addr = pV4_addr->sin_addr;

#if LOG_LEVEL >= LOG_LEVEL_DEBUG
    // Create the human readable format and copy that into
    // the .server_hostname field of the federate.
    char str[INET_ADDRSTRLEN];
    inet_ntop( AF_INET, &fed->server_ip_addr, str, INET_ADDRSTRLEN );
    strncpy (fed->server_hostname, str, INET_ADDRSTRLEN);

    LF_PRINT_DEBUG("RTI got address %s from federate %d.", fed->server_hostname, fed_id);
#endif
    fed->socket = socket_id;

    // Set the federate's state as pending
    // because it is waiting for the start time to be
    // sent by the RTI before beginning its execution.
    fed->enclave.state = PENDING;

    LF_PRINT_DEBUG("RTI responding with MSG_TYPE_ACK to federate %d.", fed_id);
    // Send an MSG_TYPE_ACK message.
    unsigned char ack_message = MSG_TYPE_ACK;
    if (rti_remote->base.tracing_enabled) {
        tracepoint_rti_to_federate(rti_remote->base.trace, send_ACK, fed_id, NULL);
    }
    write_to_socket_errexit(socket_id, 1, &ack_message,
            "RTI failed to write MSG_TYPE_ACK message to federate %d.", fed_id);

    return (int32_t)fed_id;
}

int receive_connection_information(int socket_id, uint16_t fed_id) {
    LF_PRINT_DEBUG("RTI waiting for MSG_TYPE_NEIGHBOR_STRUCTURE from federate %d.", fed_id);
    unsigned char connection_info_header[MSG_TYPE_NEIGHBOR_STRUCTURE_HEADER_SIZE];
    read_from_socket_errexit(
        socket_id,
        MSG_TYPE_NEIGHBOR_STRUCTURE_HEADER_SIZE,
        connection_info_header,
        "RTI failed to read MSG_TYPE_NEIGHBOR_STRUCTURE message header from federate %d.",
        fed_id
    );

    if (connection_info_header[0] != MSG_TYPE_NEIGHBOR_STRUCTURE) {
        lf_print_error("RTI was expecting a MSG_TYPE_UDP_PORT message from federate %d. Got %u instead. "
                "Rejecting federate.", fed_id, connection_info_header[0]);
        send_reject(socket_id, UNEXPECTED_MESSAGE);
        return 0;
    } else {
        federate_info_t* fed = GET_FED_INFO(fed_id);
        // Read the number of upstream and downstream connections
        fed->enclave.num_upstream = extract_int32(&(connection_info_header[1]));
        fed->enclave.num_downstream = extract_int32(&(connection_info_header[1 + sizeof(int32_t)]));
        LF_PRINT_DEBUG(
            "RTI got %d upstreams and %d downstreams from federate %d.",
            fed->enclave.num_upstream,
            fed->enclave.num_downstream,
            fed_id);

        // Allocate memory for the upstream and downstream pointers
        if (fed->enclave.num_upstream > 0) {
            fed->enclave.upstream = (int*)malloc(sizeof(uint16_t) * fed->enclave.num_upstream);
            // Allocate memory for the upstream delay pointers
            fed->enclave.upstream_delay =
                (interval_t*)malloc(
                    sizeof(interval_t) * fed->enclave.num_upstream
                );
        } else {
            fed->enclave.upstream = (int*)NULL;
            fed->enclave.upstream_delay = (interval_t*)NULL;
        }
        if (fed->enclave.num_downstream > 0) {
            fed->enclave.downstream = (int*)malloc(sizeof(uint16_t) * fed->enclave.num_downstream);
        } else {
            fed->enclave.downstream = (int*)NULL;
        }

        size_t connections_info_body_size = ((sizeof(uint16_t) + sizeof(int64_t)) *
            fed->enclave.num_upstream) + (sizeof(uint16_t) * fed->enclave.num_downstream);
        unsigned char* connections_info_body = (unsigned char*)malloc(connections_info_body_size);
        read_from_socket_errexit(
            socket_id,
            connections_info_body_size,
            connections_info_body,
            "RTI failed to read MSG_TYPE_NEIGHBOR_STRUCTURE message body from federate %d.",
            fed_id
        );

        // Keep track of where we are in the buffer
        size_t message_head = 0;
        // First, read the info about upstream federates
        for (int i=0; i<fed->enclave.num_upstream; i++) {
            fed->enclave.upstream[i] = extract_uint16(&(connections_info_body[message_head]));
            message_head += sizeof(uint16_t);
            fed->enclave.upstream_delay[i] = extract_int64(&(connections_info_body[message_head]));
            message_head += sizeof(int64_t);
        }

        // Next, read the info about downstream federates
        for (int i=0; i<fed->enclave.num_downstream; i++) {
            fed->enclave.downstream[i] = extract_uint16(&(connections_info_body[message_head]));
            message_head += sizeof(uint16_t);
        }

        free(connections_info_body);
        return 1;
    }
}

int receive_udp_message_and_set_up_clock_sync(int socket_id, uint16_t fed_id) {
    // Read the MSG_TYPE_UDP_PORT message from the federate regardless of the status of
    // clock synchronization. This message will tell the RTI whether the federate
    // is doing clock synchronization, and if it is, what port to use for UDP.
    LF_PRINT_DEBUG("RTI waiting for MSG_TYPE_UDP_PORT from federate %d.", fed_id);
    unsigned char response[1 + sizeof(uint16_t)];
    read_from_socket_errexit(socket_id, 1 + sizeof(uint16_t) , response,
            "RTI failed to read MSG_TYPE_UDP_PORT message from federate %d.", fed_id);
    if (response[0] != MSG_TYPE_UDP_PORT) {
        lf_print_error("RTI was expecting a MSG_TYPE_UDP_PORT message from federate %d. Got %u instead. "
                "Rejecting federate.", fed_id, response[0]);
        send_reject(socket_id, UNEXPECTED_MESSAGE);
        return 0;
    } else {
        federate_info_t *fed = GET_FED_INFO(fed_id);
        if (rti_remote->clock_sync_global_status >= clock_sync_init) {// If no initial clock sync, no need perform initial clock sync.
            uint16_t federate_UDP_port_number = extract_uint16(&(response[1]));

            LF_PRINT_DEBUG("RTI got MSG_TYPE_UDP_PORT %u from federate %d.", federate_UDP_port_number, fed_id);

            // A port number of UINT16_MAX means initial clock sync should not be performed.
            if (federate_UDP_port_number != UINT16_MAX) {
                // Perform the initialization clock synchronization with the federate.
                // Send the required number of messages for clock synchronization
                for (int i=0; i < rti_remote->clock_sync_exchanges_per_interval; i++) {
                    // Send the RTI's current physical time T1 to the federate.
                    send_physical_clock(MSG_TYPE_CLOCK_SYNC_T1, fed, TCP);

                    // Listen for reply message, which should be T3.
                    size_t message_size = 1 + sizeof(int32_t);
                    unsigned char buffer[message_size];
                    read_from_socket_errexit(socket_id, message_size, buffer,
                            "Socket to federate %d unexpectedly closed.", fed_id);
                    if (buffer[0] == MSG_TYPE_CLOCK_SYNC_T3) {
                        int32_t fed_id = extract_int32(&(buffer[1]));
                        assert(fed_id > -1);
                        assert(fed_id < 65536);
                        LF_PRINT_DEBUG("RTI received T3 clock sync message from federate %d.", fed_id);
                        handle_physical_clock_sync_message(fed, TCP);
                    } else {
                        lf_print_error("Unexpected message %u from federate %d.", buffer[0], fed_id);
                        send_reject(socket_id, UNEXPECTED_MESSAGE);
                        return 0;
                    }
                }
                LF_PRINT_DEBUG("RTI finished initial clock synchronization with federate %d.", fed_id);
            }
            if (rti_remote->clock_sync_global_status >= clock_sync_on) { // If no runtime clock sync, no need to set up the UDP port.
                    if (federate_UDP_port_number > 0) {
                        // Initialize the UDP_addr field of the federate struct
                        fed->UDP_addr.sin_family = AF_INET;
                        fed->UDP_addr.sin_port = htons(federate_UDP_port_number);
                        fed->UDP_addr.sin_addr = fed->server_ip_addr;
                    }
            } else {
                    // Disable clock sync after initial round.
                    fed->clock_synchronization_enabled = false;
            }
        } else { // No clock synchronization at all.
            // Clock synchronization is universally disabled via the clock-sync command-line parameter
            // (-c off was passed to the RTI).
            // Note that the federates are still going to send a MSG_TYPE_UDP_PORT message but with a payload (port) of -1.
            fed->clock_synchronization_enabled = false;
        }
    }
    return 1;
}

#ifdef __RTI_AUTH__
bool authenticate_federate(int socket) {
    // Wait for MSG_TYPE_FED_NONCE from federate.
    size_t fed_id_length = sizeof(uint16_t);
    unsigned char buffer[1 + fed_id_length + NONCE_LENGTH];
    read_from_socket_errexit(socket, 1 + fed_id_length + NONCE_LENGTH, buffer,
                             "Failed to read MSG_TYPE_FED_NONCE");
    if (buffer[0] != MSG_TYPE_FED_NONCE) {
        lf_print_error_and_exit(
            "Received unexpected response %u from the FED (see net_common.h).",
            buffer[0]);
    }
    unsigned int hmac_length = SHA256_HMAC_LENGTH;
    size_t federation_id_length = strnlen(rti_remote->federation_id, 255);
    // HMAC tag is created with MSG_TYPE, federate ID, received federate nonce.
    unsigned char mac_buf[1 + fed_id_length + NONCE_LENGTH];
    mac_buf[0] = MSG_TYPE_RTI_RESPONSE;
    memcpy(&mac_buf[1], &buffer[1], fed_id_length);
    memcpy(&mac_buf[1 + fed_id_length], &buffer[1 + fed_id_length], NONCE_LENGTH);
    unsigned char hmac_tag[hmac_length];
    unsigned char * ret = HMAC(EVP_sha256(), rti_remote->federation_id,
        federation_id_length, mac_buf, 1 + fed_id_length + NONCE_LENGTH,
        hmac_tag, &hmac_length);
    if (ret == NULL) {
        lf_print_error_and_exit("HMAC construction failed for MSG_TYPE_RTI_RESPONSE.");
    }
    // Make buffer for message type, RTI's nonce, and HMAC tag.
    unsigned char sender[1 + NONCE_LENGTH + hmac_length];
    sender[0] = MSG_TYPE_RTI_RESPONSE;
    unsigned char rti_nonce[NONCE_LENGTH];
    RAND_bytes(rti_nonce, NONCE_LENGTH);
    memcpy(&sender[1], rti_nonce, NONCE_LENGTH);
    memcpy(&sender[1 + NONCE_LENGTH], hmac_tag, hmac_length);
    write_to_socket(socket, 1 + NONCE_LENGTH + hmac_length, sender);

    // Wait for MSG_TYPE_FED_RESPONSE
    unsigned char received[1 + hmac_length];
    read_from_socket_errexit(socket, 1 + hmac_length, received,
                             "Failed to read federate response.");
    if (received[0] != MSG_TYPE_FED_RESPONSE) {
        lf_print_error_and_exit(
            "Received unexpected response %u from the federate (see net_common.h).",
            received[0]);
        return false;
    }
    // HMAC tag is created with MSG_TYPE_FED_RESPONSE and RTI's nonce.
    unsigned char mac_buf2[1 + NONCE_LENGTH];
    mac_buf2[0] = MSG_TYPE_FED_RESPONSE;
    memcpy(&mac_buf2[1], rti_nonce, NONCE_LENGTH);
    unsigned char rti_tag[hmac_length];
    ret = HMAC(EVP_sha256(), rti_remote->federation_id, federation_id_length,
         mac_buf2, 1 + NONCE_LENGTH, rti_tag, &hmac_length);
    if (ret == NULL) {
        lf_print_error_and_exit("HMAC construction failed for MSG_TYPE_FED_RESPONSE.");
    }
    // Compare received tag and created tag.
    if (memcmp(&received[1], rti_tag, hmac_length) != 0) {
        // Federation IDs do not match. Send back a HMAC_DOES_NOT_MATCH message.
        lf_print_warning("HMAC authentication failed. Rejecting the federate.");
        send_reject(socket, HMAC_DOES_NOT_MATCH);
        return false;
    } else {
        LF_PRINT_LOG("Federate's HMAC verified.");
        return true;
    }
}
#endif

void connect_to_federates(int socket_descriptor) {
    for (int i = 0; i < rti_remote->base.number_of_scheduling_nodes; i++) {
        // Wait for an incoming connection request.
        struct sockaddr client_fd;
        uint32_t client_length = sizeof(client_fd);
        // The following blocks until a federate connects.
        int socket_id = -1;
        while(1) {
            socket_id = accept(rti_remote->socket_descriptor_TCP, &client_fd, &client_length);
            if (socket_id >= 0) {
                // Got a socket
                break;
            } else if (socket_id < 0 && (errno != EAGAIN || errno != EWOULDBLOCK)) {
                lf_print_error_system_failure("RTI failed to accept the socket.");
            } else {
                // Try again
                lf_print_warning("RTI failed to accept the socket. %s. Trying again.", strerror(errno));
                continue;
            }
        }

        // Wait for the first message from the federate when RTI -a option is on.
        #ifdef __RTI_AUTH__
        if (rti_remote->authentication_enabled) {
            if (!authenticate_federate(socket_id)) {
                lf_print_warning("RTI failed to authenticate the incoming federate.");
                // Ignore the federate that failed authentication.
                i--;
                continue;
            }
        }
        #endif
        
        // The first message from the federate should contain its ID and the federation ID.
        int32_t fed_id = receive_and_check_fed_id_message(socket_id, (struct sockaddr_in*)&client_fd);
        if (fed_id >= 0
                && receive_connection_information(socket_id, (uint16_t)fed_id)
                && receive_udp_message_and_set_up_clock_sync(socket_id, (uint16_t)fed_id)) {

            // Create a thread to communicate with the federate.
            // This has to be done after clock synchronization is finished
            // or that thread may end up attempting to handle incoming clock
            // synchronization messages.
            federate_info_t *fed = GET_FED_INFO(fed_id);
            lf_thread_create(&(fed->thread_id), federate_info_thread_TCP, fed);

        } else {
            // Received message was rejected. Try again.
            i--;
        }
    }
    // All federates have connected.
    LF_PRINT_DEBUG("All federates have connected to RTI.");

    if (rti_remote->clock_sync_global_status >= clock_sync_on) {
        // Create the thread that performs periodic PTP clock synchronization sessions
        // over the UDP channel, but only if the UDP channel is open and at least one
        // federate is performing runtime clock synchronization.
        bool clock_sync_enabled = false;
        for (int i = 0; i < rti_remote->base.number_of_scheduling_nodes; i++) {
            federate_info_t* fed_info = GET_FED_INFO(i);
            if (fed_info->clock_synchronization_enabled) {
                clock_sync_enabled = true;
                break;
            }
        }
        if (rti_remote->final_port_UDP != UINT16_MAX && clock_sync_enabled) {
            lf_thread_create(&rti_remote->clock_thread, clock_synchronization_thread, NULL);
        }
    }
}

void* respond_to_erroneous_connections(void* nothing) {
    while (true) {
        // Wait for an incoming connection request.
        struct sockaddr client_fd;
        uint32_t client_length = sizeof(client_fd);
        // The following will block until either a federate attempts to connect
        // or close(rti->socket_descriptor_TCP) is called.
        int socket_id = accept(rti_remote->socket_descriptor_TCP, &client_fd, &client_length);
        if (socket_id < 0) return NULL;

        if (rti_remote->all_federates_exited) {
            return NULL;
        }

        lf_print_error("RTI received an unexpected connection request. Federation is running.");
        unsigned char response[2];
        response[0] = MSG_TYPE_REJECT;
        response[1] = FEDERATION_ID_DOES_NOT_MATCH;
        // Ignore errors on this response.
        write_to_socket_errexit(socket_id, 2, response,
                 "RTI failed to write FEDERATION_ID_DOES_NOT_MATCH to erroneous incoming connection.");
        // Close the socket.
        close(socket_id);
    }
    return NULL;
}

void initialize_federate(federate_info_t* fed, uint16_t id) {
    initialize_scheduling_node(&(fed->enclave), id);
    fed->requested_stop = false;
    fed->socket = -1;      // No socket.
    fed->clock_synchronization_enabled = true;
    fed->in_transit_message_tags = initialize_in_transit_message_q();
    strncpy(fed->server_hostname ,"localhost", INET_ADDRSTRLEN);
    fed->server_ip_addr.s_addr = 0;
    fed->server_port = -1;
}

int32_t start_rti_server(uint16_t port) {
    int32_t specified_port = port;
    if (port == 0) {
        // Use the default port.
        port = DEFAULT_PORT;
    }
    _lf_initialize_clock();
    // Create the TCP socket server
    rti_remote->socket_descriptor_TCP = create_server(specified_port, port, TCP);
    lf_print("RTI: Listening for federates.");
    // Create the UDP socket server
    // Try to get the rti->final_port_TCP + 1 port
    if (rti_remote->clock_sync_global_status >= clock_sync_on) {
        rti_remote->socket_descriptor_UDP = create_server(specified_port, rti_remote->final_port_TCP + 1, UDP);
    }
    return rti_remote->socket_descriptor_TCP;
}

void wait_for_federates(int socket_descriptor) {
    // Wait for connections from federates and create a thread for each.
    connect_to_federates(socket_descriptor);

    // All federates have connected.
    lf_print("RTI: All expected federates have connected. Starting execution.");

    // The socket server will not continue to accept connections after all the federates
    // have joined.
    // In case some other federation's federates are trying to join the wrong
    // federation, need to respond. Start a separate thread to do that.
    lf_thread_t responder_thread;
    lf_thread_create(&responder_thread, respond_to_erroneous_connections, NULL);

    // Wait for federate threads to exit.
    void* thread_exit_status;
    for (int i = 0; i < rti_remote->base.number_of_scheduling_nodes; i++) {
        federate_info_t* fed = GET_FED_INFO(i);
        lf_print("RTI: Waiting for thread handling federate %d.", fed->enclave.id);
        lf_thread_join(fed->thread_id, &thread_exit_status);
        free_in_transit_message_q(fed->in_transit_message_tags);
        lf_print("RTI: Federate %d thread exited.", fed->enclave.id);
    }

    rti_remote->all_federates_exited = true;

    // Shutdown and close the socket so that the accept() call in
    // respond_to_erroneous_connections returns. That thread should then
    // check rti->all_federates_exited and it should exit.
    if (shutdown(socket_descriptor, SHUT_RDWR)) {
        LF_PRINT_LOG("On shut down TCP socket, received reply: %s", strerror(errno));
    }
    // NOTE: In all common TCP/IP stacks, there is a time period,
    // typically between 30 and 120 seconds, called the TIME_WAIT period,
    // before the port is released after this close. This is because
    // the OS is preventing another program from accidentally receiving
    // duplicated packets intended for this program.
    close(socket_descriptor);

    if (rti_remote->socket_descriptor_UDP > 0) {
        if (shutdown(rti_remote->socket_descriptor_UDP, SHUT_RDWR)) {
            LF_PRINT_LOG("On shut down UDP socket, received reply: %s", strerror(errno));
        }
        close(rti_remote->socket_descriptor_UDP);
    }
}


void initialize_RTI(rti_remote_t *rti){
    rti_remote = rti;

    // Initialize thread synchronization primitives    
    LF_ASSERT(lf_mutex_init(&rti_mutex) == 0, "Failed to initialize Mutex");
    LF_ASSERT(lf_cond_init(&received_start_times, &rti_mutex) == 0, "Failed to initialize Condition Variable");
    LF_ASSERT(lf_cond_init(&sent_start_time, &rti_mutex) == 0, "Failed to initialize Condition Variable");

    initialize_rti_common(&rti_remote->base);
    rti_remote->base.mutex = &rti_mutex;

    // federation_rti related initializations
    rti_remote->max_start_time = 0LL;
    rti_remote->num_feds_proposed_start = 0;
    rti_remote->all_federates_exited = false;
    rti_remote->federation_id = "Unidentified Federation";
    rti_remote->user_specified_port = 0;
    rti_remote->final_port_TCP = 0;
    rti_remote->socket_descriptor_TCP = -1;
    rti_remote->final_port_UDP = UINT16_MAX;
    rti_remote->socket_descriptor_UDP = -1;
    rti_remote->clock_sync_global_status = clock_sync_init;
    rti_remote->clock_sync_period_ns = MSEC(10);
    rti_remote->clock_sync_exchanges_per_interval = 10;
    rti_remote->authentication_enabled = false;
    rti_remote->base.tracing_enabled = false;
    rti_remote->stop_in_progress = false;
}

void free_scheduling_nodes(scheduling_node_t** scheduling_nodes, uint16_t number_of_scheduling_nodes) {
    for (uint16_t i = 0; i < number_of_scheduling_nodes; i++) {
        // FIXME: Gives error freeing memory not allocated!!!!
        scheduling_node_t* node = scheduling_nodes[i];
        if (node->upstream != NULL) free(node->upstream);
        if (node->downstream != NULL) free(node->downstream);
    }
    free(scheduling_nodes);
}

#endif // STANDALONE_RTI<|MERGE_RESOLUTION|>--- conflicted
+++ resolved
@@ -139,17 +139,7 @@
                 sizeof(server_fd));
     }
     if (result != 0) {
-<<<<<<< HEAD
-        if (specified_port == 0) {
-            lf_print_error_system_failure("Failed to bind the RTI socket. Cannot find a usable port. "
-                    "Consider increasing PORT_RANGE_LIMIT in net_common.h.");
-        } else {
-            lf_print_error_system_failure("Failed to bind the RTI socket. Specified port is not available. "
-                    "Consider leaving the port unspecified");
-        }
-=======
         lf_print_error_and_exit("Failed to bind the RTI socket. Port %d is not available. ", port);
->>>>>>> ff7aa08c
     }
     char* type = "TCP";
     if (socket_type == UDP) {
