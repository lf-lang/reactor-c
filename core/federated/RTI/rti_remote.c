#if defined STANDALONE_RTI
/**
 * @file
 * @author Edward A. Lee
 * @author Soroush Bateni
 * @author Erling Jellum
 * @author Chadlia Jerad
 * @copyright (c) 2020-2023, The University of California at Berkeley
 * License in [BSD 2-clause](https://github.com/lf-lang/reactor-c/blob/main/LICENSE.md)
 * @brief Runtime infrastructure (RTI) for distributed Lingua Franca programs.
 *
 * This implementation creates one thread per federate so as to be able
 * to take advantage of multiple cores. It may be more efficient, however,
 * to use select() instead to read from the multiple socket connections
 * to each federate.
 *
 * This implementation sends messages in little endian order
 * because Intel, RISC V, and Arm processors are little endian.
 * This is not what is normally considered "network order",
 * but we control both ends, and hence, for commonly used
 * processors, this will be more efficient since it won't have
 * to swap bytes.
 *
 * This implementation of the RTI should be considered a reference
 * implementation. In the future it might be re-implemented in Java or Kotlin.
 * Or we could bootstrap and implement it using Lingua Franca.
 */

#include "rti_remote.h"
// #include "net_util.h"
#include <string.h>

// Global variables defined in tag.c:
extern instant_t start_time;

/**
 * Local reference to the rti_remote object
 */
static rti_remote_t *rti_remote;

bool _lf_federate_reports_error = false;

// A convenient macro for getting the `federate_info_t *` at index `_idx`
// and casting it.
#define GET_FED_INFO(_idx) (federate_info_t *)rti_remote->base.scheduling_nodes[_idx]

lf_mutex_t rti_mutex;
lf_cond_t received_start_times;
lf_cond_t sent_start_time;

extern int lf_critical_section_enter(environment_t *env) {
    return lf_mutex_lock(&rti_mutex);
}

extern int lf_critical_section_exit(environment_t *env) {
    return lf_mutex_unlock(&rti_mutex);
}

void notify_tag_advance_grant(scheduling_node_t *e, tag_t tag) {
    if (e->state == NOT_CONNECTED
            || lf_tag_compare(tag, e->last_granted) <= 0
            || lf_tag_compare(tag, e->last_provisionally_granted) < 0) {
        return;
    }
    // Need to make sure that the destination federate's thread has already
    // sent the starting MSG_TYPE_TIMESTAMP message.
    while (e->state == PENDING) {
        // Need to wait here.
        lf_cond_wait(&sent_start_time);
    }
    size_t message_length = 1 + sizeof(int64_t) + sizeof(uint32_t);
    unsigned char buffer[message_length];
    buffer[0] = MSG_TYPE_TAG_ADVANCE_GRANT;
    encode_int64(tag.time, &(buffer[1]));
    encode_int32((int32_t)tag.microstep, &(buffer[1 + sizeof(int64_t)]));

    if (rti_remote->base.tracing_enabled) {
        tracepoint_rti_to_federate(rti_remote->base.trace, send_TAG, e->id, &tag);
    }
    // This function is called in notify_advance_grant_if_safe(), which is a long
    // function. During this call, the socket might close, causing the following write_to_socket
    // to fail. Consider a failure here a soft failure and update the federate's status.
    if (write_to_netdrv(((federate_info_t *)e)->fed_netdrv, message_length, buffer)) {
        lf_print_error("RTI failed to send tag advance grant to federate %d.", e->id);
        e->state = NOT_CONNECTED;
    } else {
        e->last_granted = tag;
        LF_PRINT_LOG("RTI sent to federate %d the tag advance grant (TAG) " PRINTF_TAG ".",
                     e->id, tag.time - start_time, tag.microstep);
    }
}

void notify_provisional_tag_advance_grant(scheduling_node_t *e, tag_t tag) {
    if (e->state == NOT_CONNECTED
            || lf_tag_compare(tag, e->last_granted) <= 0
            || lf_tag_compare(tag, e->last_provisionally_granted) <= 0) {
        return;
    }
    // Need to make sure that the destination federate's thread has already
    // sent the starting MSG_TYPE_TIMESTAMP message.
    while (e->state == PENDING) {
        // Need to wait here.
        lf_cond_wait(&sent_start_time);
    }
    size_t message_length = 1 + sizeof(int64_t) + sizeof(uint32_t);
    unsigned char buffer[message_length];
    buffer[0] = MSG_TYPE_PROVISIONAL_TAG_ADVANCE_GRANT;
    encode_int64(tag.time, &(buffer[1]));
    encode_int32((int32_t)tag.microstep, &(buffer[1 + sizeof(int64_t)]));

    if (rti_remote->base.tracing_enabled) {
        tracepoint_rti_to_federate(rti_remote->base.trace, send_PTAG, e->id, &tag);
    }
    // This function is called in notify_advance_grant_if_safe(), which is a long
    // function. During this call, the socket might close, causing the following write_to_socket
    // to fail. Consider a failure here a soft failure and update the federate's status.
    if (write_to_netdrv(((federate_info_t *)e)->fed_netdrv, message_length, buffer)) {
        lf_print_error("RTI failed to send tag advance grant to federate %d.", e->id);
        e->state = NOT_CONNECTED;
    } else {
        e->last_provisionally_granted = tag;
        LF_PRINT_LOG("RTI sent to federate %d the Provisional Tag Advance Grant (PTAG) " PRINTF_TAG ".",
                     e->id, tag.time - start_time, tag.microstep);

        // Send PTAG to all upstream federates, if they have not had
        // a later or equal PTAG or TAG sent previously and if their transitive
        // NET is greater than or equal to the tag.
        // This is needed to stimulate absent messages from upstream and break deadlocks.
        // The scenario this deals with is illustrated in `test/C/src/federated/FeedbackDelay2.lf`
        // and `test/C/src/federated/FeedbackDelay4.lf`.
        // Note that this is transitive.
        // NOTE: This is not needed for enclaves because zero-delay loops are prohibited.
        // It's only needed for federates, which is why this is implemented here.
        for (int j = 0; j < e->num_upstream; j++) {
            scheduling_node_t *upstream = rti_remote->base.scheduling_nodes[e->upstream[j]];

            // Ignore this federate if it has resigned.
            if (upstream->state == NOT_CONNECTED)
                continue;

            tag_t earliest = earliest_future_incoming_message_tag(upstream);
            tag_t strict_earliest = eimt_strict(upstream);  // Non-ZDC version.

            // If these tags are equal, then a TAG or PTAG should have already been granted,
            // in which case, another will not be sent. But it may not have been already granted.
            if (lf_tag_compare(earliest, tag) > 0) {
                notify_tag_advance_grant(upstream, tag);
            } else if (lf_tag_compare(earliest, tag) == 0 && lf_tag_compare(strict_earliest, tag) > 0) {
                notify_provisional_tag_advance_grant(upstream, tag);
            }
        }
    }
}

void update_federate_next_event_tag_locked(uint16_t federate_id, tag_t next_event_tag) {
    federate_info_t *fed = GET_FED_INFO(federate_id);
    tag_t min_in_transit_tag = pqueue_tag_peek_tag(fed->in_transit_message_tags);
    if (lf_tag_compare(min_in_transit_tag, next_event_tag) < 0) {
        next_event_tag = min_in_transit_tag;
    }
    update_scheduling_node_next_event_tag_locked(&(fed->enclave), next_event_tag);
}

void handle_port_absent_message(federate_info_t *sending_federate, unsigned char *buffer) {
    uint16_t reactor_port_id = extract_uint16(buffer + 1);
    uint16_t federate_id = extract_uint16(buffer + 1 + sizeof(uint16_t));
    tag_t tag = extract_tag(buffer + 1 + 2 * sizeof(uint16_t));

    if (rti_remote->base.tracing_enabled) {
        tracepoint_rti_from_federate(rti_remote->base.trace, receive_PORT_ABS, sending_federate->enclave.id, &tag);
    }

    // Need to acquire the mutex lock to ensure that the thread handling
    // messages coming from the socket connected to the destination does not
    // issue a TAG before this message has been forwarded.
    LF_MUTEX_LOCK(&rti_mutex);

    // If the destination federate is no longer connected, issue a warning
    // and return.
    federate_info_t *fed = GET_FED_INFO(federate_id);
    if (fed->enclave.state == NOT_CONNECTED) {
        LF_MUTEX_UNLOCK(&rti_mutex);
        lf_print_warning("RTI: Destination federate %d is no longer connected. Dropping message.",
                         federate_id);
        LF_PRINT_LOG("Fed status: next_event (" PRINTF_TIME ", %d), "
                     "completed (" PRINTF_TIME ", %d), "
                     "last_granted (" PRINTF_TIME ", %d), "
                     "last_provisionally_granted (" PRINTF_TIME ", %d).",
                     fed->enclave.next_event.time - start_time,
                     fed->enclave.next_event.microstep,
                     fed->enclave.completed.time - start_time,
                     fed->enclave.completed.microstep,
                     fed->enclave.last_granted.time - start_time,
                     fed->enclave.last_granted.microstep,
                     fed->enclave.last_provisionally_granted.time - start_time,
                     fed->enclave.last_provisionally_granted.microstep);
        return;
    }

    LF_PRINT_LOG("RTI forwarding port absent message for port %u to federate %u.",
                 reactor_port_id,
                 federate_id);

    // Need to make sure that the destination federate's thread has already
    // sent the starting MSG_TYPE_TIMESTAMP message.
    while (fed->enclave.state == PENDING) {
        // Need to wait here.
        lf_cond_wait(&sent_start_time);
    }

    if (rti_remote->base.tracing_enabled) {
        tracepoint_rti_to_federate(rti_remote->base.trace, send_PORT_ABS, federate_id, &tag);
    }

    // Forward the message.
    size_t message_size = sizeof(uint16_t) + sizeof(uint16_t) + sizeof(int64_t) + sizeof(uint32_t);
    write_to_netdrv_fail_on_error(fed->fed_netdrv, message_size + 1, buffer, &rti_mutex,
                                  "RTI failed to forward message to federate %d.", federate_id);

    LF_MUTEX_UNLOCK(&rti_mutex);
}

void handle_timed_message(federate_info_t *sending_federate, unsigned char *buffer) {
    size_t header_size = 1 + sizeof(uint16_t) + sizeof(uint16_t) + sizeof(int32_t)
            + sizeof(int64_t) + sizeof(uint32_t);
    // Extract the header information. of the sender
    uint16_t reactor_port_id;
    uint16_t federate_id;
    size_t length;
    tag_t intended_tag;
    // Extract information from the header.
    extract_timed_header(buffer + 1, &reactor_port_id, &federate_id, &length, &intended_tag);

    // size_t total_bytes_to_read = length + header_size;
    // size_t bytes_to_read = length;

    // if (FED_COM_BUFFER_SIZE < header_size + 1) {
    //     lf_print_error_and_exit("Buffer size (%d) is not large enough to "
    //                             "read the header plus one byte.",
    //                             FED_COM_BUFFER_SIZE);
    // }

    // // Cut up the payload in chunks.
    // if (bytes_to_read > FED_COM_BUFFER_SIZE - header_size) {
    //     bytes_to_read = FED_COM_BUFFER_SIZE - header_size;
    // }

    LF_PRINT_LOG("RTI received message from federate %d for federate %u port %u with intended tag " PRINTF_TAG ". Forwarding.",
                 sending_federate->enclave.id, federate_id, reactor_port_id,
                 intended_tag.time - lf_time_start(), intended_tag.microstep);

    // size_t bytes_read = bytes_to_read + header_size;
    // Following only works for string messages.
    // LF_PRINT_DEBUG("Message received by RTI: %s.", buffer + header_size);

    if (rti_remote->base.tracing_enabled) {
        tracepoint_rti_from_federate(rti_remote->base.trace, receive_TAGGED_MSG, sending_federate->enclave.id, &intended_tag);
    }

    // Need to acquire the mutex lock to ensure that the thread handling
    // messages coming from the socket connected to the destination does not
    // issue a TAG before this message has been forwarded.
    LF_MUTEX_LOCK(&rti_mutex);

    // If the destination federate is no longer connected, issue a warning
    // and return.
    federate_info_t *fed = GET_FED_INFO(federate_id);
    if (fed->enclave.state == NOT_CONNECTED) {
        LF_MUTEX_UNLOCK(&rti_mutex);
        lf_print_warning("RTI: Destination federate %d is no longer connected. Dropping message.",
                         federate_id);
        LF_PRINT_LOG("Fed status: next_event (" PRINTF_TIME ", %d), "
                     "completed (" PRINTF_TIME ", %d), "
                     "last_granted (" PRINTF_TIME ", %d), "
                     "last_provisionally_granted (" PRINTF_TIME ", %d).",
                     fed->enclave.next_event.time - start_time,
                     fed->enclave.next_event.microstep,
                     fed->enclave.completed.time - start_time,
                     fed->enclave.completed.microstep,
                     fed->enclave.last_granted.time - start_time,
                     fed->enclave.last_granted.microstep,
                     fed->enclave.last_provisionally_granted.time - start_time,
                     fed->enclave.last_provisionally_granted.microstep);
        return;
    }

    LF_PRINT_DEBUG(
        "RTI forwarding message to port %d of federate %hu of length %zu.",
        reactor_port_id,
        federate_id,
        length);

    // Need to make sure that the destination federate's thread has already
    // sent the starting MSG_TYPE_TIMESTAMP message.
    while (fed->enclave.state == PENDING) {
        // Need to wait here.
        lf_cond_wait(&sent_start_time);
    }

    if (rti_remote->base.tracing_enabled) {
        tracepoint_rti_to_federate(rti_remote->base.trace, send_TAGGED_MSG, federate_id, &intended_tag);
    }

    write_to_netdrv_fail_on_error(fed->fed_netdrv, length + header_size, buffer, &rti_mutex,
            "RTI failed to forward message to federate %d.", federate_id);

    // // The message length may be longer than the buffer,
    // // in which case we have to handle it in chunks.
    // size_t total_bytes_read = bytes_read;
    // while (total_bytes_read < total_bytes_to_read) {
    //     LF_PRINT_DEBUG("Forwarding message in chunks.");
    //     bytes_to_read = total_bytes_to_read - total_bytes_read;
    //     if (bytes_to_read > FED_COM_BUFFER_SIZE) {
    //         bytes_to_read = FED_COM_BUFFER_SIZE;
    //     }
    //     read_from_socket_fail_on_error(&sending_federate->socket, bytes_to_read, buffer, NULL,
    //             "RTI failed to read message chunks.");
    //     total_bytes_read += bytes_to_read;

    //     // FIXME: a mutex needs to be held for this so that other threads
    //     // do not write to destination_socket and cause interleaving. However,
    //     // holding the rti_mutex might be very expensive. Instead, each outgoing
    //     // socket should probably have its own mutex.
    //     write_to_socket_fail_on_error(&fed->socket, bytes_to_read, buffer, &rti_mutex,
    //                                   "RTI failed to send message chunks.");
    // }

    // Record this in-transit message in federate's in-transit message queue.
    if (lf_tag_compare(fed->enclave.completed, intended_tag) < 0) {
        // Add a record of this message to the list of in-transit messages to this federate.
        pqueue_tag_insert_if_no_match(
            fed->in_transit_message_tags,
            intended_tag);
        LF_PRINT_DEBUG(
            "RTI: Adding a message with tag " PRINTF_TAG " to the list of in-transit messages for federate %d.",
            intended_tag.time - lf_time_start(),
            intended_tag.microstep,
            federate_id);
    } else {
        lf_print_error(
            "RTI: Federate %d has already completed tag " PRINTF_TAG
            ", but there is an in-transit message with tag " PRINTF_TAG " from federate %hu. "
            "This is going to cause an STP violation under centralized coordination.",
            federate_id,
            fed->enclave.completed.time - lf_time_start(),
            fed->enclave.completed.microstep,
            intended_tag.time - lf_time_start(),
            intended_tag.microstep,
            sending_federate->enclave.id);
        // FIXME: Drop the federate?
    }

    // If the message tag is less than the most recently received NET from the federate,
    // then update the federate's next event tag to match the message tag.
    if (lf_tag_compare(intended_tag, fed->enclave.next_event) < 0) {
        update_federate_next_event_tag_locked(federate_id, intended_tag);
    }

    LF_MUTEX_UNLOCK(&rti_mutex);
}

void handle_latest_tag_complete(federate_info_t *fed, unsigned char *buffer) {
    tag_t completed = extract_tag(buffer);
    if (rti_remote->base.tracing_enabled)     {
        tracepoint_rti_from_federate(rti_remote->base.trace, receive_LTC, fed->enclave.id, &completed);
    }
    _logical_tag_complete(&(fed->enclave), completed);

    // FIXME: Should this function be in the enclave version?
    LF_MUTEX_LOCK(&rti_mutex);
    // See if we can remove any of the recorded in-transit messages for this.
    pqueue_tag_remove_up_to(fed->in_transit_message_tags, completed);
    LF_MUTEX_UNLOCK(&rti_mutex);
}

void handle_next_event_tag(federate_info_t *fed, unsigned char *buffer) {
    // Acquire a mutex lock to ensure that this state does not change while a
    // message is in transport or being used to determine a TAG.
    LF_MUTEX_LOCK(&rti_mutex); // FIXME: Instead of using a mutex, it might be more efficient to use a
                              // select() mechanism to read and process federates' buffers in an orderly fashion.

    tag_t intended_tag = extract_tag(buffer);
    if (rti_remote->base.tracing_enabled) {
        tracepoint_rti_from_federate(rti_remote->base.trace, receive_NET, fed->enclave.id, &intended_tag);
    }
    LF_PRINT_LOG("RTI received from federate %d the Next Event Tag (NET) " PRINTF_TAG,
            fed->enclave.id, intended_tag.time - start_time,
            intended_tag.microstep);
    update_federate_next_event_tag_locked(
        fed->enclave.id,
        intended_tag);
    LF_MUTEX_UNLOCK(&rti_mutex);
}

/////////////////// STOP functions ////////////////////

/**
 * Boolean used to prevent the RTI from sending the
 * MSG_TYPE_STOP_GRANTED message multiple times.
 */
bool stop_granted_already_sent_to_federates = false;

/**
 * Once the RTI has seen proposed tags from all connected federates,
 * it will broadcast a MSG_TYPE_STOP_GRANTED carrying the _RTI.max_stop_tag.
 * This function also checks the most recently received NET from
 * each federate and resets that be no greater than the _RTI.max_stop_tag.
 *
 * This function assumes the caller holds the rti_mutex lock.
 */
static void broadcast_stop_time_to_federates_locked() {
    if (stop_granted_already_sent_to_federates == true) {
        return;
    }
    stop_granted_already_sent_to_federates = true;

    // Reply with a stop granted to all federates
    unsigned char outgoing_buffer[MSG_TYPE_STOP_GRANTED_LENGTH];
    ENCODE_STOP_GRANTED(outgoing_buffer, rti_remote->base.max_stop_tag.time, rti_remote->base.max_stop_tag.microstep);

    // Iterate over federates and send each the message.
    for (int i = 0; i < rti_remote->base.number_of_scheduling_nodes; i++) {
        federate_info_t *fed = GET_FED_INFO(i);
        if (fed->enclave.state == NOT_CONNECTED) {
            continue;
        }
        if (lf_tag_compare(fed->enclave.next_event, rti_remote->base.max_stop_tag) >= 0) {
            // Need the next_event to be no greater than the stop tag.
            fed->enclave.next_event = rti_remote->base.max_stop_tag;
        }
        if (rti_remote->base.tracing_enabled) {
            tracepoint_rti_to_federate(rti_remote->base.trace, send_STOP_GRN, fed->enclave.id, &rti_remote->base.max_stop_tag);
        }
        write_to_netdrv_fail_on_error(
                fed->fed_netdrv, MSG_TYPE_STOP_GRANTED_LENGTH, outgoing_buffer, &rti_mutex,
                "RTI failed to send MSG_TYPE_STOP_GRANTED message to federate %d.", fed->enclave.id);
    }

    LF_PRINT_LOG("RTI sent to federates MSG_TYPE_STOP_GRANTED with tag " PRINTF_TAG,
            rti_remote->base.max_stop_tag.time - start_time,
            rti_remote->base.max_stop_tag.microstep);
}

/**
 * Mark a federate requesting stop. If the number of federates handling stop reaches the
 * NUM_OF_FEDERATES, broadcast MSG_TYPE_STOP_GRANTED to every federate.
 * This function assumes the _RTI.mutex is already locked.
 * @param fed The federate that has requested a stop.
 * @return 1 if stop time has been sent to all federates and 0 otherwise.
 */
static int mark_federate_requesting_stop(federate_info_t *fed) {
    if (!fed->requested_stop) {
        rti_remote->base.num_scheduling_nodes_handling_stop++;
        fed->requested_stop = true;
    }
    if (rti_remote->base.num_scheduling_nodes_handling_stop
            == rti_remote->base.number_of_scheduling_nodes) {
        // We now have information about the stop time of all
        // federates.
        broadcast_stop_time_to_federates_locked();
        return 1;
    }
    return 0;
}

/**
 * Thread to time out if federates do not reply to stop request.
 */
static void* wait_for_stop_request_reply(void* args) {
    // Divide the time into small chunks and check periodically.
    interval_t chunk = MAX_TIME_FOR_REPLY_TO_STOP_REQUEST/30;
    int count = 0;
    while (count++ < 30) {
        if (stop_granted_already_sent_to_federates) return NULL;
        lf_sleep(chunk);
    }
    // If we reach here, then error out.
    lf_print_error_and_exit("Received only %d stop request replies within timeout "
            PRINTF_TIME "ns. RTI is exiting.",
            rti_remote->base.num_scheduling_nodes_handling_stop,
            MAX_TIME_FOR_REPLY_TO_STOP_REQUEST
    );
    return NULL;
}

void handle_stop_request_message(federate_info_t *fed, unsigned char *buffer) {
    LF_PRINT_DEBUG("RTI handling stop_request from federate %d.", fed->enclave.id);

    // Extract the proposed stop tag for the federate
    tag_t proposed_stop_tag = extract_tag(buffer);

    if (rti_remote->base.tracing_enabled) {
        tracepoint_rti_from_federate(rti_remote->base.trace, receive_STOP_REQ, fed->enclave.id, &proposed_stop_tag);
    }

    LF_PRINT_LOG("RTI received from federate %d a MSG_TYPE_STOP_REQUEST message with tag " PRINTF_TAG ".",
            fed->enclave.id, proposed_stop_tag.time - start_time, proposed_stop_tag.microstep);

    // Acquire a mutex lock to ensure that this state does change while a
    // message is in transport or being used to determine a TAG.
    LF_MUTEX_LOCK(&rti_mutex);

    // Check whether we have already received a stop_tag
    // from this federate
    if (fed->requested_stop) {
        // If stop request messages have already been broadcast, treat this as if it were a reply.
        if (rti_remote->stop_in_progress) {
            mark_federate_requesting_stop(fed);
        }
        LF_MUTEX_UNLOCK(&rti_mutex);
        return;
    }

    // Update the maximum stop tag received from federates
    if (lf_tag_compare(proposed_stop_tag, rti_remote->base.max_stop_tag) > 0) {
        rti_remote->base.max_stop_tag = proposed_stop_tag;
    }

    // If all federates have replied, send stop request granted.
    if (mark_federate_requesting_stop(fed)) {
        // Have send stop request granted to all federates. Nothing more to do.
        LF_MUTEX_UNLOCK(&rti_mutex);
        return;
    }

    // Forward the stop request to all other federates that have not
    // also issued a stop request.
    unsigned char stop_request_buffer[MSG_TYPE_STOP_REQUEST_LENGTH];
    ENCODE_STOP_REQUEST(stop_request_buffer,
            rti_remote->base.max_stop_tag.time, rti_remote->base.max_stop_tag.microstep);

    // Iterate over federates and send each the MSG_TYPE_STOP_REQUEST message
    // if we do not have a stop_time already for them. Do not do this more than once.
    if (rti_remote->stop_in_progress) {
        LF_MUTEX_UNLOCK(&rti_mutex);
        return;
    }
    rti_remote->stop_in_progress = true;
    // Need a timeout here in case a federate never replies.
    lf_thread_t timeout_thread;
    lf_thread_create(&timeout_thread, wait_for_stop_request_reply, NULL);
    
    for (int i = 0; i < rti_remote->base.number_of_scheduling_nodes; i++) {
        federate_info_t *f = GET_FED_INFO(i);
        if (f->enclave.id != fed->enclave.id && f->requested_stop == false) {
            if (f->enclave.state == NOT_CONNECTED) {
                mark_federate_requesting_stop(f);
                continue;
            }
            if (rti_remote->base.tracing_enabled) {
                tracepoint_rti_to_federate(rti_remote->base.trace, send_STOP_REQ, f->enclave.id, &rti_remote->base.max_stop_tag);
            }
            write_to_netdrv_fail_on_error(f->fed_netdrv, MSG_TYPE_STOP_REQUEST_LENGTH, stop_request_buffer, &rti_mutex,
                    "RTI failed to forward MSG_TYPE_STOP_REQUEST message to federate %d.", f->enclave.id);
        }
    }
    LF_PRINT_LOG("RTI forwarded to federates MSG_TYPE_STOP_REQUEST with tag (" PRINTF_TIME ", %u).",
                 rti_remote->base.max_stop_tag.time - start_time,
                 rti_remote->base.max_stop_tag.microstep);
    LF_MUTEX_UNLOCK(&rti_mutex);
}

void handle_stop_request_reply(federate_info_t *fed, unsigned char *buffer) {
    tag_t federate_stop_tag = extract_tag(buffer);

    if (rti_remote->base.tracing_enabled) {
        tracepoint_rti_from_federate(rti_remote->base.trace, receive_STOP_REQ_REP, fed->enclave.id, &federate_stop_tag);
    }

    LF_PRINT_LOG("RTI received from federate %d STOP reply tag " PRINTF_TAG ".", fed->enclave.id,
            federate_stop_tag.time - start_time,
            federate_stop_tag.microstep);

    // Acquire the mutex lock so that we can change the state of the RTI
    LF_MUTEX_LOCK(&rti_mutex);
    // If the federate has not requested stop before, count the reply
    if (lf_tag_compare(federate_stop_tag, rti_remote->base.max_stop_tag) > 0) {
        rti_remote->base.max_stop_tag = federate_stop_tag;
    }
    mark_federate_requesting_stop(fed);
    LF_MUTEX_UNLOCK(&rti_mutex);
}

//////////////////////////////////////////////////

//TODO: The whole message needs to be changed. It should not be port and IP specific.
void handle_address_query(uint16_t fed_id, unsigned char *buffer) {
    federate_info_t *fed = GET_FED_INFO(fed_id);
    // Use buffer both for reading and constructing the reply.
    // The length is what is needed for the reply.
    uint16_t remote_fed_id = extract_uint16(buffer);

    if (rti_remote->base.tracing_enabled) {
        tracepoint_rti_from_federate(rti_remote->base.trace, receive_ADR_QR, fed_id, NULL);
    }

    LF_PRINT_DEBUG("RTI received address query from %d for %d.", fed_id, remote_fed_id);

    // NOTE: server_port initializes to -1, which means the RTI does not know
    // the port number because it has not yet received an MSG_TYPE_ADDRESS_ADVERTISEMENT message
    // from this federate. In that case, it will respond by sending -1. 
    
    federate_info_t *remote_fed = GET_FED_INFO(remote_fed_id);
    struct in_addr a = *get_ip_addr(remote_fed->fed_netdrv);
    size_t size = sizeof(*get_ip_addr(remote_fed->fed_netdrv));
    int32_t port = *get_port(remote_fed->fed_netdrv);
    unsigned char buf[1 + sizeof(int32_t) + sizeof(*get_ip_addr(remote_fed->fed_netdrv))];
    // Response message is also of type MSG_TYPE_ADDRESS_QUERY.
    buf[0] = MSG_TYPE_ADDRESS_QUERY;

<<<<<<< HEAD
    // Send the port number (which could be -1) and server IP address to federate.
    LF_MUTEX_LOCK(rti_mutex);
    encode_int32(*get_port(remote_fed->fed_netdrv), (unsigned char *)&buf[1]);
    memcpy(buf + 1 + sizeof(int32_t), (unsigned char *)get_ip_addr(remote_fed->fed_netdrv), sizeof(*get_ip_addr(remote_fed->fed_netdrv)));
    write_to_netdrv_fail_on_error(
            fed->fed_netdrv, sizeof(int32_t) + 1 + sizeof(*get_ip_addr(remote_fed->fed_netdrv)), (unsigned char *)buf, &rti_mutex,
            "Failed to write port number to socket of federate %d.", fed_id);

    LF_MUTEX_UNLOCK(rti_mutex);
=======
    // Send the port number (which could be -1).
    LF_MUTEX_LOCK(&rti_mutex);
    encode_int32(remote_fed->server_port, (unsigned char *)&buffer[1]);
    write_to_socket_fail_on_error(
            &fed->socket, sizeof(int32_t) + 1, (unsigned char *)buffer, &rti_mutex,
            "Failed to write port number to socket of federate %d.", fed_id);

    // Send the server IP address to federate.
    write_to_socket_fail_on_error(
            &fed->socket, sizeof(remote_fed->server_ip_addr),
            (unsigned char *)&remote_fed->server_ip_addr, &rti_mutex,
            "Failed to write ip address to socket of federate %d.", fed_id);
    LF_MUTEX_UNLOCK(&rti_mutex);
>>>>>>> 85d54a47

    LF_PRINT_DEBUG("Replied to address query from federate %d with address %s:%d.",
            fed_id, get_host_name(remote_fed->fed_netdrv), *get_port(remote_fed->fed_netdrv));
}

//TODO: NEED to be fixed.
void handle_address_ad(uint16_t federate_id, unsigned char *buffer) {
    federate_info_t *fed = GET_FED_INFO(federate_id);
    // Read the port number of the federate that can be used for physical
    // connections to other federates
    int32_t server_port = -1;

    server_port = extract_int32(buffer);

    assert(server_port < 65536);

<<<<<<< HEAD
    LF_MUTEX_LOCK(rti_mutex);
    *get_port(fed->fed_netdrv) = server_port;
    LF_MUTEX_UNLOCK(rti_mutex);
=======
    LF_MUTEX_LOCK(&rti_mutex);
    fed->server_port = server_port;
    LF_MUTEX_UNLOCK(&rti_mutex);
>>>>>>> 85d54a47

    LF_PRINT_LOG("Received address advertisement with port %d from federate %d.", server_port, federate_id);
    if (rti_remote->base.tracing_enabled) {
        tracepoint_rti_from_federate(rti_remote->base.trace, receive_ADR_AD, federate_id, NULL);
    }
}

void handle_timestamp(federate_info_t *my_fed, unsigned char *buffer) {
    int64_t timestamp = swap_bytes_if_big_endian_int64(*((int64_t *)(buffer)));
    if (rti_remote->base.tracing_enabled) {
        tag_t tag = {.time = timestamp, .microstep = 0};
        tracepoint_rti_from_federate(rti_remote->base.trace, receive_TIMESTAMP, my_fed->enclave.id, &tag);
    }
    LF_PRINT_DEBUG("RTI received timestamp message with time: " PRINTF_TIME ".", timestamp);

    LF_MUTEX_LOCK(&rti_mutex);
    rti_remote->num_feds_proposed_start++;
    if (timestamp > rti_remote->max_start_time) {
        rti_remote->max_start_time = timestamp;
    }
    if (rti_remote->num_feds_proposed_start == rti_remote->base.number_of_scheduling_nodes) {
        // All federates have proposed a start time.
        lf_cond_broadcast(&received_start_times);
    } else {
        // Some federates have not yet proposed a start time.
        // wait for a notification.
        while (rti_remote->num_feds_proposed_start < rti_remote->base.number_of_scheduling_nodes) {
            // FIXME: Should have a timeout here?
            lf_cond_wait(&received_start_times);
        }
    }

    LF_MUTEX_UNLOCK(&rti_mutex);

    // Send back to the federate the maximum time plus an offset on a TIMESTAMP
    // message.
    unsigned char start_time_buffer[MSG_TYPE_TIMESTAMP_LENGTH];
    start_time_buffer[0] = MSG_TYPE_TIMESTAMP;
    // Add an offset to this start time to get everyone starting together.
    start_time = rti_remote->max_start_time + DELAY_START;
    encode_int64(swap_bytes_if_big_endian_int64(start_time), &start_time_buffer[1]);

    if (rti_remote->base.tracing_enabled) {
        tag_t tag = {.time = start_time, .microstep = 0};
        tracepoint_rti_to_federate(rti_remote->base.trace, send_TIMESTAMP, my_fed->enclave.id, &tag);
    }
    if (write_to_netdrv(my_fed->fed_netdrv, MSG_TYPE_TIMESTAMP_LENGTH, start_time_buffer)) {
        lf_print_error("Failed to send the starting time to federate %d.", my_fed->enclave.id);
    }

    LF_MUTEX_LOCK(&rti_mutex);
    // Update state for the federate to indicate that the MSG_TYPE_TIMESTAMP
    // message has been sent. That MSG_TYPE_TIMESTAMP message grants time advance to
    // the federate to the start time.
    my_fed->enclave.state = GRANTED;
    lf_cond_broadcast(&sent_start_time);
    LF_PRINT_LOG("RTI sent start time " PRINTF_TIME " to federate %d.", start_time, my_fed->enclave.id);
    LF_MUTEX_UNLOCK(&rti_mutex);
}
void send_physical_clock(unsigned char message_type, federate_info_t *fed, socket_type_t socket_type) {
    if (fed->enclave.state == NOT_CONNECTED) {
        lf_print_warning("Clock sync: RTI failed to send physical time to federate %d. Socket not connected.\n",
                         fed->enclave.id);
        return;
    }
    unsigned char buffer[sizeof(int64_t) + 1];
    buffer[0] = message_type;
    int64_t current_physical_time = lf_time_physical();
    encode_int64(current_physical_time, &(buffer[1]));

    // Send the message
    if (socket_type == UDP) {
        //TODO: NEED TO FIX!
        // // FIXME: UDP_addr is never initialized.
        // LF_PRINT_DEBUG("Clock sync: RTI sending UDP message type %u.", buffer[0]);
        // ssize_t bytes_written = sendto(rti_remote->socket_descriptor_UDP, buffer, 1 + sizeof(int64_t), 0,
        //         (struct sockaddr *)&fed->UDP_addr, sizeof(fed->UDP_addr));
        // if (bytes_written < (ssize_t)sizeof(int64_t) + 1) {
        //     lf_print_warning("Clock sync: RTI failed to send physical time to federate %d: %s\n",
        //             fed->enclave.id,
        //             strerror(errno));
        //     return;
        // }
    }
    else if (socket_type == TCP) {
        LF_PRINT_DEBUG("Clock sync:  RTI sending TCP message type %u.", buffer[0]);
<<<<<<< HEAD
        LF_MUTEX_LOCK(rti_mutex);
        write_to_netdrv_fail_on_error(fed->fed_netdrv, 1 + sizeof(int64_t), buffer, &rti_mutex,
=======
        LF_MUTEX_LOCK(&rti_mutex);
        write_to_socket_fail_on_error(&fed->socket, 1 + sizeof(int64_t), buffer, &rti_mutex,
>>>>>>> 85d54a47
                "Clock sync: RTI failed to send physical time to federate %d.",
                fed->enclave.id);
        LF_MUTEX_UNLOCK(&rti_mutex);
    }
    LF_PRINT_DEBUG("Clock sync: RTI sent PHYSICAL_TIME_SYNC_MESSAGE with timestamp " PRINTF_TIME 
            " to federate %d.",
            current_physical_time,
            fed->enclave.id);
}

void handle_physical_clock_sync_message(federate_info_t *my_fed, socket_type_t socket_type) {
    // Lock the mutex to prevent interference between sending the two
    // coded probe messages.
    LF_MUTEX_LOCK(&rti_mutex);
    // Reply with a T4 type message
    send_physical_clock(MSG_TYPE_CLOCK_SYNC_T4, my_fed, socket_type);
    // Send the corresponding coded probe immediately after,
    // but only if this is a UDP channel.
    if (socket_type == UDP) {
        send_physical_clock(MSG_TYPE_CLOCK_SYNC_CODED_PROBE, my_fed, socket_type);
    }
    LF_MUTEX_UNLOCK(&rti_mutex);
}

void *clock_synchronization_thread(void *noargs) {

    // Wait until all federates have been notified of the start time.
    // FIXME: Use lf_ version of this when merged with master.
    LF_MUTEX_LOCK(&rti_mutex);
    while (rti_remote->num_feds_proposed_start < rti_remote->base.number_of_scheduling_nodes) {
        lf_cond_wait(&received_start_times);
    }
    LF_MUTEX_UNLOCK(&rti_mutex);

    // Wait until the start time before starting clock synchronization.
    // The above wait ensures that start_time has been set.
    interval_t ns_to_wait = start_time - lf_time_physical();

    if (ns_to_wait > 0LL) {
        lf_sleep(ns_to_wait);
    }

    // Initiate a clock synchronization every rti->clock_sync_period_ns
    // Initiate a clock synchronization every rti->clock_sync_period_ns
    struct timespec sleep_time = {(time_t)rti_remote->clock_sync_period_ns / BILLION,
            rti_remote->clock_sync_period_ns % BILLION};
    struct timespec remaining_time;

    bool any_federates_connected = true;
    while (any_federates_connected) {
        // Sleep
        lf_sleep(rti_remote->clock_sync_period_ns); // Can be interrupted
        any_federates_connected = false;
        for (int fed_id = 0; fed_id < rti_remote->base.number_of_scheduling_nodes; fed_id++) {
            federate_info_t *fed = GET_FED_INFO(fed_id);
            if (fed->enclave.state == NOT_CONNECTED) {
                // FIXME: We need better error handling here, but clock sync failure
                // should not stop execution.
                lf_print_error("Clock sync failed with federate %d. Not connected.", fed_id);
                continue;
            } else if (!fed->clock_synchronization_enabled) {
                continue;
            }
            // Send the RTI's current physical time to the federate
            // Send on UDP.
            LF_PRINT_DEBUG("RTI sending T1 message to initiate clock sync round.");
            send_physical_clock(MSG_TYPE_CLOCK_SYNC_T1, fed, UDP);

            // Listen for reply message, which should be T3.
            size_t message_size = 1 + sizeof(int32_t);
            unsigned char buffer[message_size];
            // Maximum number of messages that we discard before giving up on this cycle.
            // If the T3 message from this federate does not arrive and we keep receiving
            // other messages, then give up on this federate and move to the next federate.
            int remaining_attempts = 5;
            while (remaining_attempts > 0) {
                remaining_attempts--;
                int read_failed = read_from_netdrv(rti_remote->clock_netdrv, buffer, message_size);
                // If any errors occur, either discard the message or the clock sync round.
                if (!read_failed) {
                    if (buffer[0] == MSG_TYPE_CLOCK_SYNC_T3) {
                        int32_t fed_id_2 = extract_int32(&(buffer[1]));
                        // Check that this message came from the correct federate.
                        if (fed_id_2 != fed->enclave.id) {
                            // Message is from the wrong federate. Discard the message.
                            lf_print_warning("Clock sync: Received T3 message from federate %d, "
                                             "but expected one from %d. Discarding message.",
                                             fed_id_2, fed->enclave.id);
                            continue;
                        }
                        LF_PRINT_DEBUG("Clock sync: RTI received T3 message from federate %d.", fed_id_2);
                        handle_physical_clock_sync_message(GET_FED_INFO(fed_id_2), UDP);
                        break;
                    } else {
                        // The message is not a T3 message. Discard the message and
                        // continue waiting for the T3 message. This is possibly a message
                        // from a previous cycle that was discarded.
                        lf_print_warning(
                                "Clock sync: Unexpected UDP message %u. Expected %u from federate %d. "
                                "Discarding message.",
                                buffer[0],
                                MSG_TYPE_CLOCK_SYNC_T3,
                                fed->enclave.id);
                        continue;
                    }
                } else {
                    lf_print_warning("Clock sync: Read from UDP socket failed: %s. "
                            "Skipping clock sync round for federate %d.",
                            strerror(errno),
                            fed->enclave.id);
                    remaining_attempts = -1;
                }
            }
            if (remaining_attempts > 0) {
                any_federates_connected = true;
            }
        }
    }
    return NULL;
}

/**
 * Handle MSG_TYPE_FAILED sent by a federate. This message is sent by a federate
 * that is exiting in failure.  In this case, the RTI will
 * also terminate abnormally, returning a non-zero exit code when it exits.
 *
 * This function assumes the caller does not hold the mutex.
 *
 * @param my_fed The federate sending a MSG_TYPE_FAILED message.
 */
static void handle_federate_failed(federate_info_t *my_fed) {
    // Nothing more to do. Close the socket and exit.
    LF_MUTEX_LOCK(&rti_mutex);

    if (rti_remote->base.tracing_enabled) {
        tracepoint_rti_from_federate(rti_remote->base.trace, receive_FAILED, my_fed->enclave.id, NULL);
    }

    // Set the flag telling the RTI to exit with an error code when it exits.
    _lf_federate_reports_error = true;
    lf_print_error("RTI: Federate %d reports an error and has exited.", my_fed->enclave.id);

    my_fed->enclave.state = NOT_CONNECTED;

    // Indicate that there will no further events from this federate.
    my_fed->enclave.next_event = FOREVER_TAG;

    // Shutdown and close netdriver.
    my_fed->fed_netdrv->close(my_fed->fed_netdrv);

    // Check downstream federates to see whether they should now be granted a TAG.
    // To handle cycles, need to create a boolean array to keep
    // track of which upstream federates have been visited.
    bool *visited = (bool *)calloc(rti_remote->base.number_of_scheduling_nodes, sizeof(bool)); // Initializes to 0.
    notify_downstream_advance_grant_if_safe(&(my_fed->enclave), visited);
    free(visited);

    LF_MUTEX_UNLOCK(&rti_mutex);
}

/**
 * Handle MSG_TYPE_RESIGN sent by a federate. This message is sent at the time of termination
 * after all shutdown events are processed on the federate.
 * 
 * This function assumes the caller does not hold the mutex.
 *
 * @note At this point, the RTI might have outgoing messages to the federate. This
 * function thus first performs a shutdown on the socket, which sends an EOF. It then
 * waits for the remote socket to be closed before closing the socket itself.
 *
 * @param my_fed The federate sending a MSG_TYPE_RESIGN message.
 */
//TODO: NEEDS TO BE CHANGED.
static void handle_federate_resign(federate_info_t *my_fed) {
    // Nothing more to do. Close the socket and exit.
    LF_MUTEX_LOCK(&rti_mutex);

    if (rti_remote->base.tracing_enabled) {
        tracepoint_rti_from_federate(rti_remote->base.trace, receive_RESIGN, my_fed->enclave.id, NULL);
    }

    lf_print("RTI: Federate %d has resigned.", my_fed->enclave.id);

    my_fed->enclave.state = NOT_CONNECTED;

    // Indicate that there will no further events from this federate.
    my_fed->enclave.next_event = FOREVER_TAG;

    // According to this: https://stackoverflow.com/questions/4160347/close-vs-shutdown-socket,
    // the close should happen when receiving a 0 length message from the other end.
    // Here, we just signal the other side that no further writes to the socket are
    // forthcoming, which should result in the other end getting a zero-length reception.
    shutdown(my_fed->socket, SHUT_WR);

    // Wait for the federate to send an EOF or a socket error to occur.
    // Discard any incoming bytes. Normally, this read should return 0 because
    // the federate is resigning and should itself invoke shutdown.
    unsigned char buffer[10];
    while (read(my_fed->socket, buffer, 10) > 0);

    // We can now safely close the socket.
    close(my_fed->socket); //  from unistd.h

    // Check downstream federates to see whether they should now be granted a TAG.
    // To handle cycles, need to create a boolean array to keep
    // track of which upstream federates have been visited.
    bool *visited = (bool *)calloc(rti_remote->base.number_of_scheduling_nodes, sizeof(bool)); // Initializes to 0.
    notify_downstream_advance_grant_if_safe(&(my_fed->enclave), visited);
    free(visited);

    LF_MUTEX_UNLOCK(&rti_mutex);
}

void *federate_info_thread_TCP(void *fed) {
    federate_info_t *my_fed = (federate_info_t *)fed;

    // Buffer for incoming messages.
    // This does not constrain the message size because messages
    // are forwarded piece by piece.
    unsigned char buffer[FED_COM_BUFFER_SIZE]; //TODO: NEED TO CHECK SIZE.

    // Listen for messages from the federate.
    while (my_fed->enclave.state != NOT_CONNECTED) {
        // Read no more than one byte to get the message type.
        int read_failed = read_from_netdrv(my_fed->fed_netdrv, buffer, FED_COM_BUFFER_SIZE);
        if (read_failed) {
            // Socket is closed
            lf_print_warning("RTI: Socket to federate %d is closed. Exiting the thread.", my_fed->enclave.id);
            my_fed->enclave.state = NOT_CONNECTED;
            my_fed->socket = -1;
            // FIXME: We need better error handling here, but do not stop execution here.
            break;
        }
        LF_PRINT_DEBUG("RTI: Received message type %u from federate %d.", buffer[0], my_fed->enclave.id);
        switch (buffer[0]) {
        case MSG_TYPE_TIMESTAMP:
            handle_timestamp(my_fed, buffer + 1);
            break;
        case MSG_TYPE_ADDRESS_QUERY:
            handle_address_query(my_fed->enclave.id, buffer + 1);
            break;
        case MSG_TYPE_ADDRESS_ADVERTISEMENT:
            handle_address_ad(my_fed->enclave.id, buffer + 1);
            break;
        case MSG_TYPE_TAGGED_MESSAGE:
            handle_timed_message(my_fed, buffer);
            break;
        case MSG_TYPE_RESIGN:
            handle_federate_resign(my_fed);
            return NULL;
        case MSG_TYPE_NEXT_EVENT_TAG:
            handle_next_event_tag(my_fed, buffer + 1);
            break;
        case MSG_TYPE_LATEST_TAG_COMPLETE:
            handle_latest_tag_complete(my_fed, buffer + 1);
            break;
        case MSG_TYPE_STOP_REQUEST:
            handle_stop_request_message(my_fed, buffer + 1);
        case MSG_TYPE_STOP_REQUEST_REPLY:
            handle_stop_request_reply(my_fed, buffer + 1);
            break;
        case MSG_TYPE_PORT_ABSENT:
            handle_port_absent_message(my_fed, buffer);
            break;
        case MSG_TYPE_FAILED:
            handle_federate_failed(my_fed);
            return NULL;
        default:
            lf_print_error("RTI received from federate %d an unrecognized TCP message type: %u.", my_fed->enclave.id, buffer[0]);
            if (rti_remote->base.tracing_enabled) {
                tracepoint_rti_from_federate(rti_remote->base.trace, receive_UNIDENTIFIED, my_fed->enclave.id, NULL);
            }
        }
    }

    // Nothing more to do. Close the socket and exit.
    // Prevent multiple threads from closing the same socket at the same time.
    LF_MUTEX_LOCK(&rti_mutex);
    close(my_fed->socket); //  from unistd.h
    LF_MUTEX_UNLOCK(&rti_mutex);
    return NULL;
}

void send_reject(netdrv_t *netdrv, unsigned char error_code) {
    LF_PRINT_DEBUG("RTI sending MSG_TYPE_REJECT.");
    unsigned char response[2];
    response[0] = MSG_TYPE_REJECT;
    response[1] = error_code;
    LF_MUTEX_LOCK(&rti_mutex);
    // NOTE: Ignore errors on this response.
    if (write_to_netdrv(netdrv, 2, response)) {
        lf_print_warning("RTI failed to write MSG_TYPE_REJECT message on the socket.");
    }
<<<<<<< HEAD
    // Shutdown and close the netdrv.
    netdrv->close(netdrv);
    LF_MUTEX_UNLOCK(rti_mutex);
=======
    // Close the socket.
    shutdown(*socket_id, SHUT_RDWR);
    close(*socket_id);
    *socket_id = -1;
    LF_MUTEX_UNLOCK(&rti_mutex);
>>>>>>> 85d54a47
}

/**
 * Listen for a MSG_TYPE_FED_IDS message, which includes as a payload
 * a federate ID and a federation ID. If the federation ID
 * matches this federation, send an MSG_TYPE_ACK and otherwise send
 * a MSG_TYPE_REJECT message.
 * @param socket_id Pointer to the socket on which to listen.
 * @param client_fd The socket address.
 * @return The federate ID for success or -1 for failure.
 */
//TODO: UPDATE comments.
static int32_t receive_and_check_fed_id_message(netdrv_t *netdrv) {
    // Buffer for message ID, federate ID, federation ID length, and federation ID.
    unsigned char buffer[256]; //TODO: NEED TO CHECK.
    // Read bytes from the socket. We need 4 bytes.

    if (read_from_netdrv_close_on_error(netdrv, buffer, 256)) { //TODO: check length.
        lf_print_error("RTI failed to read from accepted socket.");
        return -1;
    }

    uint16_t fed_id = rti_remote->base.number_of_scheduling_nodes; // Initialize to an invalid value.

    // First byte received is the message type.
    if (buffer[0] != MSG_TYPE_FED_IDS) {
        if (buffer[0] == MSG_TYPE_P2P_SENDING_FED_ID || buffer[0] == MSG_TYPE_P2P_TAGGED_MESSAGE) {
            // The federate is trying to connect to a peer, not to the RTI.
            // It has connected to the RTI instead.
            // FIXME: This should not happen, but apparently has been observed.
            // It should not happen because the peers get the port and IP address
            // of the peer they want to connect to from the RTI.
            // If the connection is a peer-to-peer connection between two
            // federates, reject the connection with the WRONG_SERVER error.
            send_reject(netdrv, WRONG_SERVER);
        } else {
            send_reject(netdrv, UNEXPECTED_MESSAGE);
        }
        if (rti_remote->base.tracing_enabled) {
            tracepoint_rti_to_federate(rti_remote->base.trace, send_REJECT, fed_id, NULL);
        }
        lf_print_error("RTI expected a MSG_TYPE_FED_IDS message. Got %u (see net_common.h).", buffer[0]);
        return -1;
    } else {
        // Received federate ID.
        fed_id = extract_uint16(buffer + 1);
        LF_PRINT_DEBUG("RTI received federate ID: %d.", fed_id);

        // Read the federation ID.  First read the length, which is one byte.
        size_t federation_id_length = (size_t)buffer[sizeof(uint16_t) + 1];

        // Terminate the string with a null.
        buffer[2 + sizeof(uint16_t) + federation_id_length] = 0;

        LF_PRINT_DEBUG("RTI received federation ID: %s.", buffer + 2 + sizeof(uint16_t));

        if (rti_remote->base.tracing_enabled) {
            tracepoint_rti_from_federate(rti_remote->base.trace, receive_FED_ID, fed_id, NULL);
        }
        // Compare the received federation ID to mine.
        if (strncmp(rti_remote->federation_id, buffer + 2 + sizeof(uint16_t), federation_id_length) != 0) {
            // Federation IDs do not match. Send back a MSG_TYPE_REJECT message.
            lf_print_warning("Federate from another federation %s attempted to connect to RTI in federation %s.",
                             buffer + 2 + sizeof(uint16_t),
                             rti_remote->federation_id);
            if (rti_remote->base.tracing_enabled) {
                tracepoint_rti_to_federate(rti_remote->base.trace, send_REJECT, fed_id, NULL);
            }
            send_reject(netdrv, FEDERATION_ID_DOES_NOT_MATCH);
            return -1;
        } else {
            if (fed_id >= rti_remote->base.number_of_scheduling_nodes) {
                // Federate ID is out of range.
                lf_print_error("RTI received federate ID %d, which is out of range.", fed_id);
                if (rti_remote->base.tracing_enabled) {
                    tracepoint_rti_to_federate(rti_remote->base.trace, send_REJECT, fed_id, NULL);
                }
                send_reject(netdrv, FEDERATE_ID_OUT_OF_RANGE);
                return -1;
            } else {
                if ((rti_remote->base.scheduling_nodes[fed_id])->state != NOT_CONNECTED) {
                    lf_print_error("RTI received duplicate federate ID: %d.", fed_id);
                    if (rti_remote->base.tracing_enabled) {
                        tracepoint_rti_to_federate(rti_remote->base.trace, send_REJECT, fed_id, NULL);
                    }
                    send_reject(netdrv, FEDERATE_ID_IN_USE);
                    return -1;
                }
            }
        }
    }
    federate_info_t *fed = GET_FED_INFO(fed_id);
    fed->fed_netdrv = netdrv;

// TODO: Make this work for only TCP.
#if LOG_LEVEL >= LOG_LEVEL_DEBUG
    // Create the human readable format and copy that into
    // the .server_hostname field of the federate.
    char str[INET_ADDRSTRLEN + 1];

    //TODO: NEED TO FIX HERE!
    inet_ntop(AF_INET, get_ip_addr(fed->fed_netdrv), str, INET_ADDRSTRLEN);
    strncpy(get_host_name(fed->fed_netdrv), str, INET_ADDRSTRLEN);

    LF_PRINT_DEBUG("RTI got address %s from federate %d.", get_host_name(fed->fed_netdrv), fed_id);
#endif

    // Set the federate's state as pending
    // because it is waiting for the start time to be
    // sent by the RTI before beginning its execution.
    fed->enclave.state = PENDING;

    LF_PRINT_DEBUG("RTI responding with MSG_TYPE_ACK to federate %d.", fed_id);
    // Send an MSG_TYPE_ACK message.
    unsigned char ack_message = MSG_TYPE_ACK;
    if (rti_remote->base.tracing_enabled) {
        tracepoint_rti_to_federate(rti_remote->base.trace, send_ACK, fed_id, NULL);
    }
<<<<<<< HEAD
    LF_MUTEX_LOCK(rti_mutex);
    if (write_to_netdrv_close_on_error(netdrv, 1, &ack_message)) {
        LF_MUTEX_UNLOCK(rti_mutex);
=======
    LF_MUTEX_LOCK(&rti_mutex);
    if (write_to_socket_close_on_error(&fed->socket, 1, &ack_message)) {
        LF_MUTEX_UNLOCK(&rti_mutex);
>>>>>>> 85d54a47
        lf_print_error("RTI failed to write MSG_TYPE_ACK message to federate %d.", fed_id);
        return -1;
    }
    LF_MUTEX_UNLOCK(&rti_mutex);

    LF_PRINT_DEBUG("RTI sent MSG_TYPE_ACK to federate %d.", fed_id);

    return (int32_t)fed_id;
}

/**
 * Listen for a MSG_TYPE_NEIGHBOR_STRUCTURE message, and upon receiving it, fill
 * out the relevant information in the federate's struct.
 * @return 1 on success and 0 on failure.
 */
static int receive_connection_information(netdrv_t *netdrv, uint16_t fed_id) {
    unsigned char connection_info_buffer[1024];
    LF_PRINT_DEBUG("RTI waiting for MSG_TYPE_NEIGHBOR_STRUCTURE from federate %d.", fed_id);
    read_from_netdrv_fail_on_error(
            netdrv,
            connection_info_buffer,
            1024,
            NULL,
            "RTI failed to read MSG_TYPE_NEIGHBOR_STRUCTURE message header from federate %d.",
            fed_id);

    if (connection_info_buffer[0] != MSG_TYPE_NEIGHBOR_STRUCTURE) {
        lf_print_error(
                "RTI was expecting a MSG_TYPE_UDP_PORT message from federate %d. Got %u instead. "
                "Rejecting federate.",
                fed_id, connection_info_buffer[0]);
        send_reject(netdrv, UNEXPECTED_MESSAGE);
        return 0;
    } else {
        federate_info_t *fed = GET_FED_INFO(fed_id);
        // Read the number of upstream and downstream connections
        fed->enclave.num_upstream = extract_int32(&(connection_info_buffer[1]));
        fed->enclave.num_downstream = extract_int32(&(connection_info_buffer[1 + sizeof(int32_t)]));
        LF_PRINT_DEBUG(
                "RTI got %d upstreams and %d downstreams from federate %d.",
                fed->enclave.num_upstream,
                fed->enclave.num_downstream,
                fed_id);

        // Allocate memory for the upstream and downstream pointers
        if (fed->enclave.num_upstream > 0) {
            fed->enclave.upstream = (int *)malloc(sizeof(uint16_t) * fed->enclave.num_upstream);
            // Allocate memory for the upstream delay pointers
            fed->enclave.upstream_delay = (interval_t *)malloc(
                    sizeof(interval_t) * fed->enclave.num_upstream);
        } else {
            fed->enclave.upstream = (int *)NULL;
            fed->enclave.upstream_delay = (interval_t *)NULL;
        }
        if (fed->enclave.num_downstream > 0) {
            fed->enclave.downstream = (int *)malloc(sizeof(uint16_t) * fed->enclave.num_downstream);
        } else {
            fed->enclave.downstream = (int *)NULL;
        }

        size_t connections_info_body_size = (
                (sizeof(uint16_t) + sizeof(int64_t)) * fed->enclave.num_upstream)
                + (sizeof(uint16_t) * fed->enclave.num_downstream);
        if (connections_info_body_size > 0) {
            // Keep track of where we are in the buffer
            size_t message_head = MSG_TYPE_NEIGHBOR_STRUCTURE_HEADER_SIZE;
            // First, read the info about upstream federates
            for (int i = 0; i < fed->enclave.num_upstream; i++) {
                fed->enclave.upstream[i] = extract_uint16(&(connection_info_buffer[message_head]));
                message_head += sizeof(uint16_t);
                fed->enclave.upstream_delay[i] = extract_int64(&(connection_info_buffer[message_head]));
                message_head += sizeof(int64_t);
            }

            // Next, read the info about downstream federates
            for (int i = 0; i < fed->enclave.num_downstream; i++) {
                fed->enclave.downstream[i] = extract_uint16(&(connection_info_buffer[message_head]));
                message_head += sizeof(uint16_t);
            }
        }
    }
    LF_PRINT_DEBUG("RTI received neighbor structure from federate %d.", fed_id);
    return 1;
}

//TODO: NEEDS TO BE FIXED!!
/**
 * Listen for a MSG_TYPE_UDP_PORT message, and upon receiving it, set up
 * clock synchronization and perform the initial clock synchronization.
 * Initial clock synchronization is performed only if the MSG_TYPE_UDP_PORT message
 * payload is not UINT16_MAX. If it is also not 0, then this function sets
 * up to perform runtime clock synchronization using the UDP port number
 * specified in the payload to communicate with the federate's clock
 * synchronization logic.
 * @param socket_id The socket on which to listen.
 * @param fed_id The federate ID.
 * @return 1 for success, 0 for failure.
 */
static int receive_udp_message_and_set_up_clock_sync(netdrv_t *netdrv, uint16_t fed_id) {
    // Read the MSG_TYPE_UDP_PORT message from the federate regardless of the status of
    // clock synchronization. This message will tell the RTI whether the federate
    // is doing clock synchronization, and if it is, what port to use for UDP.
    LF_PRINT_DEBUG("RTI waiting for MSG_TYPE_UDP_PORT from federate %d.", fed_id);
    unsigned char response[1 + sizeof(uint16_t)];
    read_from_netdrv_fail_on_error(netdrv, response, 1 + sizeof(uint16_t), NULL,
            "RTI failed to read MSG_TYPE_UDP_PORT message from federate %d.", fed_id);
    if (response[0] != MSG_TYPE_UDP_PORT) {
        lf_print_error(
                "RTI was expecting a MSG_TYPE_UDP_PORT message from federate %d. Got %u instead. "
                "Rejecting federate.",
                fed_id, response[0]);
        send_reject(netdrv, UNEXPECTED_MESSAGE);
        return 0;
    } else {
        federate_info_t *fed = GET_FED_INFO(fed_id);
        if (rti_remote->clock_sync_global_status >= clock_sync_init) {
            // If no initial clock sync, no need perform initial clock sync.
            uint16_t federate_UDP_port_number = extract_uint16(&(response[1]));

            LF_PRINT_DEBUG("RTI got MSG_TYPE_UDP_PORT %u from federate %d.", federate_UDP_port_number, fed_id);

            // A port number of UINT16_MAX means initial clock sync should not be performed.
            if (federate_UDP_port_number != UINT16_MAX) {
                // Perform the initialization clock synchronization with the federate.
                // Send the required number of messages for clock synchronization
                for (int i = 0; i < rti_remote->clock_sync_exchanges_per_interval; i++) {
                    // Send the RTI's current physical time T1 to the federate.
                    send_physical_clock(MSG_TYPE_CLOCK_SYNC_T1, fed, TCP);

                    // Listen for reply message, which should be T3.
                    size_t message_size = 1 + sizeof(int32_t);
                    unsigned char buffer[message_size];
                    read_from_netdrv_fail_on_error(netdrv, buffer, message_size, NULL,
                            "Socket to federate %d unexpectedly closed.", fed_id);
                    if (buffer[0] == MSG_TYPE_CLOCK_SYNC_T3) {
                        int32_t fed_id = extract_int32(&(buffer[1]));
                        assert(fed_id > -1);
                        assert(fed_id < 65536);
                        LF_PRINT_DEBUG("RTI received T3 clock sync message from federate %d.", fed_id);
                        handle_physical_clock_sync_message(fed, TCP);
                    } else {
                        lf_print_error("Unexpected message %u from federate %d.", buffer[0], fed_id);
                        send_reject(netdrv, UNEXPECTED_MESSAGE);
                        return 0;
                    }
                }
                LF_PRINT_DEBUG("RTI finished initial clock synchronization with federate %d.", fed_id);
            }
            if (rti_remote->clock_sync_global_status >= clock_sync_on) {
                // If no runtime clock sync, no need to set up the UDP port.
                if (federate_UDP_port_number > 0) {
                    // Initialize the UDP_addr field of the federate struct
                    fed->UDP_addr.sin_family = AF_INET;
                    fed->UDP_addr.sin_port = htons(federate_UDP_port_number);
                    fed->UDP_addr.sin_addr = fed->server_ip_addr;
                }
            } else {
                // Disable clock sync after initial round.
                fed->clock_synchronization_enabled = false;
            }
        } else {
            // No clock synchronization at all.
            LF_PRINT_DEBUG("RTI: No clock synchronization for federate %d.", fed_id);
            // Clock synchronization is universally disabled via the clock-sync command-line parameter
            // (-c off was passed to the RTI).
            // Note that the federates are still going to send a
            // MSG_TYPE_UDP_PORT message but with a payload (port) of -1.
            fed->clock_synchronization_enabled = false;
        }
    }
    return 1;
}

#ifdef __RTI_AUTH__
/**
 * Authenticate incoming federate by performing HMAC-based authentication.
 * 
 * @param socket Socket for the incoming federate tryting to authenticate.
 * @return True if authentication is successful and false otherwise.
 */
static bool authenticate_federate(netdrv_t *rti_netdrv) {
    // Wait for MSG_TYPE_FED_NONCE from federate.
    size_t fed_id_length = sizeof(uint16_t);
    unsigned char buffer[1 + fed_id_length + NONCE_LENGTH];
    read_from_netdrv_fail_on_error(rti_netdrv, buffer, 1 + fed_id_length + NONCE_LENGTH, NULL,
            "Failed to read MSG_TYPE_FED_NONCE.");
    if (buffer[0] != MSG_TYPE_FED_NONCE) {
        lf_print_error_and_exit(
                "Received unexpected response %u from the FED (see net_common.h).",
                buffer[0]);
    }
    unsigned int hmac_length = SHA256_HMAC_LENGTH;
    size_t federation_id_length = strnlen(rti_remote->federation_id, 255);
    // HMAC tag is created with MSG_TYPE, federate ID, received federate nonce.
    unsigned char mac_buf[1 + fed_id_length + NONCE_LENGTH];
    mac_buf[0] = MSG_TYPE_RTI_RESPONSE;
    memcpy(&mac_buf[1], &buffer[1], fed_id_length);
    memcpy(&mac_buf[1 + fed_id_length], &buffer[1 + fed_id_length], NONCE_LENGTH);
    unsigned char hmac_tag[hmac_length];
    unsigned char *ret = HMAC(EVP_sha256(), rti_remote->federation_id,
                              federation_id_length, mac_buf, 1 + fed_id_length + NONCE_LENGTH,
                              hmac_tag, &hmac_length);
    if (ret == NULL) {
        lf_print_error_and_exit("HMAC construction failed for MSG_TYPE_RTI_RESPONSE.");
    }
    // Make buffer for message type, RTI's nonce, and HMAC tag.
    unsigned char sender[1 + NONCE_LENGTH + hmac_length];
    sender[0] = MSG_TYPE_RTI_RESPONSE;
    unsigned char rti_nonce[NONCE_LENGTH];
    RAND_bytes(rti_nonce, NONCE_LENGTH);
    memcpy(&sender[1], rti_nonce, NONCE_LENGTH);
    memcpy(&sender[1 + NONCE_LENGTH], hmac_tag, hmac_length);
    if (write_to_netdrv(rti_netdrv, 1 + NONCE_LENGTH + hmac_length, sender)) {
        lf_print_error("Failed to send nonce to federate.");
    }

    // Wait for MSG_TYPE_FED_RESPONSE
    unsigned char received[1 + hmac_length];
    read_from_netdrv_fail_on_error(rti_netdrv, received, 1 + hmac_length, NULL,
            "Failed to read federate response.");
    if (received[0] != MSG_TYPE_FED_RESPONSE) {
        lf_print_error_and_exit(
            "Received unexpected response %u from the federate (see net_common.h).",
            received[0]);
        return false;
    }
    // HMAC tag is created with MSG_TYPE_FED_RESPONSE and RTI's nonce.
    unsigned char mac_buf2[1 + NONCE_LENGTH];
    mac_buf2[0] = MSG_TYPE_FED_RESPONSE;
    memcpy(&mac_buf2[1], rti_nonce, NONCE_LENGTH);
    unsigned char rti_tag[hmac_length];
    ret = HMAC(EVP_sha256(), rti_remote->federation_id, federation_id_length,
               mac_buf2, 1 + NONCE_LENGTH, rti_tag, &hmac_length);
    if (ret == NULL) {
        lf_print_error_and_exit("HMAC construction failed for MSG_TYPE_FED_RESPONSE.");
    }
    // Compare received tag and created tag.
    if (memcmp(&received[1], rti_tag, hmac_length) != 0) {
        // Federation IDs do not match. Send back a HMAC_DOES_NOT_MATCH message.
        lf_print_warning("HMAC authentication failed. Rejecting the federate.");
        send_reject(rti_netdrv, HMAC_DOES_NOT_MATCH);
        return false;
    } else {
        LF_PRINT_LOG("Federate's HMAC verified.");
        return true;
    }
}
#endif


void lf_connect_to_federates(netdrv_t *rti_netdrv) {
    for (int i = 0; i < rti_remote->base.number_of_scheduling_nodes; i++) {

        netdrv_t *fed_netdrv = accept_connection(rti_netdrv);
        int *socket_id; //TODO: erase

// Wait for the first message from the federate when RTI -a option is on.
#ifdef __RTI_AUTH__
        if (rti_remote->authentication_enabled) {
            if (!authenticate_federate(rti_netdrv)) {
                lf_print_warning("RTI failed to authenticate the incoming federate.");
                
                rti_netdrv->close(rti_netdrv);
                // Ignore the federate that failed authentication.
                i--;
                continue;
            }
        }
#endif

        // The first message from the federate should contain its ID and the federation ID.
        int32_t fed_id = receive_and_check_fed_id_message(fed_netdrv);
        if (fed_id >= 0
                && receive_connection_information(fed_netdrv, (uint16_t)fed_id)
                && receive_udp_message_and_set_up_clock_sync(fed_netdrv, (uint16_t)fed_id)) {

            // Create a thread to communicate with the federate.
            // This has to be done after clock synchronization is finished
            // or that thread may end up attempting to handle incoming clock
            // synchronization messages.
            federate_info_t *fed = GET_FED_INFO(fed_id);
            lf_thread_create(&(fed->thread_id), federate_info_thread_TCP, fed);
        } else {
            // Received message was rejected. Try again.
            i--;
        }
    }
    // All federates have connected.
    LF_PRINT_DEBUG("All federates have connected to RTI.");

    if (rti_remote->clock_sync_global_status >= clock_sync_on) {
        // Create the thread that performs periodic PTP clock synchronization sessions
        // over the UDP channel, but only if the UDP channel is open and at least one
        // federate is performing runtime clock synchronization.
        bool clock_sync_enabled = false;
        for (int i = 0; i < rti_remote->base.number_of_scheduling_nodes; i++) {
            federate_info_t *fed_info = GET_FED_INFO(i);
            if (fed_info->clock_synchronization_enabled) {
                clock_sync_enabled = true;
                break;
            }
        }
        if (rti_remote->final_port_UDP != UINT16_MAX && clock_sync_enabled) {
            lf_thread_create(&rti_remote->clock_thread, clock_synchronization_thread, NULL);
        }
    }
}

void *respond_to_erroneous_connections(void *nothing) {
    while (true) {
        netdrv_t *fed_netdrv = netdrv_accept(rti_remote->rti_netdrv);

        if (rti_remote->all_federates_exited) {
            return NULL;
        }

        lf_print_error("RTI received an unexpected connection request. Federation is running.");
        unsigned char response[2];
        response[0] = MSG_TYPE_REJECT;
        response[1] = FEDERATION_ID_DOES_NOT_MATCH;
        // Ignore errors on this response.
        if (write_to_netdrv(fed_netdrv, 2, response)) {
            lf_print_warning("RTI failed to write FEDERATION_ID_DOES_NOT_MATCH to erroneous incoming connection.");
        }
        // Close the netdriver.
        fed_netdrv->close(fed_netdrv);
    }
    return NULL;
}

void initialize_federate(federate_info_t *fed, uint16_t id) {
    initialize_scheduling_node(&(fed->enclave), id);
    fed->requested_stop = false;
    fed->socket = -1; // No socket.
    fed->clock_synchronization_enabled = true;
    fed->in_transit_message_tags = pqueue_tag_init(10);
    //TODO: Need to fix. This point, the fed_netdrv is not initialized. 
    // strncpy(fed->server_hostname, "localhost", INET_ADDRSTRLEN);
    // fed->server_ip_addr.s_addr = 0;
    // fed->server_port = -1;
    // fed->fed_netdrv = netdrv_init();
    fed->clock_netdrv = netdrv_init();
}

int32_t start_rti_server() {
    _lf_initialize_clock();
    // Create the RTI's netdriver.
    int success = create_rti_server(rti_remote->rti_netdrv, RTI);
    lf_print("RTI: Listening for federates.");
    // Create the clocksync's netdriver.
    if (rti_remote->clock_sync_global_status >= clock_sync_on) {
        create_rti_server(rti_remote->clock_netdrv, CLOCKSYNC);
    }
    return success;
}

void wait_for_federates(netdrv_t *netdrv) {
    // Wait for connections from federates and create a thread for each.
    lf_connect_to_federates(netdrv);

    // All federates have connected.
    lf_print("RTI: All expected federates have connected. Starting execution.");

    // The socket server will not continue to accept connections after all the federates
    // have joined.
    // In case some other federation's federates are trying to join the wrong
    // federation, need to respond. Start a separate thread to do that.
    lf_thread_t responder_thread;
    lf_thread_create(&responder_thread, respond_to_erroneous_connections, NULL);

    // Wait for federate threads to exit.
    void *thread_exit_status;
    for (int i = 0; i < rti_remote->base.number_of_scheduling_nodes; i++) {
        federate_info_t *fed = GET_FED_INFO(i);
        lf_print("RTI: Waiting for thread handling federate %d.", fed->enclave.id);
        lf_thread_join(fed->thread_id, &thread_exit_status);
        pqueue_tag_free(fed->in_transit_message_tags);
        lf_print("RTI: Federate %d thread exited.", fed->enclave.id);
    }

    rti_remote->all_federates_exited = true;

    netdrv->close(netdrv);
    rti_remote->clock_netdrv->close(rti_remote->clock_netdrv);
    // close_netdrvs(netdrv, rti_remote->clock_netdrv);
}

void initialize_RTI(rti_remote_t *rti) {
    rti_remote = rti;

    // Initialize thread synchronization primitives
    LF_MUTEX_INIT(&rti_mutex);
    LF_COND_INIT(&received_start_times, &rti_mutex);
    LF_COND_INIT(&sent_start_time, &rti_mutex);

    initialize_rti_common(&rti_remote->base);
    rti_remote->base.mutex = &rti_mutex;

    // TODO: How to make this compile dependent? When should the options be determined?
    rti_remote->rti_netdrv = netdrv_init();
    rti_remote->clock_netdrv = netdrv_init();

    // federation_rti related initializations
    rti_remote->max_start_time = 0LL;
    rti_remote->num_feds_proposed_start = 0;
    rti_remote->all_federates_exited = false;
    rti_remote->federation_id = "Unidentified Federation";
    rti_remote->user_specified_port = 0;
    rti_remote->final_port_TCP = 0;
    rti_remote->socket_descriptor_TCP = -1;
    rti_remote->final_port_UDP = UINT16_MAX;
    rti_remote->socket_descriptor_UDP = -1;
    rti_remote->clock_sync_global_status = clock_sync_init;
    rti_remote->clock_sync_period_ns = MSEC(10);
    rti_remote->clock_sync_exchanges_per_interval = 10;
    rti_remote->authentication_enabled = false;
    rti_remote->base.tracing_enabled = false;
    rti_remote->stop_in_progress = false;
}

void free_scheduling_nodes(scheduling_node_t **scheduling_nodes, uint16_t number_of_scheduling_nodes) {
    for (uint16_t i = 0; i < number_of_scheduling_nodes; i++) {
        // FIXME: Gives error freeing memory not allocated!!!!
        scheduling_node_t *node = scheduling_nodes[i];
        if (node->upstream != NULL)
            free(node->upstream);
        if (node->downstream != NULL)
            free(node->downstream);
    }
    free(scheduling_nodes);
}

#endif // STANDALONE_RTI<|MERGE_RESOLUTION|>--- conflicted
+++ resolved
@@ -608,31 +608,15 @@
     // Response message is also of type MSG_TYPE_ADDRESS_QUERY.
     buf[0] = MSG_TYPE_ADDRESS_QUERY;
 
-<<<<<<< HEAD
     // Send the port number (which could be -1) and server IP address to federate.
-    LF_MUTEX_LOCK(rti_mutex);
+    LF_MUTEX_LOCK(&rti_mutex);
     encode_int32(*get_port(remote_fed->fed_netdrv), (unsigned char *)&buf[1]);
     memcpy(buf + 1 + sizeof(int32_t), (unsigned char *)get_ip_addr(remote_fed->fed_netdrv), sizeof(*get_ip_addr(remote_fed->fed_netdrv)));
     write_to_netdrv_fail_on_error(
             fed->fed_netdrv, sizeof(int32_t) + 1 + sizeof(*get_ip_addr(remote_fed->fed_netdrv)), (unsigned char *)buf, &rti_mutex,
             "Failed to write port number to socket of federate %d.", fed_id);
 
-    LF_MUTEX_UNLOCK(rti_mutex);
-=======
-    // Send the port number (which could be -1).
-    LF_MUTEX_LOCK(&rti_mutex);
-    encode_int32(remote_fed->server_port, (unsigned char *)&buffer[1]);
-    write_to_socket_fail_on_error(
-            &fed->socket, sizeof(int32_t) + 1, (unsigned char *)buffer, &rti_mutex,
-            "Failed to write port number to socket of federate %d.", fed_id);
-
-    // Send the server IP address to federate.
-    write_to_socket_fail_on_error(
-            &fed->socket, sizeof(remote_fed->server_ip_addr),
-            (unsigned char *)&remote_fed->server_ip_addr, &rti_mutex,
-            "Failed to write ip address to socket of federate %d.", fed_id);
-    LF_MUTEX_UNLOCK(&rti_mutex);
->>>>>>> 85d54a47
+    LF_MUTEX_UNLOCK(&rti_mutex);
 
     LF_PRINT_DEBUG("Replied to address query from federate %d with address %s:%d.",
             fed_id, get_host_name(remote_fed->fed_netdrv), *get_port(remote_fed->fed_netdrv));
@@ -649,15 +633,9 @@
 
     assert(server_port < 65536);
 
-<<<<<<< HEAD
-    LF_MUTEX_LOCK(rti_mutex);
+    LF_MUTEX_LOCK(&rti_mutex);
     *get_port(fed->fed_netdrv) = server_port;
-    LF_MUTEX_UNLOCK(rti_mutex);
-=======
-    LF_MUTEX_LOCK(&rti_mutex);
-    fed->server_port = server_port;
-    LF_MUTEX_UNLOCK(&rti_mutex);
->>>>>>> 85d54a47
+    LF_MUTEX_UNLOCK(&rti_mutex);
 
     LF_PRINT_LOG("Received address advertisement with port %d from federate %d.", server_port, federate_id);
     if (rti_remote->base.tracing_enabled) {
@@ -744,13 +722,8 @@
     }
     else if (socket_type == TCP) {
         LF_PRINT_DEBUG("Clock sync:  RTI sending TCP message type %u.", buffer[0]);
-<<<<<<< HEAD
-        LF_MUTEX_LOCK(rti_mutex);
+        LF_MUTEX_LOCK(&rti_mutex);
         write_to_netdrv_fail_on_error(fed->fed_netdrv, 1 + sizeof(int64_t), buffer, &rti_mutex,
-=======
-        LF_MUTEX_LOCK(&rti_mutex);
-        write_to_socket_fail_on_error(&fed->socket, 1 + sizeof(int64_t), buffer, &rti_mutex,
->>>>>>> 85d54a47
                 "Clock sync: RTI failed to send physical time to federate %d.",
                 fed->enclave.id);
         LF_MUTEX_UNLOCK(&rti_mutex);
@@ -1044,17 +1017,9 @@
     if (write_to_netdrv(netdrv, 2, response)) {
         lf_print_warning("RTI failed to write MSG_TYPE_REJECT message on the socket.");
     }
-<<<<<<< HEAD
     // Shutdown and close the netdrv.
     netdrv->close(netdrv);
-    LF_MUTEX_UNLOCK(rti_mutex);
-=======
-    // Close the socket.
-    shutdown(*socket_id, SHUT_RDWR);
-    close(*socket_id);
-    *socket_id = -1;
-    LF_MUTEX_UNLOCK(&rti_mutex);
->>>>>>> 85d54a47
+    LF_MUTEX_UNLOCK(&rti_mutex);
 }
 
 /**
@@ -1173,15 +1138,9 @@
     if (rti_remote->base.tracing_enabled) {
         tracepoint_rti_to_federate(rti_remote->base.trace, send_ACK, fed_id, NULL);
     }
-<<<<<<< HEAD
-    LF_MUTEX_LOCK(rti_mutex);
+    LF_MUTEX_LOCK(&rti_mutex);
     if (write_to_netdrv_close_on_error(netdrv, 1, &ack_message)) {
-        LF_MUTEX_UNLOCK(rti_mutex);
-=======
-    LF_MUTEX_LOCK(&rti_mutex);
-    if (write_to_socket_close_on_error(&fed->socket, 1, &ack_message)) {
         LF_MUTEX_UNLOCK(&rti_mutex);
->>>>>>> 85d54a47
         lf_print_error("RTI failed to write MSG_TYPE_ACK message to federate %d.", fed_id);
         return -1;
     }
