#if defined STANDALONE_RTI
/**
 * @file
 * @author Edward A. Lee
 * @author Soroush Bateni
 * @author Erling Jellum
 * @author Chadlia Jerad
 * @copyright (c) 2020-2023, The University of California at Berkeley
 * License in [BSD 2-clause](https://github.com/lf-lang/reactor-c/blob/main/LICENSE.md)
 * @brief Runtime infrastructure (RTI) for distributed Lingua Franca programs.
 *
 * This implementation creates one thread per federate so as to be able
 * to take advantage of multiple cores. It may be more efficient, however,
 * to use select() instead to read from the multiple socket connections
 * to each federate.
 *
 * This implementation sends messages in little endian order
 * because Intel, RISC V, and Arm processors are little endian.
 * This is not what is normally considered "network order",
 * but we control both ends, and hence, for commonly used
 * processors, this will be more efficient since it won't have
 * to swap bytes.
 *
 * This implementation of the RTI should be considered a reference
 * implementation. In the future it might be re-implemented in Java or Kotlin.
 * Or we could bootstrap and implement it using Lingua Franca.
 */

#include "rti_remote.h"
#include "net_util.h"
#include <string.h>

// Global variables defined in tag.c:
extern instant_t start_time;

/**
 * Local reference to the rti_remote object
 */
static rti_remote_t* rti_remote;

bool _lf_federate_reports_error = false;

// A convenient macro for getting the `federate_info_t *` at index `_idx`
// and casting it.
#define GET_FED_INFO(_idx) (federate_info_t*)rti_remote->base.scheduling_nodes[_idx]

lf_mutex_t rti_mutex;
lf_cond_t received_start_times;
lf_cond_t sent_start_time;

extern int lf_critical_section_enter(environment_t* env) { return lf_mutex_lock(&rti_mutex); }

extern int lf_critical_section_exit(environment_t* env) { return lf_mutex_unlock(&rti_mutex); }

void notify_tag_advance_grant(scheduling_node_t* e, tag_t tag) {
  if (e->state == NOT_CONNECTED || lf_tag_compare(tag, e->last_granted) <= 0 ||
      lf_tag_compare(tag, e->last_provisionally_granted) < 0) {
    return;
  }
  // Need to make sure that the destination federate's thread has already
  // sent the starting MSG_TYPE_TIMESTAMP message.
  while (e->state == PENDING) {
    // Need to wait here.
    lf_cond_wait(&sent_start_time);
  }
  size_t message_length = 1 + sizeof(int64_t) + sizeof(uint32_t);
  unsigned char buffer[message_length];
  buffer[0] = MSG_TYPE_TAG_ADVANCE_GRANT;
  encode_int64(tag.time, &(buffer[1]));
  encode_int32((int32_t)tag.microstep, &(buffer[1 + sizeof(int64_t)]));

  if (rti_remote->base.tracing_enabled) {
    tracepoint_rti_to_federate(send_TAG, e->id, &tag);
  }
  // This function is called in notify_advance_grant_if_safe(), which is a long
  // function. During this call, the network channel might close, causing the following write_to_netchan
  // to fail. Consider a failure here a soft failure and update the federate's status.
  if (write_to_netchan(((federate_info_t*)e)->fed_netchan, message_length, buffer)) {
    lf_print_error("RTI failed to send tag advance grant to federate %d.", e->id);
    e->state = NOT_CONNECTED;
  } else {
    e->last_granted = tag;
    LF_PRINT_LOG("RTI sent to federate %d the tag advance grant (TAG) " PRINTF_TAG ".", e->id, tag.time - start_time,
                 tag.microstep);
  }
}

void notify_provisional_tag_advance_grant(scheduling_node_t* e, tag_t tag) {
  if (e->state == NOT_CONNECTED || lf_tag_compare(tag, e->last_granted) <= 0 ||
      lf_tag_compare(tag, e->last_provisionally_granted) <= 0) {
    return;
  }
  // Need to make sure that the destination federate's thread has already
  // sent the starting MSG_TYPE_TIMESTAMP message.
  while (e->state == PENDING) {
    // Need to wait here.
    lf_cond_wait(&sent_start_time);
  }
  size_t message_length = 1 + sizeof(int64_t) + sizeof(uint32_t);
  unsigned char buffer[message_length];
  buffer[0] = MSG_TYPE_PROVISIONAL_TAG_ADVANCE_GRANT;
  encode_int64(tag.time, &(buffer[1]));
  encode_int32((int32_t)tag.microstep, &(buffer[1 + sizeof(int64_t)]));

  if (rti_remote->base.tracing_enabled) {
    tracepoint_rti_to_federate(send_PTAG, e->id, &tag);
  }
  // This function is called in notify_advance_grant_if_safe(), which is a long
  // function. During this call, the network channel might close, causing the following write_to_netchan
  // to fail. Consider a failure here a soft failure and update the federate's status.
  if (write_to_netchan(((federate_info_t*)e)->fed_netchan, message_length, buffer)) {
    lf_print_error("RTI failed to send tag advance grant to federate %d.", e->id);
    e->state = NOT_CONNECTED;
  } else {
    e->last_provisionally_granted = tag;
    LF_PRINT_LOG("RTI sent to federate %d the Provisional Tag Advance Grant (PTAG) " PRINTF_TAG ".", e->id,
                 tag.time - start_time, tag.microstep);

    // Send PTAG to all upstream federates, if they have not had
    // a later or equal PTAG or TAG sent previously and if their transitive
    // NET is greater than or equal to the tag.
    // This is needed to stimulate absent messages from upstream and break deadlocks.
    // The scenario this deals with is illustrated in `test/C/src/federated/FeedbackDelay2.lf`
    // and `test/C/src/federated/FeedbackDelay4.lf`.
    // Note that this is transitive.
    // NOTE: This is not needed for enclaves because zero-delay loops are prohibited.
    // It's only needed for federates, which is why this is implemented here.
    for (int j = 0; j < e->num_immediate_upstreams; j++) {
      scheduling_node_t* upstream = rti_remote->base.scheduling_nodes[e->immediate_upstreams[j]];

      // Ignore this federate if it has resigned.
      if (upstream->state == NOT_CONNECTED)
        continue;

      tag_t earliest = earliest_future_incoming_message_tag(upstream);
      tag_t strict_earliest = eimt_strict(upstream); // Non-ZDC version.

      // If these tags are equal, then a TAG or PTAG should have already been granted,
      // in which case, another will not be sent. But it may not have been already granted.
      if (lf_tag_compare(earliest, tag) > 0) {
        notify_tag_advance_grant(upstream, tag);
      } else if (lf_tag_compare(earliest, tag) == 0 && lf_tag_compare(strict_earliest, tag) > 0) {
        notify_provisional_tag_advance_grant(upstream, tag);
      }
    }
  }
}

void notify_downstream_next_event_tag(scheduling_node_t* e, tag_t tag) {
  if (e->state == NOT_CONNECTED) {
    return;
  }
  // Need to make sure that the destination federate's thread has already
  // sent the starting MSG_TYPE_TIMESTAMP message.
  while (e->state == PENDING) {
    // Need to wait here.
    lf_cond_wait(&sent_start_time);
  }
  size_t message_length = 1 + sizeof(int64_t) + sizeof(uint32_t);
  unsigned char buffer[message_length];
  buffer[0] = MSG_TYPE_DOWNSTREAM_NEXT_EVENT_TAG;
  encode_int64(tag.time, &(buffer[1]));
  encode_int32((int32_t)tag.microstep, &(buffer[1 + sizeof(int64_t)]));

  if (rti_remote->base.tracing_enabled) {
    tracepoint_rti_to_federate(send_DNET, e->id, &tag);
  }
  if (write_to_netchan(((federate_info_t*)e)->fed_netchan, message_length, buffer)) {
    lf_print_error("RTI failed to send downstream next event tag to federate %d.", e->id);
    e->state = NOT_CONNECTED;
  } else {
    e->last_DNET = tag;
    LF_PRINT_LOG("RTI sent to federate %d the Downstream Next Event Tag (DNET) " PRINTF_TAG ".", e->id,
                 tag.time - start_time, tag.microstep);
  }
}

void update_federate_next_event_tag_locked(uint16_t federate_id, tag_t next_event_tag) {
  federate_info_t* fed = GET_FED_INFO(federate_id);
  tag_t min_in_transit_tag = pqueue_tag_peek_tag(fed->in_transit_message_tags);
  if (lf_tag_compare(min_in_transit_tag, next_event_tag) < 0) {
    next_event_tag = min_in_transit_tag;
  }
  update_scheduling_node_next_event_tag_locked(&(fed->enclave), next_event_tag);
}

void handle_port_absent_message(federate_info_t* sending_federate, unsigned char* buffer) {
  size_t message_size = sizeof(uint16_t) + sizeof(uint16_t) + sizeof(int64_t) + sizeof(uint32_t);

  read_from_netchan_fail_on_error(sending_federate->fed_netchan, message_size, &(buffer[1]), NULL,
                                 " RTI failed to read port absent message from federate %u.",
                                 sending_federate->enclave.id);

  uint16_t reactor_port_id = extract_uint16(&(buffer[1]));
  uint16_t federate_id = extract_uint16(&(buffer[1 + sizeof(uint16_t)]));
  tag_t tag = extract_tag(&(buffer[1 + 2 * sizeof(uint16_t)]));

  if (rti_remote->base.tracing_enabled) {
    tracepoint_rti_from_federate(receive_PORT_ABS, sending_federate->enclave.id, &tag);
  }

  // Need to acquire the mutex lock to ensure that the thread handling
  // messages coming from the network channel connected to the destination does not
  // issue a TAG before this message has been forwarded.
  LF_MUTEX_LOCK(&rti_mutex);

  // If the destination federate is no longer connected, issue a warning
  // and return.
  federate_info_t* fed = GET_FED_INFO(federate_id);
  if (fed->enclave.state == NOT_CONNECTED) {
    LF_MUTEX_UNLOCK(&rti_mutex);
    lf_print_warning("RTI: Destination federate %d is no longer connected. Dropping message.", federate_id);
    LF_PRINT_LOG("Fed status: next_event " PRINTF_TAG ", "
                 "completed " PRINTF_TAG ", "
                 "last_granted " PRINTF_TAG ", "
                 "last_provisionally_granted " PRINTF_TAG ".",
                 fed->enclave.next_event.time - start_time, fed->enclave.next_event.microstep,
                 fed->enclave.completed.time - start_time, fed->enclave.completed.microstep,
                 fed->enclave.last_granted.time - start_time, fed->enclave.last_granted.microstep,
                 fed->enclave.last_provisionally_granted.time - start_time,
                 fed->enclave.last_provisionally_granted.microstep);
    return;
  }

  LF_PRINT_LOG("RTI forwarding port absent message for port %u to federate %u.", reactor_port_id, federate_id);

  // Need to make sure that the destination federate's thread has already
  // sent the starting MSG_TYPE_TIMESTAMP message.
  while (fed->enclave.state == PENDING) {
    // Need to wait here.
    lf_cond_wait(&sent_start_time);
  }

  if (rti_remote->base.tracing_enabled) {
    tracepoint_rti_to_federate(send_PORT_ABS, federate_id, &tag);
  }

  // Forward the message.
  write_to_netchan_fail_on_error(fed->fed_netchan, message_size + 1, buffer, &rti_mutex,
                                "RTI failed to forward message to federate %d.", federate_id);

  LF_MUTEX_UNLOCK(&rti_mutex);
}

void handle_timed_message(federate_info_t* sending_federate, unsigned char* buffer) {
  size_t header_size = 1 + sizeof(uint16_t) + sizeof(uint16_t) + sizeof(uint32_t) + sizeof(int64_t) + sizeof(uint32_t);
  // Read the header, minus the first byte which has already been read.
  read_from_netchan_fail_on_error(sending_federate->fed_netchan, header_size - 1, &(buffer[1]), NULL,
                                 "RTI failed to read the timed message header from remote federate.");
  // Extract the header information. of the sender
  uint16_t reactor_port_id;
  uint16_t federate_id;
  size_t length;
  tag_t intended_tag;
  // Extract information from the header.
  extract_timed_header(&(buffer[1]), &reactor_port_id, &federate_id, &length, &intended_tag);

  size_t total_bytes_to_read = length + header_size;
  size_t bytes_to_read = length;

  if (FED_COM_BUFFER_SIZE < header_size + 1) {
    lf_print_error_and_exit("Buffer size (%d) is not large enough to "
                            "read the header plus one byte.",
                            FED_COM_BUFFER_SIZE);
  }

  // Cut up the payload in chunks.
  if (bytes_to_read > FED_COM_BUFFER_SIZE - header_size) {
    bytes_to_read = FED_COM_BUFFER_SIZE - header_size;
  }

  LF_PRINT_LOG("RTI received message from federate %d for federate %u port %u with intended tag " PRINTF_TAG
               ". Forwarding.",
               sending_federate->enclave.id, federate_id, reactor_port_id, intended_tag.time - lf_time_start(),
               intended_tag.microstep);

  read_from_netchan_fail_on_error(sending_federate->fed_netchan, bytes_to_read, &(buffer[header_size]), NULL,
                                 "RTI failed to read timed message from federate %d.", federate_id);
  size_t bytes_read = bytes_to_read + header_size;
  // Following only works for string messages.
  // LF_PRINT_DEBUG("Message received by RTI: %s.", buffer + header_size);

  if (rti_remote->base.tracing_enabled) {
    tracepoint_rti_from_federate(receive_TAGGED_MSG, sending_federate->enclave.id, &intended_tag);
  }

  // Need to acquire the mutex lock to ensure that the thread handling
  // messages coming from the network channel connected to the destination does not
  // issue a TAG before this message has been forwarded.
  LF_MUTEX_LOCK(&rti_mutex);

  // If the destination federate is no longer connected, issue a warning,
  // remove the message from the network channel and return.
  federate_info_t* fed = GET_FED_INFO(federate_id);
  if (fed->enclave.state == NOT_CONNECTED) {
    lf_print_warning("RTI: Destination federate %d is no longer connected. Dropping message.", federate_id);
    LF_PRINT_LOG("Fed status: next_event " PRINTF_TAG ", "
                 "completed " PRINTF_TAG ", "
                 "last_granted " PRINTF_TAG ", "
                 "last_provisionally_granted " PRINTF_TAG ".",
                 fed->enclave.next_event.time - start_time, fed->enclave.next_event.microstep,
                 fed->enclave.completed.time - start_time, fed->enclave.completed.microstep,
                 fed->enclave.last_granted.time - start_time, fed->enclave.last_granted.microstep,
                 fed->enclave.last_provisionally_granted.time - start_time,
                 fed->enclave.last_provisionally_granted.microstep);
    // If the message was larger than the buffer, we must empty out the remainder also.
    size_t total_bytes_read = bytes_read;
    while (total_bytes_read < total_bytes_to_read) {
      bytes_to_read = total_bytes_to_read - total_bytes_read;
      if (bytes_to_read > FED_COM_BUFFER_SIZE) {
        bytes_to_read = FED_COM_BUFFER_SIZE;
      }
      read_from_netchan_fail_on_error(sending_federate->fed_netchan, bytes_to_read, buffer, NULL,
                                     "RTI failed to clear message chunks.");
      total_bytes_read += bytes_to_read;
    }
    LF_MUTEX_UNLOCK(&rti_mutex);
    return;
  }

  LF_PRINT_DEBUG("RTI forwarding message to port %d of federate %hu of length %zu.", reactor_port_id, federate_id,
                 length);

  // Need to make sure that the destination federate's thread has already
  // sent the starting MSG_TYPE_TIMESTAMP message.
  while (fed->enclave.state == PENDING) {
    // Need to wait here.
    lf_cond_wait(&sent_start_time);
  }

  if (rti_remote->base.tracing_enabled) {
    tracepoint_rti_to_federate(send_TAGGED_MSG, federate_id, &intended_tag);
  }

  write_to_netchan_fail_on_error(fed->fed_netchan, bytes_read, buffer, &rti_mutex,
                                "RTI failed to forward message to federate %d.", federate_id);

  // The message length may be longer than the buffer,
  // in which case we have to handle it in chunks.
  size_t total_bytes_read = bytes_read;
  while (total_bytes_read < total_bytes_to_read) {
    LF_PRINT_DEBUG("Forwarding message in chunks.");
    bytes_to_read = total_bytes_to_read - total_bytes_read;
    if (bytes_to_read > FED_COM_BUFFER_SIZE) {
      bytes_to_read = FED_COM_BUFFER_SIZE;
    }
    read_from_netchan_fail_on_error(sending_federate->fed_netchan, bytes_to_read, buffer, NULL,
                                   "RTI failed to read message chunks.");
    total_bytes_read += bytes_to_read;

    // FIXME: a mutex needs to be held for this so that other threads
    // do not write to destination_socket and cause interleaving. However,
    // holding the rti_mutex might be very expensive. Instead, each outgoing
    // network channel should probably have its own mutex.
    write_to_netchan_fail_on_error(fed->fed_netchan, bytes_to_read, buffer, &rti_mutex,
                                  "RTI failed to send message chunks.");
  }

  // Record this in-transit message in federate's in-transit message queue.
  if (lf_tag_compare(fed->enclave.completed, intended_tag) < 0) {
    // Add a record of this message to the list of in-transit messages to this federate.
    pqueue_tag_insert_if_no_match(fed->in_transit_message_tags, intended_tag);
    LF_PRINT_DEBUG("RTI: Adding a message with tag " PRINTF_TAG " to the list of in-transit messages for federate %d.",
                   intended_tag.time - lf_time_start(), intended_tag.microstep, federate_id);
  } else {
    lf_print_error("RTI: Federate %d has already completed tag " PRINTF_TAG
                   ", but there is an in-transit message with tag " PRINTF_TAG " from federate %hu. "
                   "This is going to cause an STP violation under centralized coordination.",
                   federate_id, fed->enclave.completed.time - lf_time_start(), fed->enclave.completed.microstep,
                   intended_tag.time - lf_time_start(), intended_tag.microstep, sending_federate->enclave.id);
    // FIXME: Drop the federate?
  }

  // If the message tag is less than the most recently received NET from the federate,
  // then update the federate's next event tag to match the message tag.
  if (lf_tag_compare(intended_tag, fed->enclave.next_event) < 0) {
    update_federate_next_event_tag_locked(federate_id, intended_tag);
  }

  LF_MUTEX_UNLOCK(&rti_mutex);
}

void handle_latest_tag_confirmed(federate_info_t* fed) {
  unsigned char buffer[sizeof(int64_t) + sizeof(uint32_t)];
  read_from_netchan_fail_on_error(fed->fed_netchan, sizeof(int64_t) + sizeof(uint32_t), buffer, NULL,
                                 "RTI failed to read the content of the logical tag complete from federate %d.",
                                 fed->enclave.id);
  tag_t completed = extract_tag(buffer);
  if (rti_remote->base.tracing_enabled) {
    tracepoint_rti_from_federate(receive_LTC, fed->enclave.id, &completed);
  }
  _logical_tag_complete(&(fed->enclave), completed);

  // FIXME: Should this function be in the enclave version?
  LF_MUTEX_LOCK(&rti_mutex);
  // See if we can remove any of the recorded in-transit messages for this.
  pqueue_tag_remove_up_to(fed->in_transit_message_tags, completed);
  LF_MUTEX_UNLOCK(&rti_mutex);
}

void handle_next_event_tag(federate_info_t* fed) {
  unsigned char buffer[sizeof(int64_t) + sizeof(uint32_t)];
  read_from_netchan_fail_on_error(fed->fed_netchan, sizeof(int64_t) + sizeof(uint32_t), buffer, NULL,
                                 "RTI failed to read the content of the next event tag from federate %d.",
                                 fed->enclave.id);

  // Acquire a mutex lock to ensure that this state does not change while a
  // message is in transport or being used to determine a TAG.
  LF_MUTEX_LOCK(&rti_mutex); // FIXME: Instead of using a mutex, it might be more efficient to use a
                             // select() mechanism to read and process federates' buffers in an orderly fashion.

  tag_t intended_tag = extract_tag(buffer);
  if (rti_remote->base.tracing_enabled) {
    tracepoint_rti_from_federate(receive_NET, fed->enclave.id, &intended_tag);
  }
  LF_PRINT_LOG("RTI received from federate %d the Next Event Tag (NET) " PRINTF_TAG, fed->enclave.id,
               intended_tag.time - start_time, intended_tag.microstep);
  update_federate_next_event_tag_locked(fed->enclave.id, intended_tag);
  LF_MUTEX_UNLOCK(&rti_mutex);
}

/////////////////// STOP functions ////////////////////

/**
 * Boolean used to prevent the RTI from sending the
 * MSG_TYPE_STOP_GRANTED message multiple times.
 */
bool stop_granted_already_sent_to_federates = false;

/**
 * Once the RTI has seen proposed tags from all connected federates,
 * it will broadcast a MSG_TYPE_STOP_GRANTED carrying the _RTI.max_stop_tag.
 * This function also checks the most recently received NET from
 * each federate and resets that be no greater than the _RTI.max_stop_tag.
 *
 * This function assumes the caller holds the rti_mutex lock.
 */
static void broadcast_stop_time_to_federates_locked() {
  if (stop_granted_already_sent_to_federates == true) {
    return;
  }
  stop_granted_already_sent_to_federates = true;

  // Reply with a stop granted to all federates
  unsigned char outgoing_buffer[MSG_TYPE_STOP_GRANTED_LENGTH];
  ENCODE_STOP_GRANTED(outgoing_buffer, rti_remote->base.max_stop_tag.time, rti_remote->base.max_stop_tag.microstep);

  // Iterate over federates and send each the message.
  for (int i = 0; i < rti_remote->base.number_of_scheduling_nodes; i++) {
    federate_info_t* fed = GET_FED_INFO(i);
    if (fed->enclave.state == NOT_CONNECTED) {
      continue;
    }
    if (lf_tag_compare(fed->enclave.next_event, rti_remote->base.max_stop_tag) >= 0) {
      // Need the next_event to be no greater than the stop tag.
      fed->enclave.next_event = rti_remote->base.max_stop_tag;
    }
    if (rti_remote->base.tracing_enabled) {
      tracepoint_rti_to_federate(send_STOP_GRN, fed->enclave.id, &rti_remote->base.max_stop_tag);
    }
    write_to_netchan_fail_on_error(fed->fed_netchan, MSG_TYPE_STOP_GRANTED_LENGTH, outgoing_buffer, &rti_mutex,
                                  "RTI failed to send MSG_TYPE_STOP_GRANTED message to federate %d.", fed->enclave.id);
  }

  LF_PRINT_LOG("RTI sent to federates MSG_TYPE_STOP_GRANTED with tag " PRINTF_TAG,
               rti_remote->base.max_stop_tag.time - start_time, rti_remote->base.max_stop_tag.microstep);
}

/**
 * Mark a federate requesting stop. If the number of federates handling stop reaches the
 * NUM_OF_FEDERATES, broadcast MSG_TYPE_STOP_GRANTED to every federate.
 * This function assumes the _RTI.mutex is already locked.
 * @param fed The federate that has requested a stop.
 * @return 1 if stop time has been sent to all federates and 0 otherwise.
 */
static int mark_federate_requesting_stop(federate_info_t* fed) {
  if (!fed->requested_stop) {
    rti_remote->base.num_scheduling_nodes_handling_stop++;
    fed->requested_stop = true;
  }
  if (rti_remote->base.num_scheduling_nodes_handling_stop == rti_remote->base.number_of_scheduling_nodes) {
    // We now have information about the stop time of all
    // federates.
    broadcast_stop_time_to_federates_locked();
    return 1;
  }
  return 0;
}

/**
 * Thread to time out if federates do not reply to stop request.
 */
static void* wait_for_stop_request_reply(void* args) {
  initialize_lf_thread_id();
  // Divide the time into small chunks and check periodically.
  interval_t chunk = MAX_TIME_FOR_REPLY_TO_STOP_REQUEST / 30;
  int count = 0;
  while (count++ < 30) {
    if (stop_granted_already_sent_to_federates)
      return NULL;
    lf_sleep(chunk);
  }
  // If we reach here, then error out.
  lf_print_error_and_exit("Received only %d stop request replies within timeout " PRINTF_TIME "ns. RTI is exiting.",
                          rti_remote->base.num_scheduling_nodes_handling_stop, MAX_TIME_FOR_REPLY_TO_STOP_REQUEST);
  return NULL;
}

void handle_stop_request_message(federate_info_t* fed) {
  LF_PRINT_DEBUG("RTI handling stop_request from federate %d.", fed->enclave.id);

  size_t bytes_to_read = MSG_TYPE_STOP_REQUEST_LENGTH - 1;
  unsigned char buffer[bytes_to_read];
  read_from_netchan_fail_on_error(fed->fed_netchan, bytes_to_read, buffer, NULL,
                                 "RTI failed to read the MSG_TYPE_STOP_REQUEST payload from federate %d.",
                                 fed->enclave.id);

  // Extract the proposed stop tag for the federate
  tag_t proposed_stop_tag = extract_tag(buffer);

  if (rti_remote->base.tracing_enabled) {
    tracepoint_rti_from_federate(receive_STOP_REQ, fed->enclave.id, &proposed_stop_tag);
  }

  LF_PRINT_LOG("RTI received from federate %d a MSG_TYPE_STOP_REQUEST message with tag " PRINTF_TAG ".",
               fed->enclave.id, proposed_stop_tag.time - start_time, proposed_stop_tag.microstep);

  // Acquire a mutex lock to ensure that this state does change while a
  // message is in transport or being used to determine a TAG.
  LF_MUTEX_LOCK(&rti_mutex);

  // Check whether we have already received a stop_tag
  // from this federate
  if (fed->requested_stop) {
    // If stop request messages have already been broadcast, treat this as if it were a reply.
    if (rti_remote->stop_in_progress) {
      mark_federate_requesting_stop(fed);
    }
    LF_MUTEX_UNLOCK(&rti_mutex);
    return;
  }

  // Update the maximum stop tag received from federates
  if (lf_tag_compare(proposed_stop_tag, rti_remote->base.max_stop_tag) > 0) {
    rti_remote->base.max_stop_tag = proposed_stop_tag;
  }

  // If all federates have replied, send stop request granted.
  if (mark_federate_requesting_stop(fed)) {
    // Have send stop request granted to all federates. Nothing more to do.
    LF_MUTEX_UNLOCK(&rti_mutex);
    return;
  }

  // Forward the stop request to all other federates that have not
  // also issued a stop request.
  unsigned char stop_request_buffer[MSG_TYPE_STOP_REQUEST_LENGTH];
  ENCODE_STOP_REQUEST(stop_request_buffer, rti_remote->base.max_stop_tag.time, rti_remote->base.max_stop_tag.microstep);

  // Iterate over federates and send each the MSG_TYPE_STOP_REQUEST message
  // if we do not have a stop_time already for them. Do not do this more than once.
  if (rti_remote->stop_in_progress) {
    LF_MUTEX_UNLOCK(&rti_mutex);
    return;
  }
  rti_remote->stop_in_progress = true;
  // Need a timeout here in case a federate never replies.
  lf_thread_t timeout_thread;
  lf_thread_create(&timeout_thread, wait_for_stop_request_reply, NULL);

  for (int i = 0; i < rti_remote->base.number_of_scheduling_nodes; i++) {
    federate_info_t* f = GET_FED_INFO(i);
    if (f->enclave.id != fed->enclave.id && f->requested_stop == false) {
      if (f->enclave.state == NOT_CONNECTED) {
        mark_federate_requesting_stop(f);
        continue;
      }
      if (rti_remote->base.tracing_enabled) {
        tracepoint_rti_to_federate(send_STOP_REQ, f->enclave.id, &rti_remote->base.max_stop_tag);
      }
      write_to_netchan_fail_on_error(f->fed_netchan, MSG_TYPE_STOP_REQUEST_LENGTH, stop_request_buffer, &rti_mutex,
                                    "RTI failed to forward MSG_TYPE_STOP_REQUEST message to federate %d.",
                                    f->enclave.id);
    }
  }
  LF_PRINT_LOG("RTI forwarded to federates MSG_TYPE_STOP_REQUEST with tag (" PRINTF_TIME ", %u).",
               rti_remote->base.max_stop_tag.time - start_time, rti_remote->base.max_stop_tag.microstep);
  LF_MUTEX_UNLOCK(&rti_mutex);
}

void handle_stop_request_reply(federate_info_t* fed) {
  size_t bytes_to_read = MSG_TYPE_STOP_REQUEST_REPLY_LENGTH - 1;
  unsigned char buffer_stop_time[bytes_to_read];
  read_from_netchan_fail_on_error(fed->fed_netchan, bytes_to_read, buffer_stop_time, NULL,
                                 "RTI failed to read the reply to MSG_TYPE_STOP_REQUEST message from federate %d.",
                                 fed->enclave.id);

  tag_t federate_stop_tag = extract_tag(buffer_stop_time);

  if (rti_remote->base.tracing_enabled) {
    tracepoint_rti_from_federate(receive_STOP_REQ_REP, fed->enclave.id, &federate_stop_tag);
  }

  LF_PRINT_LOG("RTI received from federate %d STOP reply tag " PRINTF_TAG ".", fed->enclave.id,
               federate_stop_tag.time - start_time, federate_stop_tag.microstep);

  // Acquire the mutex lock so that we can change the state of the RTI
  LF_MUTEX_LOCK(&rti_mutex);
  // If the federate has not requested stop before, count the reply
  if (lf_tag_compare(federate_stop_tag, rti_remote->base.max_stop_tag) > 0) {
    rti_remote->base.max_stop_tag = federate_stop_tag;
  }
  mark_federate_requesting_stop(fed);
  LF_MUTEX_UNLOCK(&rti_mutex);
}

//////////////////////////////////////////////////

void handle_address_query(uint16_t fed_id) {
  federate_info_t* fed = GET_FED_INFO(fed_id);
  // Use buffer both for reading and constructing the reply.
  // The length is what is needed for the reply.
  unsigned char buffer[1 + sizeof(int32_t)];
  read_from_netchan_fail_on_error(fed->fed_netchan, sizeof(uint16_t), (unsigned char*)buffer, NULL,
                                 "Failed to read address query.");
  uint16_t remote_fed_id = extract_uint16(buffer);

  if (rti_remote->base.tracing_enabled) {
    tracepoint_rti_from_federate(receive_ADR_QR, fed_id, NULL);
  }

  LF_PRINT_DEBUG("RTI received address query from %d for %d.", fed_id, remote_fed_id);

  // NOTE: server_port initializes to -1, which means the RTI does not know
  // the port number because it has not yet received an MSG_TYPE_ADDRESS_ADVERTISEMENT message
  // from this federate. In that case, it will respond by sending -1.

  // Response message is MSG_TYPE_ADDRESS_QUERY_REPLY.
  buffer[0] = MSG_TYPE_ADDRESS_QUERY_REPLY;

  // Encode the port number.
  federate_info_t* remote_fed = GET_FED_INFO(remote_fed_id);

  int32_t server_port;
  uint32_t* ip_address;
  char* server_host_name;

  LF_MUTEX_LOCK(&rti_mutex);
  // Check if the RTI has initialized the remote federate's network channel.
  if (remote_fed->fed_netchan == NULL) {
    // RTI has not set up the remote federate. Respond with -1 to indicate an unknown port number.
    server_port = -1;
    uint32_t temp = 0;
    ip_address = &temp;
    server_host_name = "localhost";
  } else {
    // The network channel is initialized, but the RTI might still not know the port number. This can happen if the RTI
    // has not yet received a MSG_TYPE_ADDRESS_ADVERTISEMENT message from the remote federate. In such cases, the
    // returned port number might still be -1.
    server_port = get_server_port(remote_fed->fed_netchan);
    ip_address = (uint32_t*)get_ip_addr(remote_fed->fed_netchan);
    server_host_name = get_server_hostname(remote_fed->fed_netchan);
  }

  encode_int32(server_port, (unsigned char*)&buffer[1]);

  // Send the port number (which could be -1) and the server IP address to federate.
  write_to_netchan_fail_on_error(fed->fed_netchan, 1 + sizeof(int32_t), (unsigned char*)buffer, &rti_mutex,
                                "Failed to write port number to network channel of federate %d.", fed_id);

  write_to_netchan_fail_on_error(fed->fed_netchan, sizeof(uint32_t), (unsigned char*)ip_address, &rti_mutex,
                                "Failed to write ip address to network channel of federate %d.", fed_id);
  LF_MUTEX_UNLOCK(&rti_mutex);

  LF_PRINT_DEBUG("Replied to address query from federate %d with address %s:%d.", fed_id, server_host_name,
                 server_port);
}

void handle_address_ad(uint16_t federate_id) {
  federate_info_t* fed = GET_FED_INFO(federate_id);
  // Read the port number of the federate that can be used for physical
  // connections to other federates
  int32_t server_port = -1;
  unsigned char buffer[sizeof(int32_t)];
  read_from_netchan_fail_on_error(fed->fed_netchan, sizeof(int32_t), (unsigned char*)buffer, NULL,
                                 "Error reading port data from federate %d.", federate_id);

  server_port = extract_int32(buffer);

  assert(server_port < 65536);

  LF_MUTEX_LOCK(&rti_mutex);
  set_server_port(fed->fed_netchan, server_port);
  LF_MUTEX_UNLOCK(&rti_mutex);

  LF_PRINT_LOG("Received address advertisement with port %d from federate %d.", server_port, federate_id);
  if (rti_remote->base.tracing_enabled) {
    tracepoint_rti_from_federate(receive_ADR_AD, federate_id, NULL);
  }
}

void handle_timestamp(federate_info_t* my_fed) {
  unsigned char buffer[sizeof(int64_t)];
  // Read bytes from the network channel. We need 8 bytes.
  read_from_netchan_fail_on_error(my_fed->fed_netchan, sizeof(int64_t), (unsigned char*)&buffer, NULL,
                                 "ERROR reading timestamp from federate %d.\n", my_fed->enclave.id);

  int64_t timestamp = swap_bytes_if_big_endian_int64(*((int64_t*)(&buffer)));
  if (rti_remote->base.tracing_enabled) {
    tag_t tag = {.time = timestamp, .microstep = 0};
    tracepoint_rti_from_federate(receive_TIMESTAMP, my_fed->enclave.id, &tag);
  }
  LF_PRINT_DEBUG("RTI received timestamp message with time: " PRINTF_TIME ".", timestamp);

  LF_MUTEX_LOCK(&rti_mutex);
  rti_remote->num_feds_proposed_start++;
  if (timestamp > rti_remote->max_start_time) {
    rti_remote->max_start_time = timestamp;
  }
  if (rti_remote->num_feds_proposed_start == rti_remote->base.number_of_scheduling_nodes) {
    // All federates have proposed a start time.
    lf_cond_broadcast(&received_start_times);
  } else {
    // Some federates have not yet proposed a start time.
    // wait for a notification.
    while (rti_remote->num_feds_proposed_start < rti_remote->base.number_of_scheduling_nodes) {
      // FIXME: Should have a timeout here?
      lf_cond_wait(&received_start_times);
    }
  }

  LF_MUTEX_UNLOCK(&rti_mutex);

  // Send back to the federate the maximum time plus an offset on a TIMESTAMP
  // message.
  unsigned char start_time_buffer[MSG_TYPE_TIMESTAMP_LENGTH];
  start_time_buffer[0] = MSG_TYPE_TIMESTAMP;
  // Add an offset to this start time to get everyone starting together.
  start_time = rti_remote->max_start_time + DELAY_START;
  lf_tracing_set_start_time(start_time);
  encode_int64(swap_bytes_if_big_endian_int64(start_time), &start_time_buffer[1]);

  if (rti_remote->base.tracing_enabled) {
    tag_t tag = {.time = start_time, .microstep = 0};
    tracepoint_rti_to_federate(send_TIMESTAMP, my_fed->enclave.id, &tag);
  }
  if (write_to_netchan(my_fed->fed_netchan, MSG_TYPE_TIMESTAMP_LENGTH, start_time_buffer)) {
    lf_print_error("Failed to send the starting time to federate %d.", my_fed->enclave.id);
  }

  LF_MUTEX_LOCK(&rti_mutex);
  // Update state for the federate to indicate that the MSG_TYPE_TIMESTAMP
  // message has been sent. That MSG_TYPE_TIMESTAMP message grants time advance to
  // the federate to the start time.
  my_fed->enclave.state = GRANTED;
  lf_cond_broadcast(&sent_start_time);
  LF_PRINT_LOG("RTI sent start time " PRINTF_TIME " to federate %d.", start_time, my_fed->enclave.id);
  LF_MUTEX_UNLOCK(&rti_mutex);
}

void send_physical_clock(unsigned char message_type, federate_info_t* fed, bool use_UDP) {
  if (fed->enclave.state == NOT_CONNECTED) {
    lf_print_warning("Clock sync: RTI failed to send physical time to federate %d. network channel not connected.\n",
                     fed->enclave.id);
    return;
  }
  unsigned char buffer[sizeof(int64_t) + 1];
  buffer[0] = message_type;
  int64_t current_physical_time = lf_time_physical();
  encode_int64(current_physical_time, &(buffer[1]));

  if (use_UDP) {
    // Send using UDP
    LF_PRINT_DEBUG("Clock sync: RTI sending UDP message type %u.", buffer[0]);
    ssize_t bytes_written = sendto(rti_remote->socket_descriptor_UDP, buffer, 1 + sizeof(int64_t), 0,
                                   (struct sockaddr*)&fed->UDP_addr, sizeof(fed->UDP_addr));
    if (bytes_written < (ssize_t)sizeof(int64_t) + 1) {
      lf_print_warning("Clock sync: RTI failed to send physical time to federate %d: %s\n", fed->enclave.id,
                       strerror(errno));
      return;
    }
  } else {
    // Send using network channel.
    LF_PRINT_DEBUG("Clock sync: RTI sending message type %u.", buffer[0]);
    LF_MUTEX_LOCK(&rti_mutex);
    write_to_netchan_fail_on_error(fed->fed_netchan, 1 + sizeof(int64_t), buffer, &rti_mutex,
                                  "Clock sync: RTI failed to send physical time to federate %d.", fed->enclave.id);
    LF_MUTEX_UNLOCK(&rti_mutex);
  }
  LF_PRINT_DEBUG("Clock sync: RTI sent PHYSICAL_TIME_SYNC_MESSAGE with timestamp " PRINTF_TIME " to federate %d.",
                 current_physical_time, fed->enclave.id);
}

void handle_physical_clock_sync_message(federate_info_t* my_fed, bool use_UDP) {
  // Lock the mutex to prevent interference between sending the two
  // coded probe messages.
  LF_MUTEX_LOCK(&rti_mutex);
  if (!use_UDP) {
    // Reply with a T4 type message
    send_physical_clock(MSG_TYPE_CLOCK_SYNC_T4, my_fed, false);
    // Send the corresponding coded probe immediately after,
    // but only if this is a UDP channel.
  } else {
    send_physical_clock(MSG_TYPE_CLOCK_SYNC_T4, my_fed, true);
    send_physical_clock(MSG_TYPE_CLOCK_SYNC_CODED_PROBE, my_fed, true);
  }
  LF_MUTEX_UNLOCK(&rti_mutex);
}

void* clock_synchronization_thread(void* noargs) {
  initialize_lf_thread_id();
  // Wait until all federates have been notified of the start time.
  // FIXME: Use lf_ version of this when merged with master.
  LF_MUTEX_LOCK(&rti_mutex);
  while (rti_remote->num_feds_proposed_start < rti_remote->base.number_of_scheduling_nodes) {
    lf_cond_wait(&received_start_times);
  }
  LF_MUTEX_UNLOCK(&rti_mutex);

  // Wait until the start time before starting clock synchronization.
  // The above wait ensures that start_time has been set.
  interval_t ns_to_wait = start_time - lf_time_physical();

  if (ns_to_wait > 0LL) {
    lf_sleep(ns_to_wait);
  }

  // Initiate a clock synchronization every rti->clock_sync_period_ns
  bool any_federates_connected = true;
  while (any_federates_connected) {
    // Sleep
    lf_sleep(rti_remote->clock_sync_period_ns); // Can be interrupted
    any_federates_connected = false;
    for (int fed_id = 0; fed_id < rti_remote->base.number_of_scheduling_nodes; fed_id++) {
      federate_info_t* fed = GET_FED_INFO(fed_id);
      if (fed->enclave.state == NOT_CONNECTED) {
        // FIXME: We need better error handling here, but clock sync failure
        // should not stop execution.
        lf_print_error("Clock sync failed with federate %d. Not connected.", fed_id);
        continue;
      } else if (!fed->clock_synchronization_enabled) {
        continue;
      }
      // Send the RTI's current physical time to the federate
      // Send on UDP.
      LF_PRINT_DEBUG("RTI sending T1 message to initiate clock sync round.");
      send_physical_clock(MSG_TYPE_CLOCK_SYNC_T1, fed, true);

      // Listen for reply message, which should be T3.
      size_t message_size = 1 + sizeof(uint16_t);
      unsigned char buffer[message_size];
      // Maximum number of messages that we discard before giving up on this cycle.
      // If the T3 message from this federate does not arrive and we keep receiving
      // other messages, then give up on this federate and move to the next federate.
      int remaining_attempts = 5;
      while (remaining_attempts > 0) {
        remaining_attempts--;
        int read_failed = read_from_socket(rti_remote->socket_descriptor_UDP, message_size, buffer);
        // If any errors occur, either discard the message or the clock sync round.
        if (!read_failed) {
          if (buffer[0] == MSG_TYPE_CLOCK_SYNC_T3) {
            uint16_t fed_id_2 = extract_uint16(&(buffer[1]));
            // Check that this message came from the correct federate.
            if (fed_id_2 != fed->enclave.id) {
              // Message is from the wrong federate. Discard the message.
              lf_print_warning("Clock sync: Received T3 message from federate %d, "
                               "but expected one from %d. Discarding message.",
                               fed_id_2, fed->enclave.id);
              continue;
            }
            LF_PRINT_DEBUG("Clock sync: RTI received T3 message from federate %d.", fed_id_2);
            handle_physical_clock_sync_message(GET_FED_INFO(fed_id_2), true);
            break;
          } else {
            // The message is not a T3 message. Discard the message and
            // continue waiting for the T3 message. This is possibly a message
            // from a previous cycle that was discarded.
            lf_print_warning("Clock sync: Unexpected UDP message %u. Expected %u from federate %d. "
                             "Discarding message.",
                             buffer[0], MSG_TYPE_CLOCK_SYNC_T3, fed->enclave.id);
            continue;
          }
        } else {
          lf_print_warning("Clock sync: Read from UDP socket failed: %s. "
                           "Skipping clock sync round for federate %d.",
                           strerror(errno), fed->enclave.id);
          remaining_attempts = -1;
        }
      }
      if (remaining_attempts > 0) {
        any_federates_connected = true;
      }
    }
  }
  return NULL;
}

/**
 * Handle MSG_TYPE_FAILED sent by a federate. This message is sent by a federate
 * that is exiting in failure.  In this case, the RTI will
 * also terminate abnormally, returning a non-zero exit code when it exits.
 *
 * This function assumes the caller does not hold the mutex.
 *
 * @param my_fed The federate sending a MSG_TYPE_FAILED message.
 */
static void handle_federate_failed(federate_info_t* my_fed) {
  // Nothing more to do. Close the network channel and exit.
  LF_MUTEX_LOCK(&rti_mutex);

  if (rti_remote->base.tracing_enabled) {
    tracepoint_rti_from_federate(receive_FAILED, my_fed->enclave.id, NULL);
  }

  // Set the flag telling the RTI to exit with an error code when it exits.
  _lf_federate_reports_error = true;
  lf_print_error("RTI: Federate %d reports an error and has exited.", my_fed->enclave.id);

  my_fed->enclave.state = NOT_CONNECTED;

  // Indicate that there will no further events from this federate.
  my_fed->enclave.next_event = FOREVER_TAG;

  shutdown_netchan(my_fed->fed_netchan, false);

  // Check downstream federates to see whether they should now be granted a TAG.
  // To handle cycles, need to create a boolean array to keep
  // track of which upstream federates have been visited.
  bool* visited = (bool*)calloc(rti_remote->base.number_of_scheduling_nodes, sizeof(bool)); // Initializes to 0.
  notify_downstream_advance_grant_if_safe(&(my_fed->enclave), visited);
  free(visited);

  LF_MUTEX_UNLOCK(&rti_mutex);
}

/**
 * Handle MSG_TYPE_RESIGN sent by a federate. This message is sent at the time of termination
 * after all shutdown events are processed on the federate.
 *
 * This function assumes the caller does not hold the mutex.
 *
 * @note At this point, the RTI might have outgoing messages to the federate. This
 * function thus first performs a shutdown on the network channel, which sends an EOF. It then
 * waits for the remote network channel to be closed before closing the network channel itself.
 *
 * @param my_fed The federate sending a MSG_TYPE_RESIGN message.
 */
static void handle_federate_resign(federate_info_t* my_fed) {
  // Nothing more to do. Close the network channel and exit.
  LF_MUTEX_LOCK(&rti_mutex);

  if (rti_remote->base.tracing_enabled) {
    tracepoint_rti_from_federate(receive_RESIGN, my_fed->enclave.id, NULL);
  }

  lf_print("RTI: Federate %d has resigned.", my_fed->enclave.id);

  my_fed->enclave.state = NOT_CONNECTED;

  // Indicate that there will no further events from this federate.
  my_fed->enclave.next_event = FOREVER_TAG;

  shutdown_netchan(my_fed->fed_netchan, true);

  // Check downstream federates to see whether they should now be granted a TAG.
  // To handle cycles, need to create a boolean array to keep
  // track of which upstream federates have been visited.
  bool* visited = (bool*)calloc(rti_remote->base.number_of_scheduling_nodes, sizeof(bool)); // Initializes to 0.
  notify_downstream_advance_grant_if_safe(&(my_fed->enclave), visited);
  free(visited);

  LF_MUTEX_UNLOCK(&rti_mutex);
}

void* federate_info_thread_TCP(void* fed) {
  initialize_lf_thread_id();
  federate_info_t* my_fed = (federate_info_t*)fed;

  // Buffer for incoming messages.
  // This does not constrain the message size because messages
  // are forwarded piece by piece.
  unsigned char buffer[FED_COM_BUFFER_SIZE];

  // Listen for messages from the federate.
  while (my_fed->enclave.state != NOT_CONNECTED) {
    // Read no more than one byte to get the message type.
    int read_failed = read_from_netchan(my_fed->fed_netchan, 1, buffer);
    if (read_failed) {
      // network channel is closed
      lf_print_error("RTI: network channel to federate %d is closed. Exiting the thread.", my_fed->enclave.id);
      my_fed->enclave.state = NOT_CONNECTED;
<<<<<<< HEAD
      // Nothing more to do. Close the network channel and exit.
      // Prevent multiple threads from closing the same network channel at the same time.
      LF_MUTEX_LOCK(&rti_mutex);
      shutdown_netchan(my_fed->fed_netchan, false);
      LF_MUTEX_UNLOCK(&rti_mutex);
=======
      // Nothing more to do. Close the socket and exit.
      // Prevent multiple threads from closing the same socket at the same time.
      shutdown_socket(&my_fed->socket, false); //  from unistd.h
>>>>>>> a9b9de5f
      // FIXME: We need better error handling here, but do not stop execution here.
      break;
    }
    LF_PRINT_DEBUG("RTI: Received message type %u from federate %d.", buffer[0], my_fed->enclave.id);
    switch (buffer[0]) {
    case MSG_TYPE_TIMESTAMP:
      handle_timestamp(my_fed);
      break;
    case MSG_TYPE_ADDRESS_QUERY:
      handle_address_query(my_fed->enclave.id);
      break;
    case MSG_TYPE_ADDRESS_ADVERTISEMENT:
      handle_address_ad(my_fed->enclave.id);
      break;
    case MSG_TYPE_TAGGED_MESSAGE:
      handle_timed_message(my_fed, buffer);
      break;
    case MSG_TYPE_RESIGN:
      handle_federate_resign(my_fed);
      return NULL;
    case MSG_TYPE_NEXT_EVENT_TAG:
      handle_next_event_tag(my_fed);
      break;
    case MSG_TYPE_LATEST_TAG_CONFIRMED:
      handle_latest_tag_confirmed(my_fed);
      break;
    case MSG_TYPE_STOP_REQUEST:
      handle_stop_request_message(my_fed); // FIXME: Reviewed until here.
                                           // Need to also look at
                                           // notify_advance_grant_if_safe()
                                           // and notify_downstream_advance_grant_if_safe()
      break;
    case MSG_TYPE_STOP_REQUEST_REPLY:
      handle_stop_request_reply(my_fed);
      break;
    case MSG_TYPE_PORT_ABSENT:
      handle_port_absent_message(my_fed, buffer);
      break;
    case MSG_TYPE_FAILED:
      handle_federate_failed(my_fed);
      return NULL;
    default:
      lf_print_error("RTI received from federate %d an unrecognized TCP message type: %u.", my_fed->enclave.id,
                     buffer[0]);
      if (rti_remote->base.tracing_enabled) {
        tracepoint_rti_from_federate(receive_UNIDENTIFIED, my_fed->enclave.id, NULL);
      }
    }
  }
  return NULL;
}

void send_reject(netchan_t chan, unsigned char error_code) {
  LF_PRINT_DEBUG("RTI sending MSG_TYPE_REJECT.");
  unsigned char response[2];
  response[0] = MSG_TYPE_REJECT;
  response[1] = error_code;
  LF_MUTEX_LOCK(&rti_mutex);
  // NOTE: Ignore errors on this response.
  if (write_to_netchan(chan, 2, response)) {
    lf_print_warning("RTI failed to write MSG_TYPE_REJECT message on the network channel.");
  }
  // Close the network channel without reading until EOF.
  shutdown_netchan(chan, false);
  LF_MUTEX_UNLOCK(&rti_mutex);
}

/**
 * Listen for a MSG_TYPE_FED_IDS message, which includes as a payload
 * a federate ID and a federation ID. If the federation ID
 * matches this federation, send an MSG_TYPE_ACK and otherwise send
 * a MSG_TYPE_REJECT message.
 * @param fed_netchan Pointer to the network channel on which to listen.
 * @return The federate ID for success or -1 for failure.
 */
static int32_t receive_and_check_fed_id_message(netchan_t fed_netchan) {
  // Buffer for message ID, federate ID, and federation ID length.
  size_t length = 1 + sizeof(uint16_t) + 1; // Message ID, federate ID, length of fedration ID.
  unsigned char buffer[length];

  // Read bytes from the network channel. We need 4 bytes.
  if (read_from_netchan_close_on_error(fed_netchan, length, buffer)) {
    lf_print_error("RTI failed to read from accepted network channel.");
    return -1;
  }

  uint16_t fed_id = rti_remote->base.number_of_scheduling_nodes; // Initialize to an invalid value.

  // First byte received is the message type.
  if (buffer[0] != MSG_TYPE_FED_IDS) {
    if (rti_remote->base.tracing_enabled) {
      tracepoint_rti_to_federate(send_REJECT, fed_id, NULL);
    }
    if (buffer[0] == MSG_TYPE_P2P_SENDING_FED_ID || buffer[0] == MSG_TYPE_P2P_TAGGED_MESSAGE) {
      // The federate is trying to connect to a peer, not to the RTI.
      // It has connected to the RTI instead.
      // FIXME: This should not happen, but apparently has been observed.
      // It should not happen because the peers get the port and IP address
      // of the peer they want to connect to from the RTI.
      // If the connection is a peer-to-peer connection between two
      // federates, reject the connection with the WRONG_SERVER error.
      send_reject(fed_netchan, WRONG_SERVER);
    } else if (buffer[0] == MSG_TYPE_FED_NONCE) {
      send_reject(fed_netchan, RTI_NOT_EXECUTED_WITH_AUTH);
      lf_print_error("RTI not executed with HMAC authentication option using -a or --auth.");
    } else {
      send_reject(fed_netchan, UNEXPECTED_MESSAGE);
    }
    lf_print_error("RTI expected a MSG_TYPE_FED_IDS message. Got %u (see net_common.h).", buffer[0]);
    return -1;
  } else {
    // Received federate ID.
    fed_id = extract_uint16(buffer + 1);
    LF_PRINT_DEBUG("RTI received federate ID: %d.", fed_id);

    // Read the federation ID.  First read the length, which is one byte.
    size_t federation_id_length = (size_t)buffer[sizeof(uint16_t) + 1];
    char federation_id_received[federation_id_length + 1]; // One extra for null terminator.
    // Next read the actual federation ID.
    if (read_from_netchan_close_on_error(fed_netchan, federation_id_length, (unsigned char*)federation_id_received)) {
      lf_print_error("RTI failed to read federation id from federate %d.", fed_id);
      return -1;
    }

    // Terminate the string with a null.
    federation_id_received[federation_id_length] = 0;

    LF_PRINT_DEBUG("RTI received federation ID: %s.", federation_id_received);

    if (rti_remote->base.tracing_enabled) {
      tracepoint_rti_from_federate(receive_FED_ID, fed_id, NULL);
    }
    // Compare the received federation ID to mine.
    if (strncmp(rti_remote->federation_id, federation_id_received, federation_id_length) != 0) {
      // Federation IDs do not match. Send back a MSG_TYPE_REJECT message.
      lf_print_warning("Federate from another federation %s attempted to connect to RTI in federation %s.",
                       federation_id_received, rti_remote->federation_id);
      if (rti_remote->base.tracing_enabled) {
        tracepoint_rti_to_federate(send_REJECT, fed_id, NULL);
      }
      send_reject(fed_netchan, FEDERATION_ID_DOES_NOT_MATCH);
      return -1;
    } else {
      if (fed_id >= rti_remote->base.number_of_scheduling_nodes) {
        // Federate ID is out of range.
        lf_print_error("RTI received federate ID %d, which is out of range.", fed_id);
        if (rti_remote->base.tracing_enabled) {
          tracepoint_rti_to_federate(send_REJECT, fed_id, NULL);
        }
        send_reject(fed_netchan, FEDERATE_ID_OUT_OF_RANGE);
        return -1;
      } else {
        if ((rti_remote->base.scheduling_nodes[fed_id])->state != NOT_CONNECTED) {
          lf_print_error("RTI received duplicate federate ID: %d.", fed_id);
          if (rti_remote->base.tracing_enabled) {
            tracepoint_rti_to_federate(send_REJECT, fed_id, NULL);
          }
          send_reject(fed_netchan, FEDERATE_ID_IN_USE);
          return -1;
        }
      }
    }
  }
  federate_info_t* fed = GET_FED_INFO(fed_id);
  // The MSG_TYPE_FED_IDS message has the right federation ID.

  fed->fed_netchan = fed_netchan;

  // Set the federate's state as pending
  // because it is waiting for the start time to be
  // sent by the RTI before beginning its execution.
  fed->enclave.state = PENDING;

  LF_PRINT_DEBUG("RTI responding with MSG_TYPE_ACK to federate %d.", fed_id);
  // Send an MSG_TYPE_ACK message.
  unsigned char ack_message = MSG_TYPE_ACK;
  if (rti_remote->base.tracing_enabled) {
    tracepoint_rti_to_federate(send_ACK, fed_id, NULL);
  }
  LF_MUTEX_LOCK(&rti_mutex);
  if (write_to_netchan_close_on_error(fed->fed_netchan, 1, &ack_message)) {
    LF_MUTEX_UNLOCK(&rti_mutex);
    lf_print_error("RTI failed to write MSG_TYPE_ACK message to federate %d.", fed_id);
    return -1;
  }
  LF_MUTEX_UNLOCK(&rti_mutex);

  LF_PRINT_DEBUG("RTI sent MSG_TYPE_ACK to federate %d.", fed_id);

  return (int32_t)fed_id;
}

/**
 * Listen for a MSG_TYPE_NEIGHBOR_STRUCTURE message, and upon receiving it, fill
 * out the relevant information in the federate's struct.
 * @return 1 on success and 0 on failure.
 */
static int receive_connection_information(netchan_t fed_netchan, uint16_t fed_id) {
  LF_PRINT_DEBUG("RTI waiting for MSG_TYPE_NEIGHBOR_STRUCTURE from federate %d.", fed_id);
  unsigned char connection_info_header[MSG_TYPE_NEIGHBOR_STRUCTURE_HEADER_SIZE];
  read_from_netchan_fail_on_error(fed_netchan, MSG_TYPE_NEIGHBOR_STRUCTURE_HEADER_SIZE, connection_info_header, NULL,
                                 "RTI failed to read MSG_TYPE_NEIGHBOR_STRUCTURE message header from federate %d.",
                                 fed_id);

  if (connection_info_header[0] != MSG_TYPE_NEIGHBOR_STRUCTURE) {
    lf_print_error("RTI was expecting a MSG_TYPE_UDP_PORT message from federate %d. Got %u instead. "
                   "Rejecting federate.",
                   fed_id, connection_info_header[0]);
    send_reject(fed_netchan, UNEXPECTED_MESSAGE);
    return 0;
  } else {
    federate_info_t* fed = GET_FED_INFO(fed_id);
    // Read the number of upstream and downstream connections
    fed->enclave.num_immediate_upstreams = extract_int32(&(connection_info_header[1]));
    fed->enclave.num_immediate_downstreams = extract_int32(&(connection_info_header[1 + sizeof(int32_t)]));
    LF_PRINT_DEBUG("RTI got %d upstreams and %d downstreams from federate %d.", fed->enclave.num_immediate_upstreams,
                   fed->enclave.num_immediate_downstreams, fed_id);

    // Allocate memory for the upstream and downstream pointers
    if (fed->enclave.num_immediate_upstreams > 0) {
      fed->enclave.immediate_upstreams = (uint16_t*)malloc(sizeof(uint16_t) * fed->enclave.num_immediate_upstreams);
      // Allocate memory for the upstream delay pointers
      fed->enclave.immediate_upstream_delays =
          (interval_t*)malloc(sizeof(interval_t) * fed->enclave.num_immediate_upstreams);
    } else {
      fed->enclave.immediate_upstreams = (uint16_t*)NULL;
      fed->enclave.immediate_upstream_delays = (interval_t*)NULL;
    }
    if (fed->enclave.num_immediate_downstreams > 0) {
      fed->enclave.immediate_downstreams = (uint16_t*)malloc(sizeof(uint16_t) * fed->enclave.num_immediate_downstreams);
    } else {
      fed->enclave.immediate_downstreams = (uint16_t*)NULL;
    }

    size_t connections_info_body_size = ((sizeof(uint16_t) + sizeof(int64_t)) * fed->enclave.num_immediate_upstreams) +
                                        (sizeof(uint16_t) * fed->enclave.num_immediate_downstreams);
    unsigned char* connections_info_body = NULL;
    if (connections_info_body_size > 0) {
      connections_info_body = (unsigned char*)malloc(connections_info_body_size);
      LF_ASSERT_NON_NULL(connections_info_body);
      read_from_netchan_fail_on_error(fed_netchan, connections_info_body_size, connections_info_body, NULL,
                                     "RTI failed to read MSG_TYPE_NEIGHBOR_STRUCTURE message body from federate %d.",
                                     fed_id);
      // Keep track of where we are in the buffer
      size_t message_head = 0;
      // First, read the info about upstream federates
      for (int i = 0; i < fed->enclave.num_immediate_upstreams; i++) {
        fed->enclave.immediate_upstreams[i] = extract_uint16(&(connections_info_body[message_head]));
        message_head += sizeof(uint16_t);
        fed->enclave.immediate_upstream_delays[i] = extract_int64(&(connections_info_body[message_head]));
        message_head += sizeof(int64_t);
      }

      // Next, read the info about downstream federates
      for (int i = 0; i < fed->enclave.num_immediate_downstreams; i++) {
        fed->enclave.immediate_downstreams[i] = extract_uint16(&(connections_info_body[message_head]));
        message_head += sizeof(uint16_t);
      }

      free(connections_info_body);
    }
  }
  LF_PRINT_DEBUG("RTI received neighbor structure from federate %d.", fed_id);
  return 1;
}

/**
 * Listen for a MSG_TYPE_UDP_PORT message, and upon receiving it, set up
 * clock synchronization and perform the initial clock synchronization.
 * Initial clock synchronization is performed only if the MSG_TYPE_UDP_PORT message
 * payload is not UINT16_MAX. If it is also not 0, then this function sets
 * up to perform runtime clock synchronization using the UDP port number
 * specified in the payload to communicate with the federate's clock
 * synchronization logic.
 * @param fed_netchan The network channel on which to listen.
 * @param fed_id The federate ID.
 * @return 1 for success, 0 for failure.
 */
static int receive_udp_message_and_set_up_clock_sync(netchan_t fed_netchan, uint16_t fed_id) {
  // Read the MSG_TYPE_UDP_PORT message from the federate regardless of the status of
  // clock synchronization. This message will tell the RTI whether the federate
  // is doing clock synchronization, and if it is, what port to use for UDP.
  LF_PRINT_DEBUG("RTI waiting for MSG_TYPE_UDP_PORT from federate %d.", fed_id);
  unsigned char response[1 + sizeof(uint16_t)];
  read_from_netchan_fail_on_error(fed_netchan, 1 + sizeof(uint16_t), response, NULL,
                                 "RTI failed to read MSG_TYPE_UDP_PORT message from federate %d.", fed_id);
  if (response[0] != MSG_TYPE_UDP_PORT) {
    lf_print_error("RTI was expecting a MSG_TYPE_UDP_PORT message from federate %d. Got %u instead. "
                   "Rejecting federate.",
                   fed_id, response[0]);
    send_reject(fed_netchan, UNEXPECTED_MESSAGE);
    return 0;
  } else {
    federate_info_t* fed = GET_FED_INFO(fed_id);
    if (rti_remote->clock_sync_global_status >= clock_sync_init) {
      // If no initial clock sync, no need perform initial clock sync.
      uint16_t federate_UDP_port_number = extract_uint16(&(response[1]));

      LF_PRINT_DEBUG("RTI got MSG_TYPE_UDP_PORT %u from federate %d.", federate_UDP_port_number, fed_id);

      // A port number of UINT16_MAX means initial clock sync should not be performed.
      if (federate_UDP_port_number != UINT16_MAX) {
        // Perform the initialization clock synchronization with the federate.
        // Send the required number of messages for clock synchronization
        for (int i = 0; i < rti_remote->clock_sync_exchanges_per_interval; i++) {
          // Send the RTI's current physical time T1 to the federate.
          send_physical_clock(MSG_TYPE_CLOCK_SYNC_T1, fed, false);

          // Listen for reply message, which should be T3.
          size_t message_size = 1 + sizeof(uint16_t);
          unsigned char buffer[message_size];
          read_from_netchan_fail_on_error(fed_netchan, message_size, buffer, NULL,
                                         "network channel to federate %d unexpectedly closed.", fed_id);
          if (buffer[0] == MSG_TYPE_CLOCK_SYNC_T3) {
            uint16_t fed_id = extract_uint16(&(buffer[1]));
            LF_PRINT_DEBUG("RTI received T3 clock sync message from federate %d.", fed_id);
            handle_physical_clock_sync_message(fed, false);
          } else {
            lf_print_error("Unexpected message %u from federate %d.", buffer[0], fed_id);
            send_reject(fed_netchan, UNEXPECTED_MESSAGE);
            return 0;
          }
        }
        LF_PRINT_DEBUG("RTI finished initial clock synchronization with federate %d.", fed_id);
      }
      if (rti_remote->clock_sync_global_status >= clock_sync_on) {
        // If no runtime clock sync, no need to set up the UDP port.
        if (federate_UDP_port_number > 0) {
          // Initialize the UDP_addr field of the federate struct
          fed->UDP_addr.sin_family = AF_INET;
          fed->UDP_addr.sin_port = htons(federate_UDP_port_number);
          fed->UDP_addr.sin_addr = *get_ip_addr(fed_netchan);
        }
      } else {
        // Disable clock sync after initial round.
        fed->clock_synchronization_enabled = false;
      }
    } else {
      // No clock synchronization at all.
      LF_PRINT_DEBUG("RTI: No clock synchronization for federate %d.", fed_id);
      // Clock synchronization is universally disabled via the clock-sync command-line parameter
      // (-c off was passed to the RTI).
      // Note that the federates are still going to send a
      // MSG_TYPE_UDP_PORT message but with a payload (port) of -1.
      fed->clock_synchronization_enabled = false;
    }
  }
  return 1;
}

#ifdef __RTI_AUTH__
/**
 * Authenticate incoming federate by performing HMAC-based authentication.
 *
 * @param fed_netchan network channel for the incoming federate tryting to authenticate.
 * @return True if authentication is successful and false otherwise.
 */
static bool authenticate_federate(netchan_t fed_netchan) {
  // Wait for MSG_TYPE_FED_NONCE from federate.
  size_t fed_id_length = sizeof(uint16_t);
  unsigned char buffer[1 + fed_id_length + NONCE_LENGTH];
  read_from_netchan_fail_on_error(fed_netchan, 1 + fed_id_length + NONCE_LENGTH, buffer, NULL,
                                 "Failed to read MSG_TYPE_FED_NONCE");
  if (buffer[0] != MSG_TYPE_FED_NONCE) {
    lf_print_error_and_exit("Received unexpected response %u from the FED (see net_common.h).", buffer[0]);
  }
  unsigned int hmac_length = SHA256_HMAC_LENGTH;
  size_t federation_id_length = strnlen(rti_remote->federation_id, 255);
  // HMAC tag is created with MSG_TYPE, federate ID, received federate nonce.
  unsigned char mac_buf[1 + fed_id_length + NONCE_LENGTH];
  mac_buf[0] = MSG_TYPE_RTI_RESPONSE;
  memcpy(&mac_buf[1], &buffer[1], fed_id_length);
  memcpy(&mac_buf[1 + fed_id_length], &buffer[1 + fed_id_length], NONCE_LENGTH);
  unsigned char hmac_tag[hmac_length];
  unsigned char* ret = HMAC(EVP_sha256(), rti_remote->federation_id, federation_id_length, mac_buf,
                            1 + fed_id_length + NONCE_LENGTH, hmac_tag, &hmac_length);
  if (ret == NULL) {
    lf_print_error_and_exit("HMAC construction failed for MSG_TYPE_RTI_RESPONSE.");
  }
  // Make buffer for message type, RTI's nonce, and HMAC tag.
  unsigned char sender[1 + NONCE_LENGTH + hmac_length];
  sender[0] = MSG_TYPE_RTI_RESPONSE;
  unsigned char rti_nonce[NONCE_LENGTH];
  RAND_bytes(rti_nonce, NONCE_LENGTH);
  memcpy(&sender[1], rti_nonce, NONCE_LENGTH);
  memcpy(&sender[1 + NONCE_LENGTH], hmac_tag, hmac_length);
  if (write_to_netchan(fed_netchan, 1 + NONCE_LENGTH + hmac_length, sender)) {
    lf_print_error("Failed to send nonce to federate.");
  }

  // Wait for MSG_TYPE_FED_RESPONSE
  unsigned char received[1 + hmac_length];
  read_from_netchan_fail_on_error(fed_netchan, 1 + hmac_length, received, NULL, "Failed to read federate response.");
  if (received[0] != MSG_TYPE_FED_RESPONSE) {
    lf_print_error_and_exit("Received unexpected response %u from the federate (see net_common.h).", received[0]);
    return false;
  }
  // HMAC tag is created with MSG_TYPE_FED_RESPONSE and RTI's nonce.
  unsigned char mac_buf2[1 + NONCE_LENGTH];
  mac_buf2[0] = MSG_TYPE_FED_RESPONSE;
  memcpy(&mac_buf2[1], rti_nonce, NONCE_LENGTH);
  unsigned char rti_tag[hmac_length];
  ret = HMAC(EVP_sha256(), rti_remote->federation_id, federation_id_length, mac_buf2, 1 + NONCE_LENGTH, rti_tag,
             &hmac_length);
  if (ret == NULL) {
    lf_print_error_and_exit("HMAC construction failed for MSG_TYPE_FED_RESPONSE.");
  }
  // Compare received tag and created tag.
  if (memcmp(&received[1], rti_tag, hmac_length) != 0) {
    // Federation IDs do not match. Send back a HMAC_DOES_NOT_MATCH message.
    lf_print_warning("HMAC authentication failed. Rejecting the federate.");
    send_reject(fed_netchan, HMAC_DOES_NOT_MATCH);
    return false;
  } else {
    LF_PRINT_LOG("Federate's HMAC verified.");
    return true;
  }
}
#endif

void lf_connect_to_federates(netchan_t rti_netchan) {
  for (int i = 0; i < rti_remote->base.number_of_scheduling_nodes; i++) {
    netchan_t fed_netchan = accept_netchan(rti_netchan, NULL);
    if (fed_netchan == NULL) {
      lf_print_warning("RTI failed to accept the federate.");
      return;
    }
// Wait for the first message from the federate when RTI -a option is on.
#ifdef __RTI_AUTH__
    if (rti_remote->authentication_enabled) {
      if (!authenticate_federate(fed_netchan)) {
        lf_print_warning("RTI failed to authenticate the incoming federate.");
        // Close the network channel without reading until EOF.
        shutdown_netchan(fed_netchan, false);
        // Ignore the federate that failed authentication.
        i--;
        continue;
      }
    }
#endif

    // The first message from the federate should contain its ID and the federation ID.
    int32_t fed_id = receive_and_check_fed_id_message(fed_netchan);
    if (fed_id >= 0 && receive_connection_information(fed_netchan, (uint16_t)fed_id) &&
        receive_udp_message_and_set_up_clock_sync(fed_netchan, (uint16_t)fed_id)) {

      // Create a thread to communicate with the federate.
      // This has to be done after clock synchronization is finished
      // or that thread may end up attempting to handle incoming clock
      // synchronization messages.
      federate_info_t* fed = GET_FED_INFO(fed_id);
      lf_thread_create(&(fed->thread_id), federate_info_thread_TCP, fed);
    } else {
      // Received message was rejected. Try again.
      i--;
    }
  }
  // All federates have connected.
  LF_PRINT_DEBUG("All federates have connected to RTI.");

  if (rti_remote->clock_sync_global_status >= clock_sync_on) {
    // Create the thread that performs periodic PTP clock synchronization sessions
    // over the UDP channel, but only if the UDP channel is open and at least one
    // federate is performing runtime clock synchronization.
    bool clock_sync_enabled = false;
    for (int i = 0; i < rti_remote->base.number_of_scheduling_nodes; i++) {
      federate_info_t* fed_info = GET_FED_INFO(i);
      if (fed_info->clock_synchronization_enabled) {
        clock_sync_enabled = true;
        break;
      }
    }
    if (rti_remote->final_port_UDP != UINT16_MAX && clock_sync_enabled) {
      lf_thread_create(&rti_remote->clock_thread, clock_synchronization_thread, NULL);
    }
  }
}

void* respond_to_erroneous_connections(void* nothing) {
  initialize_lf_thread_id();
  while (true) {
    // Wait for an incoming connection request.
    // The following will block until either a federate attempts to connect
    // or shutdown_netchan(rti->rti_netchan) is called.
    netchan_t fed_netchan = accept_netchan(rti_remote->rti_netchan, NULL);
    if (fed_netchan == NULL) {
      return NULL;
    }
    if (rti_remote->all_federates_exited) {
      return NULL;
    }

    lf_print_error("RTI received an unexpected connection request. Federation is running.");
    unsigned char response[2];
    response[0] = MSG_TYPE_REJECT;
    response[1] = FEDERATION_ID_DOES_NOT_MATCH;
    // Ignore errors on this response.
    if (write_to_netchan(fed_netchan, 2, response)) {
      lf_print_warning("RTI failed to write FEDERATION_ID_DOES_NOT_MATCH to erroneous incoming connection.");
    }
    // Close the network channel without reading until EOF.
    shutdown_netchan(fed_netchan, false);
  }
  return NULL;
}

void initialize_federate(federate_info_t* fed, uint16_t id) {
  initialize_scheduling_node(&(fed->enclave), id);
  fed->requested_stop = false;
  fed->clock_synchronization_enabled = true;
  fed->in_transit_message_tags = pqueue_tag_init(10);
}

int start_rti_server() {
  _lf_initialize_clock();
  // Initialize RTI's network channel.
  rti_remote->rti_netchan = initialize_netchan();
  // Set the user specified port to the network channel.
  set_my_port(rti_remote->rti_netchan, rti_remote->user_specified_port);
  // Create the server
  if (create_server(rti_remote->rti_netchan, true)) {
    lf_print_error_system_failure("RTI failed to create TCP server: %s.", strerror(errno));
    return -1;
  };
  lf_print("RTI: Listening for federates.");
  // Create the UDP socket server
  if (rti_remote->clock_sync_global_status >= clock_sync_on) {
    if (create_socket_server(DEFAULT_UDP_PORT, &rti_remote->socket_descriptor_UDP, &rti_remote->final_port_UDP, UDP,
                             false)) {
      lf_print_error_system_failure("RTI failed to create UDP server: %s.", strerror(errno));
      return -1;
    }
  }
  return 0;
}

void wait_for_federates() {
  // Wait for connections from federates and create a thread for each.
  lf_connect_to_federates(rti_remote->rti_netchan);

  // All federates have connected.
  lf_print("RTI: All expected federates have connected. Starting execution.");

  // The network channel server will not continue to accept connections after all the federates
  // have joined.
  // In case some other federation's federates are trying to join the wrong
  // federation, need to respond. Start a separate thread to do that.
  lf_thread_t responder_thread;
  lf_thread_create(&responder_thread, respond_to_erroneous_connections, NULL);

  // Wait for federate threads to exit.
  void* thread_exit_status;
  for (int i = 0; i < rti_remote->base.number_of_scheduling_nodes; i++) {
    federate_info_t* fed = GET_FED_INFO(i);
    lf_print("RTI: Waiting for thread handling federate %d.", fed->enclave.id);
    lf_thread_join(fed->thread_id, &thread_exit_status);
    pqueue_tag_free(fed->in_transit_message_tags);
    lf_print("RTI: Federate %d thread exited.", fed->enclave.id);
  }

  rti_remote->all_federates_exited = true;

  // Shutdown and close the network channel that is listening for incoming connections
  // so that the accept() call in respond_to_erroneous_connections returns.
  // That thread should then check rti->all_federates_exited and it should exit.
  shutdown_netchan(rti_remote->rti_netchan, false);

  if (rti_remote->socket_descriptor_UDP > 0) {
    // UDP only uses sockets.
    shutdown_socket(&rti_remote->socket_descriptor_UDP, false);
  }
}

void initialize_RTI(rti_remote_t* rti) {
  rti_remote = rti;

  // Initialize thread synchronization primitives
  LF_MUTEX_INIT(&rti_mutex);
  init_shutdown_mutex();
  LF_COND_INIT(&received_start_times, &rti_mutex);
  LF_COND_INIT(&sent_start_time, &rti_mutex);

  initialize_rti_common(&rti_remote->base);
  rti_remote->base.mutex = &rti_mutex;

  // federation_rti related initializations
  rti_remote->max_start_time = 0LL;
  rti_remote->num_feds_proposed_start = 0;
  rti_remote->all_federates_exited = false;
  rti_remote->federation_id = "Unidentified Federation";
  rti_remote->user_specified_port = 0;
  rti_remote->final_port_UDP = UINT16_MAX;
  rti_remote->socket_descriptor_UDP = -1;
  rti_remote->clock_sync_global_status = clock_sync_init;
  rti_remote->clock_sync_period_ns = MSEC(10);
  rti_remote->clock_sync_exchanges_per_interval = 10;
  rti_remote->authentication_enabled = false;
  rti_remote->base.tracing_enabled = false;
  rti_remote->base.dnet_disabled = false;
  rti_remote->stop_in_progress = false;
}

// The RTI includes clock.c, which requires the following functions that are defined
// in clock-sync.c.  But clock-sync.c is not included in the standalone RTI.
// Provide empty implementations of these functions.
void clock_sync_add_offset(instant_t* t) { (void)t; }
void clock_sync_subtract_offset(instant_t* t) { (void)t; }

void free_scheduling_nodes(scheduling_node_t** scheduling_nodes, uint16_t number_of_scheduling_nodes) {
  invalidate_min_delays();
  for (uint16_t i = 0; i < number_of_scheduling_nodes; i++) {
    scheduling_node_t* node = scheduling_nodes[i];
    if (node->immediate_upstreams != NULL) {
      free(node->immediate_upstreams);
      free(node->immediate_upstream_delays);
    }
    if (node->immediate_downstreams != NULL) {
      free(node->immediate_downstreams);
    }
    free(node);
  }
  free(scheduling_nodes);
}

#endif // STANDALONE_RTI<|MERGE_RESOLUTION|>--- conflicted
+++ resolved
@@ -989,17 +989,9 @@
       // network channel is closed
       lf_print_error("RTI: network channel to federate %d is closed. Exiting the thread.", my_fed->enclave.id);
       my_fed->enclave.state = NOT_CONNECTED;
-<<<<<<< HEAD
       // Nothing more to do. Close the network channel and exit.
       // Prevent multiple threads from closing the same network channel at the same time.
-      LF_MUTEX_LOCK(&rti_mutex);
       shutdown_netchan(my_fed->fed_netchan, false);
-      LF_MUTEX_UNLOCK(&rti_mutex);
-=======
-      // Nothing more to do. Close the socket and exit.
-      // Prevent multiple threads from closing the same socket at the same time.
-      shutdown_socket(&my_fed->socket, false); //  from unistd.h
->>>>>>> a9b9de5f
       // FIXME: We need better error handling here, but do not stop execution here.
       break;
     }
