/**
 * @file
 * @author Erling Jellum (erling.r.jellum@ntnu.no)
 * @author Edward A. Lee (eal@berkeley.edu)
 * @author Chadlia Jerad (chadlia.jerad@ensi-uma.tn)
 * @author Soroush Bateni (soroush@utdallas.edu)
 * @copyright (c) 2020-2023, The University of California at Berkeley
 * License in [BSD 2-clause](https://github.com/lf-lang/reactor-c/blob/main/LICENSE.md)
 * 
 * This files implements the enclave coordination logic.
 * Here we are dealing with multiple mutexes. To avoid deadlocking we follow the
 * following rules:
 * 1) Mutexes are always locked in the following order:
 *  Enclave mutexes -> RTI mutex.
 *  This means that we never lock an enclave mutex while holding the RTI mutex.
 * 2) Mutexes are always unlocked in the following order:
 *  RTI mutex -> Enclave mutex.
 * 3) If the coordination logic might block. We unlock the enclave mutex
 * 
*/

#ifdef LF_ENCLAVES
#include "rti_local.h"
#include "rti_common.h"
#include "util.h"
#include "platform.h"
#include "environment.h"
#include "trace.h"
#include "reactor.h"

// Static global pointer to the RTI object.
static rti_local_t * rti_local;

// The RTI mutex. A pointer to this mutex will be put on the rti_local struct
lf_mutex_t rti_mutex;

void initialize_local_rti(environment_t *envs, int num_envs) {
<<<<<<< HEAD
    rti_local = (rti_local_t*)malloc(sizeof(rti_local_t));
    if (rti_local == NULL) lf_print_error_and_exit("Out of memory");
=======
    rti_local = malloc(sizeof(rti_local_t));
    LF_ASSERT(rti_local, "Out of memory");
>>>>>>> e4e0f071

    initialize_rti_common(&rti_local->base);
    LF_ASSERT(lf_mutex_init(&rti_mutex) == 0, "Could not create mutex");
    rti_local->base.mutex = &rti_mutex;
    rti_local->base.number_of_scheduling_nodes = num_envs;
    rti_local->base.tracing_enabled = (envs[0].trace != NULL);

    // Allocate memory for the enclave_info objects
    rti_local->base.scheduling_nodes = (scheduling_node_t**)calloc(num_envs, sizeof(scheduling_node_t*));
    for (int i = 0; i < num_envs; i++) {
        enclave_info_t *enclave_info = (enclave_info_t *) malloc(sizeof(enclave_info_t));
        initialize_enclave_info(enclave_info, i, &envs[i]);
        rti_local->base.scheduling_nodes[i] = (scheduling_node_t *) enclave_info;

        // Encode the connection topology into the enclave_info object.
        enclave_info->base.num_downstream = _lf_get_downstream_of(i, &enclave_info->base.downstream);
        enclave_info->base.num_upstream = _lf_get_upstream_of(i, &enclave_info->base.upstream);
        _lf_get_upstream_delay_of(i, &enclave_info->base.upstream_delay);

        enclave_info->base.state = GRANTED;
    }
}

void free_local_rti() {
    free_scheduling_nodes(rti_local->base.scheduling_nodes, rti_local->base.number_of_scheduling_nodes);
    free(rti_local);
}

void initialize_enclave_info(enclave_info_t* enclave, int idx, environment_t * env) {
    initialize_scheduling_node(&enclave->base, idx);

    env->enclave_info = enclave;
    enclave->env = env;
    
    // Initialize the next event condition variable.
    LF_ASSERT(lf_cond_init(&enclave->next_event_condition, &rti_mutex) == 0, "Could not create cond var");
}

tag_t rti_next_event_tag_locked(enclave_info_t* e, tag_t next_event_tag) {
    LF_PRINT_LOG("RTI: enclave %u sends NET of " PRINTF_TAG " ",
    e->base.id, next_event_tag.time - lf_time_start(), next_event_tag.microstep);
    
    // Return early if there are only a single enclave in the program.
    if (rti_local->base.number_of_scheduling_nodes == 1) {
        return next_event_tag;
    }
    // This is called from a critical section within the source enclave. Leave
    // this critical section and acquire the RTI mutex.
    LF_ASSERT(lf_mutex_unlock(&e->env->mutex) == 0, "Could not unlock mutex");
    LF_ASSERT(lf_mutex_lock(rti_local->base.mutex) == 0, "Could not lock mutex");
    tracepoint_federate_to_rti(e->env->trace, send_NET, e->base.id, &next_event_tag);
    // First, update the enclave data structure to record this next_event_tag,
    // and notify any downstream scheduling_nodes, and unblock them if appropriate.
    tag_advance_grant_t result;

    tag_t previous_tag = e->base.last_granted;
    tag_t previous_ptag = e->base.last_provisionally_granted;

    update_scheduling_node_next_event_tag_locked(&e->base, next_event_tag);
    
    // Return early if we already have been granted past the NET.
    if (lf_tag_compare(e->base.last_granted, next_event_tag) >= 0) {
        LF_PRINT_LOG("RTI: enclave %u has already been granted a TAG to" PRINTF_TAG ". Returning with a TAG to" PRINTF_TAG " ",
        e->base.id, e->base.last_granted.time - lf_time_start(), e->base.last_granted.microstep,
        next_event_tag.time - lf_time_start(), next_event_tag.microstep);
        tracepoint_federate_from_rti(e->env->trace, receive_TAG, e->base.id, &next_event_tag);
        // Release RTI mutex and re-enter the critical section of the source enclave before returning.
        LF_ASSERT(lf_mutex_unlock(rti_local->base.mutex) == 0, "Could not unlock mutex");
        LF_ASSERT(lf_mutex_lock(&e->env->mutex) == 0, "Could not lock mutex");
        return next_event_tag;
    }
    
    // If this enclave has no upstream, then we give a TAG till forever straight away.
    if (e->base.num_upstream == 0) {
        LF_PRINT_LOG("RTI: enclave %u has no upstream. Giving it a to the NET", e->base.id);
        e->base.last_granted = next_event_tag;
    }

    while(true) {
        // Determine whether the above call notified a TAG.
        // If so, return that value. Note that we dont care about PTAGs as we
        // have disallowed zero-delay enclave loops.
        if (lf_tag_compare(previous_tag, e->base.last_granted) < 0) {
            result.tag = e->base.last_granted;
            result.is_provisional = false;
            break;
        }
        // If not, block.
        LF_PRINT_LOG("RTI: enclave %u sleeps waiting for TAG to" PRINTF_TAG " ",
        e->base.id, e->base.next_event.time - lf_time_start(), e->base.next_event.microstep);
        LF_ASSERT(lf_cond_wait(&e->next_event_condition) == 0, "Could not wait for cond var");
    }

    // At this point we have gotten a new TAG.
    LF_PRINT_LOG("RTI: enclave %u returns with TAG to" PRINTF_TAG " ",
        e->base.id, e->base.next_event.time - lf_time_start(), e->base.next_event.microstep);
    tracepoint_federate_from_rti(e->env->trace, receive_TAG, e->base.id, &result.tag);
    // Release RTI mutex and re-enter the critical section of the source enclave.
    LF_ASSERT(lf_mutex_unlock(rti_local->base.mutex) == 0, "Could not unlock mutex");
    LF_ASSERT(lf_mutex_lock(&e->env->mutex) == 0, "Could not lock mutex");
    return result.tag;
}

void rti_logical_tag_complete_locked(enclave_info_t* enclave, tag_t completed) {
    if (rti_local->base.number_of_scheduling_nodes == 1) {
        return;
    }
    // Release the enclave mutex while doing the local RTI work.
    LF_ASSERT(lf_mutex_unlock(&enclave->env->mutex) == 0, "Could not unlock mutex");
    tracepoint_federate_to_rti(enclave->env->trace, send_LTC, enclave->base.id, &completed);
    _logical_tag_complete(&enclave->base, completed);
    // Acquire the enclave mutex again before returning.
    LF_ASSERT(lf_mutex_lock(&enclave->env->mutex) == 0, "Could not lock mutex");
}

void rti_update_other_net_locked(enclave_info_t* src, enclave_info_t * target, tag_t net) {
    // Here we do NOT leave the critical section of the target enclave before we
    // acquire the RTI mutex. This means that we cannot block within this function.
    LF_ASSERT(lf_mutex_lock(rti_local->base.mutex) == 0, "Could not lock mutex");
    tracepoint_federate_to_federate(src->env->trace, send_TAGGED_MSG, src->base.id, target->base.id, &net);

    // If our proposed NET is less than the current NET, update it.
    if (lf_tag_compare(net, target->base.next_event) < 0) {
        target->base.next_event = net;
    }
    LF_ASSERT(lf_mutex_unlock(rti_local->base.mutex) == 0, "Could not unlock mutex");
}

///////////////////////////////////////////////////////////////////////////////
// The local RTIs implementation of the notify functions
///////////////////////////////////////////////////////////////////////////////

void notify_tag_advance_grant(scheduling_node_t* e, tag_t tag) {
    if (e->state == NOT_CONNECTED
            || lf_tag_compare(tag, e->last_granted) <= 0
            || lf_tag_compare(tag, e->last_provisionally_granted) < 0
    ) {
        return;
    }
    if (rti_local->base.tracing_enabled) {
        tracepoint_rti_to_federate(e->env->trace, send_TAG, e->id, &tag);
    }
    e->last_granted = tag;
    // TODO: Here we can consider adding a flag to the RTI struct and only signal the cond var if we have
    // sleeping enclaves.
    LF_ASSERT(lf_cond_signal(&((enclave_info_t *)e)->next_event_condition) == 0, "Could not signal cond var");
}

// We currently ignore the PTAGs, because they are only relevant with zero
// delay enclave loops.
void notify_provisional_tag_advance_grant(scheduling_node_t* e, tag_t tag) {
    LF_PRINT_LOG("RTI: enclave %u callback with PTAG " PRINTF_TAG " ",
        e->id, tag.time - lf_time_start(), tag.microstep);
}

void free_scheduling_nodes(scheduling_node_t** scheduling_nodes, uint16_t number_of_scheduling_nodes) {
    // Nothing to do here.
}

#endif //LF_ENCLAVES<|MERGE_RESOLUTION|>--- conflicted
+++ resolved
@@ -35,13 +35,8 @@
 lf_mutex_t rti_mutex;
 
 void initialize_local_rti(environment_t *envs, int num_envs) {
-<<<<<<< HEAD
     rti_local = (rti_local_t*)malloc(sizeof(rti_local_t));
-    if (rti_local == NULL) lf_print_error_and_exit("Out of memory");
-=======
-    rti_local = malloc(sizeof(rti_local_t));
     LF_ASSERT(rti_local, "Out of memory");
->>>>>>> e4e0f071
 
     initialize_rti_common(&rti_local->base);
     LF_ASSERT(lf_mutex_init(&rti_mutex) == 0, "Could not create mutex");
