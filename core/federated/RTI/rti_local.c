--- conflicted
+++ resolved
@@ -86,15 +86,9 @@
     }
     // This is called from a critical section within the source enclave. Leave
     // this critical section and acquire the RTI mutex.
-<<<<<<< HEAD
-    LF_ASSERT(lf_mutex_unlock(&e->env->mutex) == 0, "Could not unlock mutex");
-    LF_ASSERT(lf_mutex_lock(rti_local->base.mutex) == 0, "Could not lock mutex");
-    tracepoint_federate_to_rti(send_NET, e->base.id, &next_event_tag);
-=======
     LF_MUTEX_UNLOCK(&e->env->mutex);
     LF_MUTEX_LOCK(rti_local->base.mutex);
-    tracepoint_federate_to_rti(e->env->trace, send_NET, e->base.id, &next_event_tag);
->>>>>>> 2ad20f79
+    tracepoint_federate_to_rti(send_NET, e->base.id, &next_event_tag);
     // First, update the enclave data structure to record this next_event_tag,
     // and notify any downstream scheduling_nodes, and unblock them if appropriate.
     tag_advance_grant_t result;
@@ -152,13 +146,8 @@
         return;
     }
     // Release the enclave mutex while doing the local RTI work.
-<<<<<<< HEAD
-    LF_ASSERT(lf_mutex_unlock(&enclave->env->mutex) == 0, "Could not unlock mutex");
+    LF_MUTEX_UNLOCK(&enclave->env->mutex);
     tracepoint_federate_to_rti(send_LTC, enclave->base.id, &completed);
-=======
-    LF_MUTEX_UNLOCK(&enclave->env->mutex);
-    tracepoint_federate_to_rti(enclave->env->trace, send_LTC, enclave->base.id, &completed);
->>>>>>> 2ad20f79
     _logical_tag_complete(&enclave->base, completed);
     // Acquire the enclave mutex again before returning.
     LF_MUTEX_LOCK(&enclave->env->mutex);
@@ -167,13 +156,8 @@
 void rti_update_other_net_locked(enclave_info_t* src, enclave_info_t * target, tag_t net) {
     // Here we do NOT leave the critical section of the target enclave before we
     // acquire the RTI mutex. This means that we cannot block within this function.
-<<<<<<< HEAD
-    LF_ASSERT(lf_mutex_lock(rti_local->base.mutex) == 0, "Could not lock mutex");
+    LF_MUTEX_LOCK(rti_local->base.mutex);
     tracepoint_federate_to_federate(send_TAGGED_MSG, src->base.id, target->base.id, &net);
-=======
-    LF_MUTEX_LOCK(rti_local->base.mutex);
-    tracepoint_federate_to_federate(src->env->trace, send_TAGGED_MSG, src->base.id, target->base.id, &net);
->>>>>>> 2ad20f79
 
     // If our proposed NET is less than the current NET, update it.
     if (lf_tag_compare(net, target->base.next_event) < 0) {
