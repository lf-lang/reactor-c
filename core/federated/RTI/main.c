--- conflicted
+++ resolved
@@ -85,12 +85,6 @@
         LF_PRINT_LOG("RTI failed to send failed signal to federate %d on socket ID %d.", fed->enclave.id, fed->socket);
     }
     if (rti.base.tracing_enabled) {
-<<<<<<< HEAD
-        // Use the version that does not acquire a lock because acquiring a lock in
-        // the termination function can cause a deadlock that prevents the termination.
-        stop_trace_locked(rti.base.trace);
-        lf_print("RTI trace file saved.");
-=======
         tracepoint_rti_to_federate(rti.base.trace, send_FAILED, fed->enclave.id, NULL);
     }
 }
@@ -117,7 +111,6 @@
             lf_print("RTI trace file saved.");
         }
         lf_print("RTI is exiting abnormally.");
->>>>>>> a961d9ca
     }   
 }
 
