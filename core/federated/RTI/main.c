--- conflicted
+++ resolved
@@ -242,11 +242,7 @@
       }
       i++;
       long num_transient_federates = strtol(argv[i], NULL, 10);
-<<<<<<< HEAD
       if (num_transient_federates < 0L || num_transient_federates == LONG_MAX || num_transient_federates == LONG_MIN) {
-=======
-      if (num_transient_federates == LONG_MAX || num_transient_federates == LONG_MIN) {
->>>>>>> 59d42790
         lf_print_error("--number_of_transient_federates needs a valid positive or null integer argument.");
         usage(argc, argv);
         return 0;
@@ -293,27 +289,19 @@
       return 0;
     }
   }
-<<<<<<< HEAD
-=======
-<<<<<<< HEAD
   if (rti.base.number_of_scheduling_nodes == 0) {
     lf_print_error("--number_of_federates needs a valid positive integer argument.");
     usage(argc, argv);
     return 0;
   }
->>>>>>> 59d42790
   if (rti.number_of_transient_federates >= rti.base.number_of_scheduling_nodes) {
     lf_print_error("--number_of_transient_federates cannot be higher or equal to the number of federates.");
     usage(argc, argv);
     return 0;
   }
-<<<<<<< HEAD
-=======
-=======
->>>>>>> main
->>>>>>> 59d42790
   return 1;
 }
+
 int main(int argc, const char* argv[]) {
   initialize_lf_thread_id();
   initialize_RTI(&rti);
