#if defined STANDALONE_RTI
/**
 * @file
 * @author Edward A. Lee (eal@berkeley.edu)
 * @author Soroush Bateni
 *
 * @section LICENSE
Copyright (c) 2020, The University of California at Berkeley.

Redistribution and use in source and binary forms, with or without modification,
are permitted provided that the following conditions are met:

1. Redistributions of source code must retain the above copyright notice,
   this list of conditions and the following disclaimer.

2. Redistributions in binary form must reproduce the above copyright notice,
   this list of conditions and the following disclaimer in the documentation
   and/or other materials provided with the distribution.

THIS SOFTWARE IS PROVIDED BY THE COPYRIGHT HOLDERS AND CONTRIBUTORS "AS IS" AND ANY
EXPRESS OR IMPLIED WARRANTIES, INCLUDING, BUT NOT LIMITED TO, THE IMPLIED WARRANTIES OF
MERCHANTABILITY AND FITNESS FOR A PARTICULAR PURPOSE ARE DISCLAIMED. IN NO EVENT SHALL
THE COPYRIGHT HOLDER OR CONTRIBUTORS BE LIABLE FOR ANY DIRECT, INDIRECT, INCIDENTAL,
SPECIAL, EXEMPLARY, OR CONSEQUENTIAL DAMAGES (INCLUDING, BUT NOT LIMITED TO,
PROCUREMENT OF SUBSTITUTE GOODS OR SERVICES; LOSS OF USE, DATA, OR PROFITS; OR BUSINESS
INTERRUPTION) HOWEVER CAUSED AND ON ANY THEORY OF LIABILITY, WHETHER IN CONTRACT,
STRICT LIABILITY, OR TORT (INCLUDING NEGLIGENCE OR OTHERWISE) ARISING IN ANY WAY OUT OF
THE USE OF THIS SOFTWARE, EVEN IF ADVISED OF THE POSSIBILITY OF SUCH DAMAGE.

 * @section DESCRIPTION
 * Runtime infrastructure for distributed Lingua Franca programs.
 *
 * This implementation creates one thread per federate so as to be able
 * to take advantage of multiple cores. It may be more efficient, however,
 * to use select() instead to read from the multiple socket connections
 * to each federate.
 *
 * This implementation sends messages in little endian order
 * because Intel, RISC V, and Arm processors are little endian.
 * This is not what is normally considered "network order",
 * but we control both ends, and hence, for commonly used
 * processors, this will be more efficient since it won't have
 * to swap bytes.
 *
 * This implementation of the RTI should be considered a reference
 * implementation. In the future it might be re-implemented in Java or Kotlin.
 * Or we could bootstrap and implement it using Lingua Franca.
 */

#include "rti_remote.h"
#include "net_util.h"
#include <signal.h> // To trap ctrl-c and invoke a clean stop to save the trace file, if needed.
#include <string.h>

/**
 * The tracing mechanism uses the number of workers variable `_lf_number_of_workers`.
 * For RTI tracing, the number of workers is set as the number of federates.
 */
unsigned int _lf_number_of_workers = 0u;

// The global RTI object. It is static, and can only be referenced in this file.
// A pointer is passed during initialization to rti_remote.c
static rti_remote_t rti;

/**
 * RTI trace file name
 */
const char* rti_trace_file_name = "rti.lft";

/** Indicator that normal termination of the RTI has occurred. */
bool normal_termination = false;

/**
 * Send a failed signal to the specified federate.
 */
static void send_failed_signal(federate_info_t* fed) {
  size_t bytes_to_write = 1;
  unsigned char buffer[bytes_to_write];
  buffer[0] = MSG_TYPE_FAILED;
  if (rti.base.tracing_enabled) {
    tracepoint_rti_to_federate(send_FAILED, fed->enclave.id, NULL);
  }
  int failed = write_to_socket(fed->socket, bytes_to_write, &(buffer[0]));
  if (failed == 0) {
    LF_PRINT_LOG("RTI has sent failed signal to federate %d due to abnormal termination.", fed->enclave.id);
  } else {
    lf_print_error("RTI failed to send failed signal to federate %d on socket ID %d.", fed->enclave.id, fed->socket);
  }
}

/**
 * @brief Function to run upon termination.
 *
 * This function will be invoked both after main() returns and when a signal
 * that results in terminating the process, such as SIGINT.  In the former
 * case, it should do nothing.  In the latter case, it will send a MSG_TYPE_FAILED
 * signal to each federate and attempt to write the trace file, but without
 * acquiring a mutex lock, so the resulting files may be incomplete or even
 * corrupted.  But this is better than just failing to write the data we have
 * collected so far.
 */
void termination() {
  if (!normal_termination) {
    for (int i = 0; i < rti.base.number_of_scheduling_nodes; i++) {
      federate_info_t* f = (federate_info_t*)rti.base.scheduling_nodes[i];
      if (!f || f->enclave.state == NOT_CONNECTED)
        continue;
      send_failed_signal(f);
    }
    if (rti.base.tracing_enabled) {
      lf_tracing_global_shutdown();
      lf_print("RTI trace file saved.");
    }
    lf_print("RTI is exiting abnormally.");
  }
}

void usage(int argc, const char* argv[]) {
  lf_print("\nCommand-line arguments: \n");
  lf_print("  -i, --id <n>");
  lf_print("   The ID of the federation that this RTI will control.\n");
  lf_print("  -n, --number_of_federates <n>");
  lf_print("   The number of federates in the federation that this RTI will control.\n");
  lf_print("  -p, --port <n>");
  lf_print("   The port number to use for the RTI. Must be larger than 0 and smaller than %d. Default is %d.\n",
           UINT16_MAX, DEFAULT_PORT);
  lf_print("  -c, --clock_sync [off|init|on] [period <n>] [exchanges-per-interval <n>]");
  lf_print("   The status of clock synchronization for this federate.");
  lf_print("       - off: Clock synchronization is off.");
  lf_print("       - init (default): Clock synchronization is done only during startup.");
  lf_print("       - on: Clock synchronization is done both at startup and during the execution.");
  lf_print("   Relevant parameters that can be set: ");
  lf_print("       - period <n>(in nanoseconds): Controls how often a clock synchronization attempt is made");
  lf_print("          (period in nanoseconds, default is 5 msec). Only applies to 'on'.");
  lf_print("       - exchanges-per-interval <n>: Controls the number of messages that are exchanged for each");
  lf_print("          clock sync attempt (default is 10). Applies to 'init' and 'on'.\n");
  lf_print("  -a, --auth Turn on HMAC authentication options.\n");
  lf_print("  -t, --tracing Turn on tracing.\n");

  lf_print("Command given:");
  for (int i = 0; i < argc; i++) {
    lf_print("%s ", argv[i]);
  }
  lf_print("\n");
}

int process_clock_sync_args(int argc, const char* argv[]) {
  for (int i = 0; i < argc; i++) {
    if (strcmp(argv[i], "off") == 0) {
      rti.clock_sync_global_status = clock_sync_off;
      lf_print("RTI: Clock sync: off");
    } else if (strcmp(argv[i], "init") == 0 || strcmp(argv[i], "initial") == 0) {
      rti.clock_sync_global_status = clock_sync_init;
      lf_print("RTI: Clock sync: init");
    } else if (strcmp(argv[i], "on") == 0) {
      rti.clock_sync_global_status = clock_sync_on;
      lf_print("RTI: Clock sync: on");
    } else if (strcmp(argv[i], "period") == 0) {
      if (rti.clock_sync_global_status != clock_sync_on) {
        lf_print_error("clock sync period can only be set if --clock-sync is set to on.");
        usage(argc, argv);
        i++;
        continue; // Try to parse the rest of the arguments as clock sync args.
      } else if (argc < i + 2) {
        lf_print_error("clock sync period needs a time (in nanoseconds) argument.");
        usage(argc, argv);
        continue;
      }
      i++;
      long long period_ns = strtoll(argv[i], NULL, 10);
      if (period_ns == 0LL || period_ns == LLONG_MAX || period_ns == LLONG_MIN) {
        lf_print_error("clock sync period value is invalid.");
        continue; // Try to parse the rest of the arguments as clock sync args.
      }
      rti.clock_sync_period_ns = (int64_t)period_ns;
      lf_print("RTI: Clock sync period: %lld", (long long int)rti.clock_sync_period_ns);
    } else if (strcmp(argv[i], "exchanges-per-interval") == 0) {
      if (rti.clock_sync_global_status != clock_sync_on && rti.clock_sync_global_status != clock_sync_init) {
        lf_print_error("clock sync exchanges-per-interval can only be set if\n"
                       "--clock-sync is set to on or init.");
        usage(argc, argv);
        continue; // Try to parse the rest of the arguments as clock sync args.
      } else if (argc < i + 2) {
        lf_print_error("clock sync exchanges-per-interval needs an integer argument.");
        usage(argc, argv);
        continue; // Try to parse the rest of the arguments as clock sync args.
      }
      i++;
      long exchanges = (long)strtol(argv[i], NULL, 10);
      if (exchanges == 0L || exchanges == LONG_MAX || exchanges == LONG_MIN) {
        lf_print_error("clock sync exchanges-per-interval value is invalid.");
        continue; // Try to parse the rest of the arguments as clock sync args.
      }
      rti.clock_sync_exchanges_per_interval = (int32_t)exchanges; // FIXME: Loses numbers on 64-bit machines
      lf_print("RTI: Clock sync exchanges per interval: %d", rti.clock_sync_exchanges_per_interval);
    } else if (strcmp(argv[i], " ") == 0) {
      // Tolerate spaces
      continue;
    } else {
      // Either done with the clock sync args or there is an invalid
      // character. In  either case, let the parent function deal with
      // the rest of the characters;
      return i;
    }
  }
  return argc;
}

int process_args(int argc, const char* argv[]) {
  for (int i = 1; i < argc; i++) {
    if (strcmp(argv[i], "-i") == 0 || strcmp(argv[i], "--id") == 0) {
      if (argc < i + 2) {
        lf_print_error("--id needs a string argument.");
        usage(argc, argv);
        return 0;
      }
      i++;
      lf_print("RTI: Federation ID: %s", argv[i]);
      rti.federation_id = argv[i];
    } else if (strcmp(argv[i], "-n") == 0 || strcmp(argv[i], "--number_of_federates") == 0) {
      if (argc < i + 2) {
        lf_print_error("--number_of_federates needs an integer argument.");
        usage(argc, argv);
        return 0;
      }
      i++;
      long num_federates = strtol(argv[i], NULL, 10);
      if (num_federates <= 0L || num_federates == LONG_MAX || num_federates == LONG_MIN) {
        lf_print_error("--number_of_federates needs a valid positive integer argument.");
        usage(argc, argv);
        return 0;
      }
      rti.base.number_of_scheduling_nodes = (int32_t)num_federates; // FIXME: Loses numbers on 64-bit machines
      lf_print("RTI: Number of federates: %d", rti.base.number_of_scheduling_nodes);
    } else if (strcmp(argv[i], "-p") == 0 || strcmp(argv[i], "--port") == 0) {
      if (argc < i + 2) {
        lf_print_error("--port needs a short unsigned integer argument ( > 0 and < %d).", UINT16_MAX);
        usage(argc, argv);
        return 0;
      }
      i++;
      uint32_t RTI_port = (uint32_t)strtoul(argv[i], NULL, 10);
      if (RTI_port <= 0 || RTI_port >= UINT16_MAX) {
        lf_print_error("--port needs a short unsigned integer argument ( > 0 and < %d).", UINT16_MAX);
        usage(argc, argv);
        return 0;
      }
      rti.user_specified_port = (uint16_t)RTI_port;
    } else if (strcmp(argv[i], "-c") == 0 || strcmp(argv[i], "--clock_sync") == 0) {
      if (argc < i + 2) {
        lf_print_error("--clock-sync needs off|init|on.");
        usage(argc, argv);
        return 0;
      }
      i++;
      i += process_clock_sync_args((argc - i), &argv[i]);
    } else if (strcmp(argv[i], "-a") == 0 || strcmp(argv[i], "--auth") == 0) {
#ifndef __RTI_AUTH__
      lf_print_error("--auth requires the RTI to be built with the -DAUTH=ON option.");
      usage(argc, argv);
      return 0;
#endif
      rti.authentication_enabled = true;
    } else if (strcmp(argv[i], "-t") == 0 || strcmp(argv[i], "--tracing") == 0) {
      rti.base.tracing_enabled = true;
    } else if (strcmp(argv[i], " ") == 0) {
      // Tolerate spaces
      continue;
    } else {
      lf_print_error("Unrecognized command-line argument: %s", argv[i]);
      usage(argc, argv);
      return 0;
    }
  }
  return 1;
}
int main(int argc, const char* argv[]) {
  initialize_lf_thread_id();
  initialize_RTI(&rti);

  // Catch the Ctrl-C signal, for a clean exit that does not lose the trace information
  signal(SIGINT, exit);
#ifdef SIGPIPE
  // Ignore SIGPIPE errors, which terminate the entire application if
  // socket write() fails because the reader has closed the socket.
  // Instead, cause an EPIPE error to be set when write() fails.
  // NOTE: The reason for a broken socket causing a SIGPIPE signal
  // instead of just having write() return an error is to robutly
  // a foo | bar pipeline where bar crashes. The default behavior
  // is for foo to also exit.
  signal(SIGPIPE, SIG_IGN);
#endif // SIGPIPE
  if (atexit(termination) != 0) {
    lf_print_warning("Failed to register termination function!");
  }

  if (!process_args(argc, argv)) {
    // Processing command-line arguments failed.
    return -1;
  }

  if (rti.base.tracing_enabled) {
    _lf_number_of_workers = rti.base.number_of_scheduling_nodes;
    // One thread communicating to each federate. Add 1 for 1 ephemeral
    // timeout thread for each federate (this should be created only once
    // per federate because shutdown only occurs once). Add 1 for the clock
    // sync thread. Add 1 for the thread that responds to erroneous
    // connections attempted after initialization phase has completed. Add 1
    // for the main thread.
    lf_tracing_global_init("rti", -1, _lf_number_of_workers * 2 + 3);
    lf_print("Tracing the RTI execution in %s file.", rti_trace_file_name);
  }

  lf_print("Starting RTI for %d federates in federation ID %s.", rti.base.number_of_scheduling_nodes,
           rti.federation_id);
  assert(rti.base.number_of_scheduling_nodes < UINT16_MAX);

  // Allocate memory for the federates
  rti.base.scheduling_nodes =
      (scheduling_node_t**)calloc(rti.base.number_of_scheduling_nodes, sizeof(scheduling_node_t*));
  for (uint16_t i = 0; i < rti.base.number_of_scheduling_nodes; i++) {
    federate_info_t* fed_info = (federate_info_t*)calloc(1, sizeof(federate_info_t));
    initialize_federate(fed_info, i);
    rti.base.scheduling_nodes[i] = (scheduling_node_t*)fed_info;
  }

  int socket_descriptor = start_rti_server(rti.user_specified_port);
  if (socket_descriptor >= 0) {
    wait_for_federates(socket_descriptor);
    normal_termination = true;
    if (rti.base.tracing_enabled) {
      // No need for a mutex lock because all threads have exited.
      lf_tracing_global_shutdown();
      lf_print("RTI trace file saved.");
    }
  }

<<<<<<< HEAD
    lf_print("Starting RTI for %d federates in federation ID %s.",  rti.base.number_of_scheduling_nodes, rti.federation_id);
    assert(rti.base.number_of_scheduling_nodes < UINT16_MAX);
    
    // Allocate memory for the federates
    rti.base.scheduling_nodes = (scheduling_node_t**)calloc(rti.base.number_of_scheduling_nodes, sizeof(scheduling_node_t*));
    for (uint16_t i = 0; i < rti.base.number_of_scheduling_nodes; i++) {
        federate_info_t *fed_info = (federate_info_t *) calloc(1, sizeof(federate_info_t));
        initialize_federate(fed_info, i);
        rti.base.scheduling_nodes[i] = (scheduling_node_t *) fed_info;
    }
=======
  lf_print("RTI is exiting."); // Do this before freeing scheduling nodes.
  free_scheduling_nodes(rti.base.scheduling_nodes, rti.base.number_of_scheduling_nodes);
>>>>>>> 8a9a23d0

  // Even if the RTI is exiting normally, it should report an error code if one of the
  // federates has reported an error.
  return (int)_lf_federate_reports_error;
}
#endif // STANDALONE_RTI<|MERGE_RESOLUTION|>--- conflicted
+++ resolved
@@ -335,21 +335,8 @@
     }
   }
 
-<<<<<<< HEAD
-    lf_print("Starting RTI for %d federates in federation ID %s.",  rti.base.number_of_scheduling_nodes, rti.federation_id);
-    assert(rti.base.number_of_scheduling_nodes < UINT16_MAX);
-    
-    // Allocate memory for the federates
-    rti.base.scheduling_nodes = (scheduling_node_t**)calloc(rti.base.number_of_scheduling_nodes, sizeof(scheduling_node_t*));
-    for (uint16_t i = 0; i < rti.base.number_of_scheduling_nodes; i++) {
-        federate_info_t *fed_info = (federate_info_t *) calloc(1, sizeof(federate_info_t));
-        initialize_federate(fed_info, i);
-        rti.base.scheduling_nodes[i] = (scheduling_node_t *) fed_info;
-    }
-=======
   lf_print("RTI is exiting."); // Do this before freeing scheduling nodes.
   free_scheduling_nodes(rti.base.scheduling_nodes, rti.base.number_of_scheduling_nodes);
->>>>>>> 8a9a23d0
 
   // Even if the RTI is exiting normally, it should report an error code if one of the
   // federates has reported an error.
