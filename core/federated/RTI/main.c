#if defined STANDALONE_RTI
/**
 * @file
 * @author Edward A. Lee (eal@berkeley.edu)
 * @author Soroush Bateni
 *
 * @section LICENSE
Copyright (c) 2020, The University of California at Berkeley.

Redistribution and use in source and binary forms, with or without modification,
are permitted provided that the following conditions are met:

1. Redistributions of source code must retain the above copyright notice,
   this list of conditions and the following disclaimer.

2. Redistributions in binary form must reproduce the above copyright notice,
   this list of conditions and the following disclaimer in the documentation
   and/or other materials provided with the distribution.

THIS SOFTWARE IS PROVIDED BY THE COPYRIGHT HOLDERS AND CONTRIBUTORS "AS IS" AND ANY
EXPRESS OR IMPLIED WARRANTIES, INCLUDING, BUT NOT LIMITED TO, THE IMPLIED WARRANTIES OF
MERCHANTABILITY AND FITNESS FOR A PARTICULAR PURPOSE ARE DISCLAIMED. IN NO EVENT SHALL
THE COPYRIGHT HOLDER OR CONTRIBUTORS BE LIABLE FOR ANY DIRECT, INDIRECT, INCIDENTAL,
SPECIAL, EXEMPLARY, OR CONSEQUENTIAL DAMAGES (INCLUDING, BUT NOT LIMITED TO,
PROCUREMENT OF SUBSTITUTE GOODS OR SERVICES; LOSS OF USE, DATA, OR PROFITS; OR BUSINESS
INTERRUPTION) HOWEVER CAUSED AND ON ANY THEORY OF LIABILITY, WHETHER IN CONTRACT,
STRICT LIABILITY, OR TORT (INCLUDING NEGLIGENCE OR OTHERWISE) ARISING IN ANY WAY OUT OF
THE USE OF THIS SOFTWARE, EVEN IF ADVISED OF THE POSSIBILITY OF SUCH DAMAGE.

 * @section DESCRIPTION
 * Runtime infrastructure for distributed Lingua Franca programs.
 *
 * This implementation creates one thread per federate so as to be able
 * to take advantage of multiple cores. It may be more efficient, however,
 * to use select() instead to read from the multiple socket connections
 * to each federate.
 *
 * This implementation sends messages in little endian order
 * because Intel, RISC V, and Arm processors are little endian.
 * This is not what is normally considered "network order",
 * but we control both ends, and hence, for commonly used
 * processors, this will be more efficient since it won't have
 * to swap bytes.
 *
 * This implementation of the RTI should be considered a reference
 * implementation. In the future it might be re-implemented in Java or Kotlin.
 * Or we could bootstrap and implement it using Lingua Franca.
 */

#include "rti_remote.h"
#include "net_util.h"
#include <signal.h> // To trap ctrl-c and invoke a clean stop to save the trace file, if needed.
#include <string.h>

/**
 * The tracing mechanism uses the number of workers variable `_lf_number_of_workers`.
 * For RTI tracing, the number of workers is set as the number of federates.
 */
unsigned int _lf_number_of_workers = 0u;

// The global RTI object. It is static, and can only be referenced in this file.
// A pointer is passed during initialization to rti_remote.c
static rti_remote_t rti;

/**
 * RTI trace file name
 */
const char* rti_trace_file_name = "rti.lft";

/** Indicator that normal termination of the RTI has occurred. */
bool normal_termination = false;

/**
 * Send a failed signal to the specified federate.
 */
static void send_failed_signal(federate_info_t* fed) {
<<<<<<< HEAD
    size_t bytes_to_write = 1;
    unsigned char buffer[bytes_to_write];
    buffer[0] = MSG_TYPE_FAILED;
    if (rti.base.tracing_enabled) {
        tracepoint_rti_to_federate(send_FAILED, fed->enclave.id, NULL);
    }
    int bytes_written = write_to_netdrv(fed->fed_netdrv, bytes_to_write, &(buffer[0]));
    if (bytes_written > 0) {
        LF_PRINT_LOG("RTI has sent failed signal to federate %d due to abnormal termination.", fed->enclave.id);
    } else {
        // lf_print_error("RTI failed to send failed signal to federate %d on socket ID %d.", fed->enclave.id, fed->socket);
    }
=======
  size_t bytes_to_write = 1;
  unsigned char buffer[bytes_to_write];
  buffer[0] = MSG_TYPE_FAILED;
  if (rti.base.tracing_enabled) {
    tracepoint_rti_to_federate(send_FAILED, fed->enclave.id, NULL);
  }
  int failed = write_to_socket(fed->socket, bytes_to_write, &(buffer[0]));
  if (failed == 0) {
    LF_PRINT_LOG("RTI has sent failed signal to federate %d due to abnormal termination.", fed->enclave.id);
  } else {
    lf_print_error("RTI failed to send failed signal to federate %d on socket ID %d.", fed->enclave.id, fed->socket);
  }
>>>>>>> 7427d987
}

/**
 * @brief Function to run upon termination.
 *
 * This function will be invoked both after main() returns and when a signal
 * that results in terminating the process, such as SIGINT.  In the former
 * case, it should do nothing.  In the latter case, it will send a MSG_TYPE_FAILED
 * signal to each federate and attempt to write the trace file, but without
 * acquiring a mutex lock, so the resulting files may be incomplete or even
 * corrupted.  But this is better than just failing to write the data we have
 * collected so far.
 */
void termination() {
  if (!normal_termination) {
    for (int i = 0; i < rti.base.number_of_scheduling_nodes; i++) {
      federate_info_t* f = (federate_info_t*)rti.base.scheduling_nodes[i];
      if (!f || f->enclave.state == NOT_CONNECTED)
        continue;
      send_failed_signal(f);
    }
    if (rti.base.tracing_enabled) {
      lf_tracing_global_shutdown();
      lf_print("RTI trace file saved.");
    }
    lf_print("RTI is exiting abnormally.");
  }
}

void usage(int argc, const char* argv[]) {
  lf_print("\nCommand-line arguments: \n");
  lf_print("  -i, --id <n>");
  lf_print("   The ID of the federation that this RTI will control.\n");
  lf_print("  -n, --number_of_federates <n>");
  lf_print("   The number of federates in the federation that this RTI will control.\n");
  lf_print("  -p, --port <n>");
  lf_print("   The port number to use for the RTI. Must be larger than 0 and smaller than %d. Default is %d.\n",
           UINT16_MAX, DEFAULT_PORT);
  lf_print("  -c, --clock_sync [off|init|on] [period <n>] [exchanges-per-interval <n>]");
  lf_print("   The status of clock synchronization for this federate.");
  lf_print("       - off: Clock synchronization is off.");
  lf_print("       - init (default): Clock synchronization is done only during startup.");
  lf_print("       - on: Clock synchronization is done both at startup and during the execution.");
  lf_print("   Relevant parameters that can be set: ");
  lf_print("       - period <n>(in nanoseconds): Controls how often a clock synchronization attempt is made");
  lf_print("          (period in nanoseconds, default is 5 msec). Only applies to 'on'.");
  lf_print("       - exchanges-per-interval <n>: Controls the number of messages that are exchanged for each");
  lf_print("          clock sync attempt (default is 10). Applies to 'init' and 'on'.\n");
  lf_print("  -a, --auth Turn on HMAC authentication options.\n");
  lf_print("  -t, --tracing Turn on tracing.\n");

  lf_print("Command given:");
  for (int i = 0; i < argc; i++) {
    lf_print("%s ", argv[i]);
  }
  lf_print("\n");
}

int process_clock_sync_args(int argc, const char* argv[]) {
  for (int i = 0; i < argc; i++) {
    if (strcmp(argv[i], "off") == 0) {
      rti.clock_sync_global_status = clock_sync_off;
      lf_print("RTI: Clock sync: off");
    } else if (strcmp(argv[i], "init") == 0 || strcmp(argv[i], "initial") == 0) {
      rti.clock_sync_global_status = clock_sync_init;
      lf_print("RTI: Clock sync: init");
    } else if (strcmp(argv[i], "on") == 0) {
      rti.clock_sync_global_status = clock_sync_on;
      lf_print("RTI: Clock sync: on");
    } else if (strcmp(argv[i], "period") == 0) {
      if (rti.clock_sync_global_status != clock_sync_on) {
        lf_print_error("clock sync period can only be set if --clock-sync is set to on.");
        usage(argc, argv);
        i++;
        continue; // Try to parse the rest of the arguments as clock sync args.
      } else if (argc < i + 2) {
        lf_print_error("clock sync period needs a time (in nanoseconds) argument.");
        usage(argc, argv);
        continue;
      }
      i++;
      long long period_ns = strtoll(argv[i], NULL, 10);
      if (period_ns == 0LL || period_ns == LLONG_MAX || period_ns == LLONG_MIN) {
        lf_print_error("clock sync period value is invalid.");
        continue; // Try to parse the rest of the arguments as clock sync args.
      }
      rti.clock_sync_period_ns = (int64_t)period_ns;
      lf_print("RTI: Clock sync period: %lld", (long long int)rti.clock_sync_period_ns);
    } else if (strcmp(argv[i], "exchanges-per-interval") == 0) {
      if (rti.clock_sync_global_status != clock_sync_on && rti.clock_sync_global_status != clock_sync_init) {
        lf_print_error("clock sync exchanges-per-interval can only be set if\n"
                       "--clock-sync is set to on or init.");
        usage(argc, argv);
        continue; // Try to parse the rest of the arguments as clock sync args.
      } else if (argc < i + 2) {
        lf_print_error("clock sync exchanges-per-interval needs an integer argument.");
        usage(argc, argv);
        continue; // Try to parse the rest of the arguments as clock sync args.
      }
      i++;
      long exchanges = (long)strtol(argv[i], NULL, 10);
      if (exchanges == 0L || exchanges == LONG_MAX || exchanges == LONG_MIN) {
        lf_print_error("clock sync exchanges-per-interval value is invalid.");
        continue; // Try to parse the rest of the arguments as clock sync args.
      }
      rti.clock_sync_exchanges_per_interval = (int32_t)exchanges; // FIXME: Loses numbers on 64-bit machines
      lf_print("RTI: Clock sync exchanges per interval: %d", rti.clock_sync_exchanges_per_interval);
    } else if (strcmp(argv[i], " ") == 0) {
      // Tolerate spaces
      continue;
    } else {
      // Either done with the clock sync args or there is an invalid
      // character. In  either case, let the parent function deal with
      // the rest of the characters;
      return i;
    }
  }
  return argc;
}

int process_args(int argc, const char* argv[]) {
<<<<<<< HEAD
    for (int i = 1; i < argc; i++) {
        if (strcmp(argv[i], "-i") == 0 || strcmp(argv[i], "--id") == 0) {
            if (argc < i + 2) {
                lf_print_error("--id needs a string argument.");
                usage(argc, argv);
                return 0;
            }
            i++;
            lf_print("RTI: Federation ID: %s", argv[i]);
            rti.federation_id = argv[i];
        } else if (strcmp(argv[i], "-n") == 0 || strcmp(argv[i], "--number_of_federates") == 0) {
            if (argc < i + 2) {
                lf_print_error("--number_of_federates needs an integer argument.");
                usage(argc, argv);
                return 0;
            }
            i++;
            long num_federates = strtol(argv[i], NULL, 10);
            if (num_federates == 0L || num_federates == LONG_MAX ||  num_federates == LONG_MIN) {
                lf_print_error("--number_of_federates needs a valid positive integer argument.");
                usage(argc, argv);
                return 0;
            }
            rti.base.number_of_scheduling_nodes = (int32_t)num_federates; // FIXME: Loses numbers on 64-bit machines
            lf_print("RTI: Number of federates: %d", rti.base.number_of_scheduling_nodes);
        } else if (strcmp(argv[i], "-p") == 0 || strcmp(argv[i], "--port") == 0) {
            if (argc < i + 2) {
                lf_print_error(
                    "--port needs a short unsigned integer argument ( > 0 and < %d).",
                    UINT16_MAX
                );
                usage(argc, argv);
                return 0;
            }
            i++;
            uint32_t RTI_port = (uint32_t)strtoul(argv[i], NULL, 10);
            if (RTI_port <= 0 || RTI_port >= UINT16_MAX) {
                lf_print_error(
                    "--port needs a short unsigned integer argument ( > 0 and < %d).",
                    UINT16_MAX
                );
                usage(argc, argv);
                return 0;
            }
            rti.user_specified_port = (uint16_t)RTI_port;
            // (socket_priv_t *)(rti.rti_netdrv + 1)->user_specified_port= (uint16_t)RTI_port;
            // netdrv_get_privdrv(rti.rti_netdrv)->user_specified_port = (uint16_t)RTI_port;
            // netdrv_get_privdrv(rti.rti_netdrv).user_specified_port = (uint16_t)RTI_port;
            // void * a = netdrv_get_privdrv(rti.rti_netdrv);
            // // get_prvi(rti.rti_netdrv).user_specified_port = (uint16_t)RTI_port;
            //TODO: Need to fix.
        } else if (strcmp(argv[i], "-c") == 0 || strcmp(argv[i], "--clock_sync") == 0) {
            if (argc < i + 2) {
               lf_print_error("--clock-sync needs off|init|on.");
               usage(argc, argv);
               return 0;
           }
           i++;
           i += process_clock_sync_args((argc-i), &argv[i]);
        } else if (strcmp(argv[i], "-a") == 0 || strcmp(argv[i], "--auth") == 0) {
            #ifndef __RTI_AUTH__
            lf_print_error("--auth requires the RTI to be built with the -DAUTH=ON option.");
            usage(argc, argv);
            return 0;
            #endif
            rti.authentication_enabled = true;
        } else if (strcmp(argv[i], "-t") == 0 || strcmp(argv[i], "--tracing") == 0) {
            rti.base.tracing_enabled = true;
        } else if (strcmp(argv[i], " ") == 0) {
            // Tolerate spaces
            continue;
        }  else {
           lf_print_error("Unrecognized command-line argument: %s", argv[i]);
           usage(argc, argv);
           return 0;
       }
    }
    if (rti.base.number_of_scheduling_nodes == 0) {
=======
  for (int i = 1; i < argc; i++) {
    if (strcmp(argv[i], "-i") == 0 || strcmp(argv[i], "--id") == 0) {
      if (argc < i + 2) {
        lf_print_error("--id needs a string argument.");
        usage(argc, argv);
        return 0;
      }
      i++;
      lf_print("RTI: Federation ID: %s", argv[i]);
      rti.federation_id = argv[i];
    } else if (strcmp(argv[i], "-n") == 0 || strcmp(argv[i], "--number_of_federates") == 0) {
      if (argc < i + 2) {
        lf_print_error("--number_of_federates needs an integer argument.");
        usage(argc, argv);
        return 0;
      }
      i++;
      long num_federates = strtol(argv[i], NULL, 10);
      if (num_federates == 0L || num_federates == LONG_MAX || num_federates == LONG_MIN) {
>>>>>>> 7427d987
        lf_print_error("--number_of_federates needs a valid positive integer argument.");
        usage(argc, argv);
        return 0;
      }
      rti.base.number_of_scheduling_nodes = (int32_t)num_federates; // FIXME: Loses numbers on 64-bit machines
      lf_print("RTI: Number of federates: %d", rti.base.number_of_scheduling_nodes);
    } else if (strcmp(argv[i], "-p") == 0 || strcmp(argv[i], "--port") == 0) {
      if (argc < i + 2) {
        lf_print_error("--port needs a short unsigned integer argument ( > 0 and < %d).", UINT16_MAX);
        usage(argc, argv);
        return 0;
      }
      i++;
      uint32_t RTI_port = (uint32_t)strtoul(argv[i], NULL, 10);
      if (RTI_port <= 0 || RTI_port >= UINT16_MAX) {
        lf_print_error("--port needs a short unsigned integer argument ( > 0 and < %d).", UINT16_MAX);
        usage(argc, argv);
        return 0;
      }
      rti.user_specified_port = (uint16_t)RTI_port;
    } else if (strcmp(argv[i], "-c") == 0 || strcmp(argv[i], "--clock_sync") == 0) {
      if (argc < i + 2) {
        lf_print_error("--clock-sync needs off|init|on.");
        usage(argc, argv);
        return 0;
      }
      i++;
      i += process_clock_sync_args((argc - i), &argv[i]);
    } else if (strcmp(argv[i], "-a") == 0 || strcmp(argv[i], "--auth") == 0) {
#ifndef __RTI_AUTH__
      lf_print_error("--auth requires the RTI to be built with the -DAUTH=ON option.");
      usage(argc, argv);
      return 0;
#endif
      rti.authentication_enabled = true;
    } else if (strcmp(argv[i], "-t") == 0 || strcmp(argv[i], "--tracing") == 0) {
      rti.base.tracing_enabled = true;
    } else if (strcmp(argv[i], " ") == 0) {
      // Tolerate spaces
      continue;
    } else {
      lf_print_error("Unrecognized command-line argument: %s", argv[i]);
      usage(argc, argv);
      return 0;
    }
  }
  if (rti.base.number_of_scheduling_nodes == 0) {
    lf_print_error("--number_of_federates needs a valid positive integer argument.");
    usage(argc, argv);
    return 0;
  }
  return 1;
}
int main(int argc, const char* argv[]) {
  initialize_lf_thread_id();
  initialize_RTI(&rti);

  // Catch the Ctrl-C signal, for a clean exit that does not lose the trace information
  signal(SIGINT, exit);
#ifdef SIGPIPE
  // Ignore SIGPIPE errors, which terminate the entire application if
  // socket write() fails because the reader has closed the socket.
  // Instead, cause an EPIPE error to be set when write() fails.
  // NOTE: The reason for a broken socket causing a SIGPIPE signal
  // instead of just having write() return an error is to robutly
  // a foo | bar pipeline where bar crashes. The default behavior
  // is for foo to also exit.
  signal(SIGPIPE, SIG_IGN);
#endif // SIGPIPE
  if (atexit(termination) != 0) {
    lf_print_warning("Failed to register termination function!");
  }

  if (!process_args(argc, argv)) {
    // Processing command-line arguments failed.
    return -1;
  }

  if (rti.base.tracing_enabled) {
    _lf_number_of_workers = rti.base.number_of_scheduling_nodes;
    // One thread communicating to each federate. Add 1 for 1 ephemeral
    // timeout thread for each federate (this should be created only once
    // per federate because shutdown only occurs once). Add 1 for the clock
    // sync thread. Add 1 for the thread that responds to erroneous
    // connections attempted after initialization phase has completed. Add 1
    // for the main thread.
    lf_tracing_global_init("rti", -1, _lf_number_of_workers * 2 + 3);
    lf_print("Tracing the RTI execution in %s file.", rti_trace_file_name);
  }

<<<<<<< HEAD
    lf_print("Starting RTI for %d federates in federation ID %s.",  rti.base.number_of_scheduling_nodes, rti.federation_id);
    assert(rti.base.number_of_scheduling_nodes < UINT16_MAX);
    
    // Allocate memory for the federates
    rti.base.scheduling_nodes = (scheduling_node_t**)calloc(rti.base.number_of_scheduling_nodes, sizeof(scheduling_node_t*));
    for (uint16_t i = 0; i < rti.base.number_of_scheduling_nodes; i++) {
        federate_info_t *fed_info = (federate_info_t *) calloc(1, sizeof(federate_info_t));
        initialize_federate(fed_info, i);
        rti.base.scheduling_nodes[i] = (scheduling_node_t *) fed_info;
    }
    // TODO: Need to add user_specified_port
    if (start_rti_server()){
        wait_for_federates(rti.rti_netdrv);
        normal_termination = true;
        if (rti.base.tracing_enabled) {
            // No need for a mutex lock because all threads have exited.
            lf_tracing_global_shutdown();
            lf_print("RTI trace file saved.");
        }
=======
  lf_print("Starting RTI for %d federates in federation ID %s.", rti.base.number_of_scheduling_nodes,
           rti.federation_id);
  assert(rti.base.number_of_scheduling_nodes < UINT16_MAX);

  // Allocate memory for the federates
  rti.base.scheduling_nodes =
      (scheduling_node_t**)calloc(rti.base.number_of_scheduling_nodes, sizeof(scheduling_node_t*));
  for (uint16_t i = 0; i < rti.base.number_of_scheduling_nodes; i++) {
    federate_info_t* fed_info = (federate_info_t*)calloc(1, sizeof(federate_info_t));
    initialize_federate(fed_info, i);
    rti.base.scheduling_nodes[i] = (scheduling_node_t*)fed_info;
  }

  int socket_descriptor = start_rti_server(rti.user_specified_port);
  if (socket_descriptor >= 0) {
    wait_for_federates(socket_descriptor);
    normal_termination = true;
    if (rti.base.tracing_enabled) {
      // No need for a mutex lock because all threads have exited.
      lf_tracing_global_shutdown();
      lf_print("RTI trace file saved.");
>>>>>>> 7427d987
    }
  }

  lf_print("RTI is exiting."); // Do this before freeing scheduling nodes.
  free_scheduling_nodes(rti.base.scheduling_nodes, rti.base.number_of_scheduling_nodes);

  // Even if the RTI is exiting normally, it should report an error code if one of the
  // federates has reported an error.
  return (int)_lf_federate_reports_error;
}
#endif // STANDALONE_RTI<|MERGE_RESOLUTION|>--- conflicted
+++ resolved
@@ -74,33 +74,18 @@
  * Send a failed signal to the specified federate.
  */
 static void send_failed_signal(federate_info_t* fed) {
-<<<<<<< HEAD
-    size_t bytes_to_write = 1;
-    unsigned char buffer[bytes_to_write];
-    buffer[0] = MSG_TYPE_FAILED;
-    if (rti.base.tracing_enabled) {
-        tracepoint_rti_to_federate(send_FAILED, fed->enclave.id, NULL);
-    }
-    int bytes_written = write_to_netdrv(fed->fed_netdrv, bytes_to_write, &(buffer[0]));
-    if (bytes_written > 0) {
-        LF_PRINT_LOG("RTI has sent failed signal to federate %d due to abnormal termination.", fed->enclave.id);
-    } else {
-        // lf_print_error("RTI failed to send failed signal to federate %d on socket ID %d.", fed->enclave.id, fed->socket);
-    }
-=======
   size_t bytes_to_write = 1;
   unsigned char buffer[bytes_to_write];
   buffer[0] = MSG_TYPE_FAILED;
   if (rti.base.tracing_enabled) {
     tracepoint_rti_to_federate(send_FAILED, fed->enclave.id, NULL);
   }
-  int failed = write_to_socket(fed->socket, bytes_to_write, &(buffer[0]));
-  if (failed == 0) {
+  int bytes_written = write_to_netdrv(fed->fed_netdrv, bytes_to_write, &(buffer[0]));
+  if (bytes_written > 0) {
     LF_PRINT_LOG("RTI has sent failed signal to federate %d due to abnormal termination.", fed->enclave.id);
   } else {
-    lf_print_error("RTI failed to send failed signal to federate %d on socket ID %d.", fed->enclave.id, fed->socket);
-  }
->>>>>>> 7427d987
+    // lf_print_error("RTI failed to send failed signal to federate %d on socket ID %d.", fed->enclave.id, fed->socket);
+  }
 }
 
 /**
@@ -222,86 +207,6 @@
 }
 
 int process_args(int argc, const char* argv[]) {
-<<<<<<< HEAD
-    for (int i = 1; i < argc; i++) {
-        if (strcmp(argv[i], "-i") == 0 || strcmp(argv[i], "--id") == 0) {
-            if (argc < i + 2) {
-                lf_print_error("--id needs a string argument.");
-                usage(argc, argv);
-                return 0;
-            }
-            i++;
-            lf_print("RTI: Federation ID: %s", argv[i]);
-            rti.federation_id = argv[i];
-        } else if (strcmp(argv[i], "-n") == 0 || strcmp(argv[i], "--number_of_federates") == 0) {
-            if (argc < i + 2) {
-                lf_print_error("--number_of_federates needs an integer argument.");
-                usage(argc, argv);
-                return 0;
-            }
-            i++;
-            long num_federates = strtol(argv[i], NULL, 10);
-            if (num_federates == 0L || num_federates == LONG_MAX ||  num_federates == LONG_MIN) {
-                lf_print_error("--number_of_federates needs a valid positive integer argument.");
-                usage(argc, argv);
-                return 0;
-            }
-            rti.base.number_of_scheduling_nodes = (int32_t)num_federates; // FIXME: Loses numbers on 64-bit machines
-            lf_print("RTI: Number of federates: %d", rti.base.number_of_scheduling_nodes);
-        } else if (strcmp(argv[i], "-p") == 0 || strcmp(argv[i], "--port") == 0) {
-            if (argc < i + 2) {
-                lf_print_error(
-                    "--port needs a short unsigned integer argument ( > 0 and < %d).",
-                    UINT16_MAX
-                );
-                usage(argc, argv);
-                return 0;
-            }
-            i++;
-            uint32_t RTI_port = (uint32_t)strtoul(argv[i], NULL, 10);
-            if (RTI_port <= 0 || RTI_port >= UINT16_MAX) {
-                lf_print_error(
-                    "--port needs a short unsigned integer argument ( > 0 and < %d).",
-                    UINT16_MAX
-                );
-                usage(argc, argv);
-                return 0;
-            }
-            rti.user_specified_port = (uint16_t)RTI_port;
-            // (socket_priv_t *)(rti.rti_netdrv + 1)->user_specified_port= (uint16_t)RTI_port;
-            // netdrv_get_privdrv(rti.rti_netdrv)->user_specified_port = (uint16_t)RTI_port;
-            // netdrv_get_privdrv(rti.rti_netdrv).user_specified_port = (uint16_t)RTI_port;
-            // void * a = netdrv_get_privdrv(rti.rti_netdrv);
-            // // get_prvi(rti.rti_netdrv).user_specified_port = (uint16_t)RTI_port;
-            //TODO: Need to fix.
-        } else if (strcmp(argv[i], "-c") == 0 || strcmp(argv[i], "--clock_sync") == 0) {
-            if (argc < i + 2) {
-               lf_print_error("--clock-sync needs off|init|on.");
-               usage(argc, argv);
-               return 0;
-           }
-           i++;
-           i += process_clock_sync_args((argc-i), &argv[i]);
-        } else if (strcmp(argv[i], "-a") == 0 || strcmp(argv[i], "--auth") == 0) {
-            #ifndef __RTI_AUTH__
-            lf_print_error("--auth requires the RTI to be built with the -DAUTH=ON option.");
-            usage(argc, argv);
-            return 0;
-            #endif
-            rti.authentication_enabled = true;
-        } else if (strcmp(argv[i], "-t") == 0 || strcmp(argv[i], "--tracing") == 0) {
-            rti.base.tracing_enabled = true;
-        } else if (strcmp(argv[i], " ") == 0) {
-            // Tolerate spaces
-            continue;
-        }  else {
-           lf_print_error("Unrecognized command-line argument: %s", argv[i]);
-           usage(argc, argv);
-           return 0;
-       }
-    }
-    if (rti.base.number_of_scheduling_nodes == 0) {
-=======
   for (int i = 1; i < argc; i++) {
     if (strcmp(argv[i], "-i") == 0 || strcmp(argv[i], "--id") == 0) {
       if (argc < i + 2) {
@@ -321,7 +226,6 @@
       i++;
       long num_federates = strtol(argv[i], NULL, 10);
       if (num_federates == 0L || num_federates == LONG_MAX || num_federates == LONG_MIN) {
->>>>>>> 7427d987
         lf_print_error("--number_of_federates needs a valid positive integer argument.");
         usage(argc, argv);
         return 0;
@@ -341,6 +245,7 @@
         usage(argc, argv);
         return 0;
       }
+      // TODO: Need to fix
       rti.user_specified_port = (uint16_t)RTI_port;
     } else if (strcmp(argv[i], "-c") == 0 || strcmp(argv[i], "--clock_sync") == 0) {
       if (argc < i + 2) {
@@ -412,27 +317,6 @@
     lf_print("Tracing the RTI execution in %s file.", rti_trace_file_name);
   }
 
-<<<<<<< HEAD
-    lf_print("Starting RTI for %d federates in federation ID %s.",  rti.base.number_of_scheduling_nodes, rti.federation_id);
-    assert(rti.base.number_of_scheduling_nodes < UINT16_MAX);
-    
-    // Allocate memory for the federates
-    rti.base.scheduling_nodes = (scheduling_node_t**)calloc(rti.base.number_of_scheduling_nodes, sizeof(scheduling_node_t*));
-    for (uint16_t i = 0; i < rti.base.number_of_scheduling_nodes; i++) {
-        federate_info_t *fed_info = (federate_info_t *) calloc(1, sizeof(federate_info_t));
-        initialize_federate(fed_info, i);
-        rti.base.scheduling_nodes[i] = (scheduling_node_t *) fed_info;
-    }
-    // TODO: Need to add user_specified_port
-    if (start_rti_server()){
-        wait_for_federates(rti.rti_netdrv);
-        normal_termination = true;
-        if (rti.base.tracing_enabled) {
-            // No need for a mutex lock because all threads have exited.
-            lf_tracing_global_shutdown();
-            lf_print("RTI trace file saved.");
-        }
-=======
   lf_print("Starting RTI for %d federates in federation ID %s.", rti.base.number_of_scheduling_nodes,
            rti.federation_id);
   assert(rti.base.number_of_scheduling_nodes < UINT16_MAX);
@@ -446,15 +330,14 @@
     rti.base.scheduling_nodes[i] = (scheduling_node_t*)fed_info;
   }
 
-  int socket_descriptor = start_rti_server(rti.user_specified_port);
-  if (socket_descriptor >= 0) {
-    wait_for_federates(socket_descriptor);
+  // TODO: Need to add user_specified_port
+  if (start_rti_server()) {
+    wait_for_federates(rti.rti_netdrv);
     normal_termination = true;
     if (rti.base.tracing_enabled) {
       // No need for a mutex lock because all threads have exited.
       lf_tracing_global_shutdown();
       lf_print("RTI trace file saved.");
->>>>>>> 7427d987
     }
   }
 
