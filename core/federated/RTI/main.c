--- conflicted
+++ resolved
@@ -289,19 +289,6 @@
       return 0;
     }
   }
-<<<<<<< HEAD
-  if (rti.base.number_of_scheduling_nodes == 0) {
-    lf_print_error("--number_of_federates needs a valid positive integer argument.");
-    usage(argc, argv);
-    return 0;
-  }
-  if (rti.number_of_transient_federates >= rti.base.number_of_scheduling_nodes) {
-    lf_print_error("--number_of_transient_federates cannot be higher or equal to the number of federates.");
-    usage(argc, argv);
-    return 0;
-  }
-=======
->>>>>>> 0a427223
   return 1;
 }
 int main(int argc, const char* argv[]) {
