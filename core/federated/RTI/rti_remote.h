--- conflicted
+++ resolved
@@ -213,11 +213,7 @@
  *
  * @param fed The federate that has completed a logical tag.
  */
-<<<<<<< HEAD
-void handle_latest_tag_complete(federate_info_t* fed, unsigned char* buffer);
-=======
-void handle_latest_tag_confirmed(federate_info_t* fed);
->>>>>>> 3d7715c3
+void handle_latest_tag_confirmed(federate_info_t* fed, unsigned char* buffer);
 
 /**
  * Handle a next event tag (NET) message. @see MSG_TYPE_NEXT_EVENT_TAG in rti.h.
