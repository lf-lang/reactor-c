#if defined STANDALONE_RTI
/**
 * @file
 * @author Edward A. Lee (eal@berkeley.edu)
 * @author Soroush Bateni (soroush@utdallas.edu)
 * @author Erling Jellum (erling.r.jellum@ntnu.no)
 * @author Chadlia Jerad (chadlia.jerad@ensi-uma.tn)
 * @copyright (c) 2020-2023, The University of California at Berkeley
 * License in [BSD 2-clause](https://github.com/lf-lang/reactor-c/blob/main/LICENSE.md)
 * @brief Declarations for runtime infrastructure (RTI) for distributed Lingua Franca programs.
 * This file extends enclave.h with RTI features that are specific to federations and are not
 * used by scheduling enclaves.
 */

#ifndef RTI_REMOTE_H
#define RTI_REMOTE_H

#include <sys/socket.h>
#include <sys/types.h>  // Provides select() function to read from multiple sockets.
#include <netinet/in.h> // Defines struct sockaddr_in
#include <arpa/inet.h>  // inet_ntop & inet_pton
#include <unistd.h>     // Defines read(), write(), and close()
#include <strings.h>    // Defines bzero().

#include "net_util.h"
#include "rti_common.h"

#ifdef __RTI_AUTH__
#include <openssl/rand.h> // For secure random number generation.
#include <openssl/hmac.h> // For HMAC authentication.
#endif

#include "lf_types.h"
#include "pqueue_tag.h"

/** Time allowed for federates to reply to stop request. */
#define MAX_TIME_FOR_REPLY_TO_STOP_REQUEST SEC(30)

//TODO: Need to be fixed later.
#include "lf_socket_support.h"

/////////////////////////////////////////////
//// Data structures

typedef enum socket_type_t {
    TCP,
    UDP
} socket_type_t;

/**
 * Information about a federate known to the RTI, including its runtime state,
 * mode of execution, and connectivity with other federates.
 * The list of upstream and downstream federates does not include
 * those that are connected via a "physical" connection (one
 * denoted with ~>) because those connections do not impose
 * any scheduling constraints.
 */
typedef struct federate_info_t {
    scheduling_node_t enclave;
    bool requested_stop;    // Indicates that the federate has requested stop or has replied
                            // to a request for stop from the RTI. Used to prevent double-counting
                            // a federate when handling lf_request_stop().
    lf_thread_t thread_id;    // The ID of the thread handling communication with this federate.
    int socket;             // The TCP socket descriptor for communicating with this federate.
    struct sockaddr_in UDP_addr;           // The UDP address for the federate.
    bool clock_synchronization_enabled;    // Indicates the status of clock synchronization
                                           // for this federate. Enabled by default.
    pqueue_tag_t* in_transit_message_tags; // Record of in-transit messages to this federate that are not
                                           // yet processed. This record is ordered based on the time
                                           // value of each message for a more efficient access.
    char server_hostname[INET_ADDRSTRLEN]; // Human-readable IP address and
    int32_t server_port;    // port number of the socket server of the federate
                            // if it has any incoming direct connections from other federates.
                            // The port number will be -1 if there is no server or if the
                            // RTI has not been informed of the port number.
    struct in_addr server_ip_addr; // Information about the IP address of the socket
                                // server of the federate.

    netdrv_t *fed_netdrv;
    netdrv_t *clock_netdrv;                            
} federate_info_t;



/**
 * The status of clock synchronization.
 */
typedef enum clock_sync_stat {
    clock_sync_off,
    clock_sync_init,
    clock_sync_on
} clock_sync_stat;

/**
 * Structure that an RTI instance uses to keep track of its own and its
 * corresponding federates' state.
 * It is a special case of `rti_common_t` (declared in enclave.h). Inheritence
 * is mimicked by having the first attributes to be the same as of rti_common_t,
 * except that scheduling_nodes attribute here is of type `federate_info_t**`, while it
 * is of type `scheduling_node_t**` in `rti_common_t`.
 *     // **************** IMPORTANT!!! ********************
 *     // **   If you make any change to this struct,     **
 *     // **   you MUST also change  rti_common_t in     **
 *     // ** (enclave.h)! The change must exactly match.  **
 *     // **************************************************
 */
typedef struct rti_remote_t {
    rti_common_t base;
    // Maximum start time seen so far from the federates.
    int64_t max_start_time;

    // Number of federates that have proposed start times.
    int num_feds_proposed_start;

    /**
     * Boolean indicating that all federates have exited.
     * This gets set to true exactly once before the program exits.
     * It is marked volatile because the write is not guarded by a mutex.
     * The main thread makes this true, then calls shutdown and close on
     * the socket, which will cause accept() to return with an error code
     * in respond_to_erroneous_connections().
     */
    volatile bool all_federates_exited;

    /**
     * The ID of the federation that this RTI will supervise.
     * This should be overridden with a command-line -i option to ensure
     * that each federate only joins its assigned federation.
     */
    const char* federation_id;

    //TODO: Does it have to be a pointer?
    netdrv_t *rti_netdrv;
    netdrv_t *clock_netdrv;


    /************* TCP server information *************/
    /** The desired port specified by the user on the command line. */
    uint16_t user_specified_port;

    /** The final port number that the TCP socket server ends up using. */
    uint16_t final_port_TCP;

    /** The TCP socket descriptor for the socket server. */
    int socket_descriptor_TCP;

    /************* UDP server information *************/
    /** The final port number that the UDP socket server ends up using. */
    uint16_t final_port_UDP;

    /** The UDP socket descriptor for the socket server. */
    int socket_descriptor_UDP;

    /************* Clock synchronization information *************/
    /* Thread performing PTP clock sync sessions periodically. */
    lf_thread_t clock_thread;

    /**
     * Indicates whether clock sync is globally on for the federation. Federates
     * can still selectively disable clock synchronization if they wanted to.
     */
    clock_sync_stat clock_sync_global_status;

    /**
     * Frequency (period in nanoseconds) between clock sync attempts.
     */
    uint64_t clock_sync_period_ns;

    /**
     * Number of messages exchanged for each clock sync attempt.
     */
    int32_t clock_sync_exchanges_per_interval;

    /**
     * Boolean indicating that authentication is enabled.
     */
    bool authentication_enabled;
    /**
     * Boolean indicating that a stop request is already in progress.
     */
    bool stop_in_progress;
} rti_remote_t;

/**
 * Enter a critical section where logical time and the event queue are guaranteed
 * to not change unless they are changed within the critical section.
 * this can be implemented by disabling interrupts.
 * Users of this function must ensure that lf_init_critical_sections() is
 * called first and that lf_critical_section_exit() is called later.
 * @param env Ignored (present for compatibility).
 * @return 0 on success, platform-specific error number otherwise.
 */
extern int lf_critical_section_enter(environment_t* env);

/**
 * Exit the critical section entered with lf_lock_time().
 * @param env Ignored (present for compatibility).
 * @return 0 on success, platform-specific error number otherwise.
 */
extern int lf_critical_section_exit(environment_t* env);

void create_net_server(netdrv_t *drv, netdrv_type_t netdrv_type);

/**
 * Indicator that one or more federates have reported an error on resigning.
 */
extern bool _lf_federate_reports_error;

/**
 * @brief Update the next event tag of federate `federate_id`.
 *
 * It will update the recorded next event tag of federate `federate_id` to the minimum of `next_event_tag` and the
 * minimum tag of in-transit messages (if any) to the federate.
 *
 * Will try to see if the RTI can grant new TAG or PTAG messages to any
 * downstream federates based on this new next event tag.
 *
 * This function assumes that the caller is holding the _RTI.mutex.
 *
 * @param federate_id The id of the federate that needs to be updated.
 * @param next_event_tag The next event tag for `federate_id`.
 */
void update_federate_next_event_tag_locked(uint16_t federate_id, tag_t next_event_tag);

/**
 * Handle a port absent message being received rom a federate via the RIT.
 *
 * This function assumes the caller does not hold the mutex.
 */
void handle_port_absent_message(federate_info_t* sending_federate, unsigned char* buffer);

/**
 * Handle a timed message being received from a federate by the RTI to relay to another federate.
 *
 * This function assumes the caller does not hold the mutex.
 *
 * @param sending_federate The sending federate.
 * @param buffer The buffer to read into (the first byte is already there).
 */
void handle_timed_message(federate_info_t* sending_federate, unsigned char* buffer);

/**
 * Handle a latest tag complete (LTC) message. @see
 * MSG_TYPE_LATEST_TAG_COMPLETE in rti.h.
 *
 * This function assumes the caller does not hold the mutex.
 *
 * @param fed The federate that has completed a logical tag.
 */
void handle_latest_tag_complete(federate_info_t* fed);

/**
 * Handle a next event tag (NET) message. @see MSG_TYPE_NEXT_EVENT_TAG in rti.h.
 *
 * This function assumes the caller does not hold the mutex.
 *
 * @param fed The federate sending a NET message.
 */
void handle_next_event_tag(federate_info_t* fed);

/////////////////// STOP functions ////////////////////

/**
 * Handle a MSG_TYPE_STOP_REQUEST message.
 *
 * This function assumes the caller does not hold the mutex.
 *
 * @param fed The federate sending a MSG_TYPE_STOP_REQUEST message.
 */
void handle_stop_request_message(federate_info_t* fed);

/**
 * Handle a MSG_TYPE_STOP_REQUEST_REPLY message.
 *
 * This function assumes the caller does not hold the mutex.
 *
 * @param fed The federate replying the MSG_TYPE_STOP_REQUEST
 */
void handle_stop_request_reply(federate_info_t* fed);

//////////////////////////////////////////////////

/**
 * Handle address query messages.
 * This function reads the body of a MSG_TYPE_ADDRESS_QUERY (@see net_common.h) message
 * which is the requested destination federate ID and replies with the stored
 * port value for the socket server of that federate. The port values
 * are initialized to -1. If no MSG_TYPE_ADDRESS_ADVERTISEMENT message has been received from
 * the destination federate, the RTI will simply reply with -1 for the port.
 * The sending federate is responsible for checking back with the RTI after a
 * period of time.
 * @param fed_id The federate sending a MSG_TYPE_ADDRESS_QUERY message.
 */
void handle_address_query(uint16_t fed_id);

/**
 * Handle address advertisement messages (@see MSG_TYPE_ADDRESS_ADVERTISEMENT in net_common.h).
 * The federate is expected to send its server port number as the next
 * byte. The RTI will keep a record of this number in the .server_port
 * field of the _RTI.federates[federate_id] array of structs.
 *
 * The server_hostname and server_ip_addr fields are assigned
 * in lf_connect_to_federates() upon accepting the socket
 * from the remote federate.
 *
 * This function assumes the caller does not hold the mutex.
 *
 * @param federate_id The id of the remote federate that is
 *  sending the address advertisement.
 */
void handle_address_ad(uint16_t federate_id);

/**
 * A function to handle timestamp messages.
 * This function assumes the caller does not hold the mutex.
 */
void handle_timestamp(federate_info_t *my_fed);

/**
 * Take a snapshot of the physical clock time and send
 * it to federate fed_id.
 *
 * This version assumes the caller holds the mutex lock.
 *
 * @param message_type The type of the clock sync message (see net_common.h).
 * @param fed The federate to send the physical time to.
 * @param socket_type The socket type (TCP or UDP).
 */
void send_physical_clock(unsigned char message_type, federate_info_t* fed, socket_type_t socket_type);

/**
 * Handle clock synchronization T3 messages from federates.
 * These will come in on the TCP channel during initialization
 * and on the UDP channel subsequently. In both cases, this
 * function will reply with a T4 message. If the channel is
 * the UDP channel, then it will follow the T4 message
 * immediately with a "coded probe" message, which will be
 * used by the federate to decide whether to discard this
 * clock synchronization round.
 *
 * @param my_fed The sending federate.
 * @param socket_type The RTI's socket type used for the communication (TCP or UDP)
 */
void handle_physical_clock_sync_message(federate_info_t* my_fed, socket_type_t socket_type);

/**
 * A (quasi-)periodic thread that performs clock synchronization with each
 * federate. It starts by waiting a time given by _RTI.clock_sync_period_ns
 * and then iterates over the federates, performing a complete clock synchronization
 * interaction with each federate before proceeding to the next federate.
 * The interaction starts with this RTI sending a snapshot of its physical clock
 * to the federate (message T1). It then waits for a reply and then sends another
 * snapshot of its physical clock (message T4).  It then follows that T4 message
 * with a coded probe message that the federate can use to discard the session if
 * the network is congested.
 */
void* clock_synchronization_thread(void* noargs);

/**
 * Thread handling TCP communication with a federate.
 * @param fed A pointer to the federate's struct that has the
 *  socket descriptor for the federate.
 */
void* federate_info_thread_TCP(void* fed);

/**
 * Send a MSG_TYPE_REJECT message to the specified socket and close the socket.
 * @param socket_id Pointer to the socket ID.
 * @param error_code An error code.
 */
<<<<<<< HEAD
void send_reject(int socket_id, unsigned char error_code);

int32_t net_receive_and_check_fed_id_message(netdrv_t *fed_netdrv);
/**
 * Listen for a MSG_TYPE_FED_IDS message, which includes as a payload
 * a federate ID and a federation ID. If the federation ID
 * matches this federation, send an MSG_TYPE_ACK and otherwise send
 * a MSG_TYPE_REJECT message. Return 1 if the federate is accepted to
 * the federation and 0 otherwise.
 * @param socket_id The socket on which to listen.
 * @param client_fd The socket address.
 * @return The federate ID for success or -1 for failure.
 */
int32_t receive_and_check_fed_id_message(int socket_id, struct sockaddr_in* client_fd);

/**
 * Listen for a MSG_TYPE_NEIGHBOR_STRUCTURE message, and upon receiving it, fill
 * out the relevant information in the federate's struct.
 */
int receive_connection_information(int socket_id, uint16_t fed_id);

/**
 * Listen for a MSG_TYPE_UDP_PORT message, and upon receiving it, set up
 * clock synchronization and perform the initial clock synchronization.
 * Initial clock synchronization is performed only if the MSG_TYPE_UDP_PORT message
 * payload is not UINT16_MAX. If it is also not 0, then this function sets
 * up to perform runtime clock synchronization using the UDP port number
 * specified in the payload to communicate with the federate's clock
 * synchronization logic.
 * @param socket_id The socket on which to listen.
 * @param fed_id The federate ID.
 * @return 1 for success, 0 for failure.
 */
int receive_udp_message_and_set_up_clock_sync(int socket_id, uint16_t fed_id);

#ifdef __RTI_AUTH__
/**
 * Authenticate incoming federate by performing HMAC-based authentication.
 * 
 * @param socket Socket for the incoming federate tryting to authenticate.
 * @return True if authentication is successful and false otherwise.
 */
bool authenticate_federate(int socket);
#endif
=======
void send_reject(int* socket_id, unsigned char error_code);
>>>>>>> e44d2840

/**
 * Wait for one incoming connection request from each federate,
 * and upon receiving it, create a thread to communicate with
 * that federate. Return when all federates have connected.
 * @param socket_descriptor The socket on which to accept connections.
 */
void lf_connect_to_federates(int socket_descriptor);

/**
 * Thread to respond to new connections, which could be federates of other
 * federations who are attempting to join the wrong federation.
 * @param nothing Nothing needed here.
 */
void* respond_to_erroneous_connections(void* nothing);

/** 
 * Initialize the federate with the specified ID.
 * @param id The federate ID.
 */
void initialize_federate(federate_info_t* fed, uint16_t id);

//TODO: Need to add descriptions.
void start_net_rti_server();

/**
 * Start the socket server for the runtime infrastructure (RTI) and
 * return the socket descriptor.
 * @param num_feds Number of federates.
 * @param port The port on which to listen for socket connections, or
 *  0 to use the default port range.
 */
int32_t start_rti_server(uint16_t port);

//TODO: Add documentation.
void net_wait_for_federates(netdrv_t *netdrv);

/**
 * Start the runtime infrastructure (RTI) interaction with the federates
 * and wait for the federates to exit.
 * @param socket_descriptor The socket descriptor returned by start_rti_server().
 */
void wait_for_federates(int socket_descriptor);

/**
 * Print a usage message.
 */
void usage(int argc, const char* argv[]);

/**
 * Process command-line arguments related to clock synchronization. Will return
 * the last read position of argv if all related arguments are parsed or an
 * invalid argument is read.
 *
 * @param argc: Number of arguments in the list
 * @param argv: The list of arguments as a string
 * @return Current position (head) of argv;
 */
int process_clock_sync_args(int argc, const char* argv[]);

/**
 * Process the command-line arguments. If the command line arguments are not
 * understood, then print a usage message and return 0. Otherwise, return 1.
 * @return 1 if the arguments processed successfully, 0 otherwise.
 */
int process_args(int argc, const char* argv[]);

/**
 * Initialize the _RTI instance.
 */
void initialize_RTI(rti_remote_t *rti);

#endif // RTI_REMOTE_H
#endif // STANDALONE_RTI<|MERGE_RESOLUTION|>--- conflicted
+++ resolved
@@ -368,54 +368,7 @@
  * @param socket_id Pointer to the socket ID.
  * @param error_code An error code.
  */
-<<<<<<< HEAD
-void send_reject(int socket_id, unsigned char error_code);
-
-int32_t net_receive_and_check_fed_id_message(netdrv_t *fed_netdrv);
-/**
- * Listen for a MSG_TYPE_FED_IDS message, which includes as a payload
- * a federate ID and a federation ID. If the federation ID
- * matches this federation, send an MSG_TYPE_ACK and otherwise send
- * a MSG_TYPE_REJECT message. Return 1 if the federate is accepted to
- * the federation and 0 otherwise.
- * @param socket_id The socket on which to listen.
- * @param client_fd The socket address.
- * @return The federate ID for success or -1 for failure.
- */
-int32_t receive_and_check_fed_id_message(int socket_id, struct sockaddr_in* client_fd);
-
-/**
- * Listen for a MSG_TYPE_NEIGHBOR_STRUCTURE message, and upon receiving it, fill
- * out the relevant information in the federate's struct.
- */
-int receive_connection_information(int socket_id, uint16_t fed_id);
-
-/**
- * Listen for a MSG_TYPE_UDP_PORT message, and upon receiving it, set up
- * clock synchronization and perform the initial clock synchronization.
- * Initial clock synchronization is performed only if the MSG_TYPE_UDP_PORT message
- * payload is not UINT16_MAX. If it is also not 0, then this function sets
- * up to perform runtime clock synchronization using the UDP port number
- * specified in the payload to communicate with the federate's clock
- * synchronization logic.
- * @param socket_id The socket on which to listen.
- * @param fed_id The federate ID.
- * @return 1 for success, 0 for failure.
- */
-int receive_udp_message_and_set_up_clock_sync(int socket_id, uint16_t fed_id);
-
-#ifdef __RTI_AUTH__
-/**
- * Authenticate incoming federate by performing HMAC-based authentication.
- * 
- * @param socket Socket for the incoming federate tryting to authenticate.
- * @return True if authentication is successful and false otherwise.
- */
-bool authenticate_federate(int socket);
-#endif
-=======
 void send_reject(int* socket_id, unsigned char error_code);
->>>>>>> e44d2840
 
 /**
  * Wait for one incoming connection request from each federate,
