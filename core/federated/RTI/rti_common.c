--- conflicted
+++ resolved
@@ -346,39 +346,6 @@
     // This is not Dijkstra's algorithm, but rather one optimized for sparse upstream nodes.
     // There must be a name for this algorithm.
 
-<<<<<<< HEAD
-        // Dynamically allocate array for the results
-        tag_t *path_delays = (tag_t *) malloc(rti_common->number_of_scheduling_nodes * sizeof(tag_t));
-        // This will be the number of non-FOREVER entries put into path_delays.
-        size_t count = 0;
-
-        for (int i = 0; i < rti_common->number_of_scheduling_nodes; i++) {
-            path_delays[i] = FOREVER_TAG;
-        }
-        _update_min_delays_upstream(node, NULL, path_delays, &count);
-
-        // Put the results onto the node's struct.
-        node->num_min_delays = count;
-        // FIXME: What should the newly allocated `min_delays` be initialized to?
-        //  currently it could be any value.
-        node->min_delays = (minimum_delay_t*)malloc(count * sizeof(minimum_delay_t));
-        LF_PRINT_DEBUG("++++ Node %hu(is in ZDC: %d\n", node->id, node->flags & IS_IN_ZERO_DELAY_CYCLE);
-        int k = 0;
-        for (int i = 0; i < rti_common->number_of_scheduling_nodes; i++) {
-            if (lf_tag_compare(path_delays[i], FOREVER_TAG) < 0) {
-                // Node i is upstream.
-                if (k >= count) {
-                    lf_print_error_and_exit("Internal error! Count of upstream nodes %zu for node %d is wrong!", count, i);
-                }
-                minimum_delay_t min_delay = {.id = i, .min_delay = path_delays[i]};
-                node->min_delays[k++] = min_delay;
-                // N^2 debug statement could be a problem with large benchmarks.
-                // LF_PRINT_DEBUG("++++    Node %hu is upstream with delay" PRINTF_TAG "\n", i, path_delays[i].time, path_delays[i].microstep);
-            }
-        }
-        // Free the dynamically allocated array above
-        free(path_delays);
-=======
     // Array of results on the stack:
     tag_t path_delays[rti_common->number_of_scheduling_nodes];
     // This will be the number of non-FOREVER entries put into path_delays.
@@ -406,7 +373,6 @@
         // LF_PRINT_DEBUG("++++    Node %hu is upstream with delay" PRINTF_TAG "\n", i, path_delays[i].time,
         // path_delays[i].microstep);
       }
->>>>>>> 8a9a23d0
     }
   }
 }
