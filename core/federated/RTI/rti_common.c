/**
 * @file
 * @author Edward A. Lee (eal@berkeley.edu)
 * @author Soroush Bateni (soroush@utdallas.edu)
 * @author Erling Jellum (erling.r.jellum@ntnu.no)
 * @author Chadlia Jerad (chadlia.jerad@ensi-uma.tn)
 * @copyright (c) 2020-2023, The University of California at Berkeley
 * License in [BSD 2-clause](https://github.com/lf-lang/reactor-c/blob/main/LICENSE.md)
 */
#if defined STANDALONE_RTI || defined LF_ENCLAVES
#include "rti_common.h"

/**
 * Local reference to rti_common_t instance.
 */
static rti_common_t* rti_common = NULL;

// Global variables defined in tag.c:
extern instant_t start_time;


void initialize_rti_common(rti_common_t * _rti_common) {
    rti_common = _rti_common;
    rti_common->max_stop_tag = NEVER_TAG;
    rti_common->number_of_scheduling_nodes = 0;
    rti_common->num_scheduling_nodes_handling_stop = 0;
}

// FIXME: For log and debug message in this file, what sould be kept: 'enclave', 
//        'federate', or 'enlcave/federate'? Currently its is 'enclave/federate'.
// FIXME: Should scheduling_nodes tracing use the same mechanism as federates? 
//        It needs to account a federate having itself a number of scheduling_nodes.
//        Currently, all calls to tracepoint_from_federate() and 
//        tracepoint_to_federate() are in rti_lib.c

#define IS_IN_ZERO_DELAY_CYCLE 1
#define IS_IN_CYCLE 2

void invalidate_min_delays_upstream(scheduling_node_t* node) {
    if(node->min_delays != NULL) free(node->min_delays);
    node->min_delays = NULL;
    node->num_min_delays = 0;
    node->flags = 0; // All flags cleared because they get set lazily.
}

void initialize_scheduling_node(scheduling_node_t* e, uint16_t id) {
    e->id = id;
    e->completed = NEVER_TAG;
    e->last_granted = NEVER_TAG;
    e->last_provisionally_granted = NEVER_TAG;
    e->next_event = NEVER_TAG;
    e->state = NOT_CONNECTED;
    e->upstream = NULL;
    e->upstream_delay = NULL;
    e->num_upstream = 0;
    e->downstream = NULL;
    e->num_downstream = 0;
    e->mode = REALTIME;
    invalidate_min_delays_upstream(e);
}

void _logical_tag_complete(scheduling_node_t* enclave, tag_t completed) {
    // FIXME: Consolidate this message with NET to get NMR (Next Message Request).
    // Careful with handling startup and shutdown.
    lf_mutex_lock(rti_common->mutex);

    enclave->completed = completed;

    LF_PRINT_LOG("RTI received from federate/enclave %d the Logical Tag Complete (LTC) " PRINTF_TAG ".",
                enclave->id, enclave->completed.time - start_time, enclave->completed.microstep);

    // Check downstream scheduling_nodes to see whether they should now be granted a TAG.
    for (int i = 0; i < enclave->num_downstream; i++) {
        scheduling_node_t *downstream = rti_common->scheduling_nodes[enclave->downstream[i]];
        // Notify downstream enclave if appropriate.
        notify_advance_grant_if_safe(downstream);
        bool *visited = (bool *)calloc(rti_common->number_of_scheduling_nodes, sizeof(bool)); // Initializes to 0.
        // Notify scheduling_nodes downstream of downstream if appropriate.
        notify_downstream_advance_grant_if_safe(downstream, visited);
        free(visited);
    }

    lf_mutex_unlock(rti_common->mutex);
}

tag_t earliest_future_incoming_message_tag(scheduling_node_t* e) {
    // First, we need to find the shortest path (minimum delay) path to each upstream node
    // and then find the minimum of the node's recorded NET plus the minimum path delay.
    // Update the shortest paths, if necessary.
    update_min_delays_upstream(e);

    // Next, find the tag of the earliest possible incoming message from upstream enclaves or
    // federates, which will be the smallest upstream NET plus the least delay.
    // This could be NEVER_TAG if the RTI has not seen a NET from some upstream node.
    tag_t t_d = FOREVER_TAG;
    for (int i = 0; i < e->num_min_delays; i++) {
        // Node e->min_delays[i].id is upstream of e with min delay e->min_delays[i].min_delay.
        scheduling_node_t* upstream = rti_common->scheduling_nodes[e->min_delays[i].id];
        // If we haven't heard from the upstream node, then assume it can send an event at the start time.
        if (lf_tag_compare(upstream->next_event, NEVER_TAG) == 0) {
            tag_t start_tag = {.time = start_time, .microstep = 0};
            upstream->next_event = start_tag;
        }
        tag_t earliest_tag_from_upstream = lf_tag_add(upstream->next_event, e->min_delays[i].min_delay);
        LF_PRINT_DEBUG("RTI: Earliest next event upstream of fed/encl %d at fed/encl %d has tag " PRINTF_TAG ".",
                e->id,
                upstream->id,
                earliest_tag_from_upstream.time - start_time, earliest_tag_from_upstream.microstep);
        if (lf_tag_compare(earliest_tag_from_upstream, t_d) < 0) {
            t_d = earliest_tag_from_upstream;
        }
    }
    return t_d;
}

tag_t eimt_strict(scheduling_node_t* e) {
    // Find the tag of the earliest possible incoming message from immediately upstream
    // enclaves or federates that are not part of a zero-delay cycle.
    // This will be the smallest upstream NET plus the least delay.
    // This could be NEVER_TAG if the RTI has not seen a NET from some upstream node.
    tag_t t_d = FOREVER_TAG;
    for (int i = 0; i < e->num_upstream; i++) {
        scheduling_node_t* upstream = rti_common->scheduling_nodes[e->upstream[i]];
        // Skip this node if it is part of a zero-delay cycle.
        if (is_in_zero_delay_cycle(upstream)) continue;
        // If we haven't heard from the upstream node, then assume it can send an event at the start time.
        if (lf_tag_compare(upstream->next_event, NEVER_TAG) == 0) {
            tag_t start_tag = {.time = start_time, .microstep = 0};
            upstream->next_event = start_tag;
        }
        // Need to consider nodes that are upstream of the upstream node because those
        // nodes may send messages to the upstream node.
        tag_t earliest = earliest_future_incoming_message_tag(upstream);
        // If the next event of the upstream node is earlier, then use that.
        if (lf_tag_compare(upstream->next_event, earliest) < 0) {
            earliest = upstream->next_event;
        }
        tag_t earliest_tag_from_upstream = lf_delay_tag(earliest, e->upstream_delay[i]);
        LF_PRINT_DEBUG("RTI: Strict EIMT of fed/encl %d at fed/encl %d has tag " PRINTF_TAG ".",
                e->id,
                upstream->id,
                earliest_tag_from_upstream.time - start_time, earliest_tag_from_upstream.microstep);
        if (lf_tag_compare(earliest_tag_from_upstream, t_d) < 0) {
            t_d = earliest_tag_from_upstream;
        }
    }
    return t_d;
}

tag_advance_grant_t tag_advance_grant_if_safe(scheduling_node_t* e) {
    tag_advance_grant_t result = {.tag = NEVER_TAG, .is_provisional = false};

    // Find the earliest LTC of upstream scheduling_nodes (M).
    tag_t min_upstream_completed = FOREVER_TAG;

    for (int j = 0; j < e->num_upstream; j++) {
        scheduling_node_t *upstream = rti_common->scheduling_nodes[e->upstream[j]];

        // Ignore this enclave/federate if it is not connected.
        if (upstream->state == NOT_CONNECTED) continue;

        // Adjust by the "after" delay.
        // Note that "no delay" is encoded as NEVER,
        // whereas one microstep delay is encoded as 0LL.
        tag_t candidate = lf_delay_strict(upstream->completed, e->upstream_delay[j]);

        if (lf_tag_compare(candidate, min_upstream_completed) < 0) {
            min_upstream_completed = candidate;
        }
    }
    LF_PRINT_LOG("RTI: Minimum upstream LTC for federate/enclave %d is " PRINTF_TAG 
            "(adjusted by after delay).",
            e->id,
            min_upstream_completed.time - start_time, min_upstream_completed.microstep);
    if (lf_tag_compare(min_upstream_completed, e->last_granted) > 0
        && lf_tag_compare(min_upstream_completed, e->next_event) >= 0 // The enclave has to advance its tag
    ) {
        result.tag = min_upstream_completed;
        return result;
    }

    // Can't make progress based only on upstream LTCs.
    // If all (transitive) upstream scheduling_nodes of the enclave
    // have earliest event tags such that the
    // enclave can now advance its tag, then send it a TAG message.
    // Find the tag of the earliest event that may be later received from an upstream enclave
    // or federate (which includes any after delays on the connections).
    tag_t t_d = earliest_future_incoming_message_tag(e);
    // Strict version of the above. This is a tag that must be strictly greater than
    // that of any granted PTAG.
    tag_t t_d_strict = eimt_strict(e);

    LF_PRINT_LOG("RTI: Earliest next event upstream of node %d has tag " PRINTF_TAG ".",
            e->id, t_d.time - start_time, t_d.microstep);

    // Given an EIMT (earliest incoming message tag) there are these possible scenarios:
    //  1) The EIMT is greater than the NET we want to advance to. Grant a TAG.
    //  2) The EIMT is equal to the NET and the strict EIMT is greater than the net
    //     and the federate is part of a zero-delay cycle (ZDC).  Grant a PTAG.
    //  3) Otherwise, grant nothing and wait for further updates.

    if ( // Scenario (1) above
        lf_tag_compare(t_d, e->next_event) > 0                      // EIMT greater than NET
        && lf_tag_compare(e->next_event, NEVER_TAG) > 0             // NET is not NEVER_TAG
        && lf_tag_compare(t_d, e->last_provisionally_granted) >= 0  // The grant is not redundant
                                                                    // (equal is important to override any previous
                                                                    // PTAGs).
        && lf_tag_compare(t_d, e->last_granted) > 0                 // The grant is not redundant.
    ) {
        // No upstream node can send events that will be received with a tag less than or equal to
        // e->next_event, so it is safe to send a TAG.
        LF_PRINT_LOG("RTI: Earliest upstream message time for fed/encl %d is " PRINTF_TAG
                "(adjusted by after delay). Granting tag advance (TAG) for " PRINTF_TAG,
                e->id,
                t_d.time - lf_time_start(), t_d.microstep,
                e->next_event.time - lf_time_start(),
                e->next_event.microstep);
        result.tag = e->next_event;
    } else if( // Scenario (2) above
        lf_tag_compare(t_d, e->next_event) == 0                     // EIMT equal to NET
        && is_in_zero_delay_cycle(e)                                // The node is part of a ZDC
        && lf_tag_compare(t_d_strict, e->next_event) > 0            // The strict EIMT is greater than the NET
        && lf_tag_compare(t_d, e->last_provisionally_granted) > 0   // The grant is not redundant
        && lf_tag_compare(t_d, e->last_granted) > 0                 // The grant is not redundant.
    ) { 
        // Some upstream node may send an event that has the same tag as this node's next event,
        // so we can only grant a PTAG.
        LF_PRINT_LOG("RTI: Earliest upstream message time for fed/encl %d is " PRINTF_TAG
            " (adjusted by after delay). Granting provisional tag advance (PTAG) for " PRINTF_TAG,
            e->id,
            t_d.time - start_time, t_d.microstep,
            e->next_event.time - lf_time_start(),
            e->next_event.microstep);
        result.tag = e->next_event;
        result.is_provisional = true;
    }
    return result;
}

void notify_downstream_advance_grant_if_safe(scheduling_node_t* e, bool visited[]) {
    visited[e->id] = true;
    for (int i = 0; i < e->num_downstream; i++) {
        scheduling_node_t* downstream = rti_common->scheduling_nodes[e->downstream[i]];
        if (visited[downstream->id]) continue;
        notify_advance_grant_if_safe(downstream);
        notify_downstream_advance_grant_if_safe(downstream, visited);
    }
}

void update_scheduling_node_next_event_tag_locked(scheduling_node_t* e, tag_t next_event_tag) {
    e->next_event = next_event_tag;

    LF_PRINT_DEBUG(
       "RTI: Updated the recorded next event tag for federate/enclave %d to " PRINTF_TAG,
       e->id,
       next_event_tag.time - lf_time_start(),
       next_event_tag.microstep
    );

    // Check to see whether we can reply now with a tag advance grant.
    // If the enclave has no upstream scheduling_nodes, then it does not wait for
    // nor expect a reply. It just proceeds to advance time.
    if (e->num_upstream > 0) {
        notify_advance_grant_if_safe(e);
    } else {
        // Even though there was no grant, mark the tag as if there was.
        e->last_granted = next_event_tag;
    }
    // Check downstream scheduling_nodes to see whether they should now be granted a TAG.
    // To handle cycles, need to create a boolean array to keep
    // track of which downstream scheduling_nodes have been visited.
    bool *visited = (bool *)calloc(rti_common->number_of_scheduling_nodes, sizeof(bool)); // Initializes to 0.
    notify_downstream_advance_grant_if_safe(e, visited);
    free(visited);
}

void notify_advance_grant_if_safe(scheduling_node_t* e) {
    tag_advance_grant_t grant = tag_advance_grant_if_safe(e);
    if (lf_tag_compare(grant.tag, NEVER_TAG) != 0) {
        if (grant.is_provisional) {
            notify_provisional_tag_advance_grant(e, grant.tag);
        } else {
            notify_tag_advance_grant(e, grant.tag);
        }
    }
}

// Local function used recursively to find minimum delays upstream.
// Return in count the number of non-FOREVER_TAG entries in path_delays[].
static void _update_min_delays_upstream(scheduling_node_t* end, scheduling_node_t* intermediate, tag_t path_delays[], size_t* count) {
    // On first call, intermediate will be NULL, so the path delay is initialized to zero.
    tag_t delay_from_intermediate_so_far = ZERO_TAG;
    if (intermediate == NULL) {
        intermediate = end;
    } else {
        // Not the first call, so intermediate is upstream of end.
        delay_from_intermediate_so_far = path_delays[intermediate->id];
    }
    if (intermediate->state == NOT_CONNECTED) {
        // Enclave or federate is not connected.
        // No point in checking upstream scheduling_nodes.
        return;
    }
    // Check nodes upstream of intermediate (or end on first call).
    // NOTE: It would be better to iterate through these sorted by minimum delay,
    // but for most programs, the gain might be negligible since there are relatively few
    // upstream nodes.
    for (int i = 0; i < intermediate->num_upstream; i++) {
        // Add connection delay to path delay so far.
        tag_t path_delay = lf_delay_tag(delay_from_intermediate_so_far, intermediate->upstream_delay[i]);
        // If the path delay is less than the so-far recorded path delay from upstream, update upstream.
        if (lf_tag_compare(path_delay, path_delays[intermediate->upstream[i]]) < 0) {
            if (path_delays[intermediate->upstream[i]].time == FOREVER) {
                // Found a finite path.
                *count = *count + 1;
            }
            path_delays[intermediate->upstream[i]] = path_delay;
            // Since the path delay to upstream has changed, recursively update those upstream of it.
            // Do not do this, however, if the upstream node is the end node because this means we have
            // completed a cycle.
            if (end->id != intermediate->upstream[i]) {
                _update_min_delays_upstream(end, rti_common->scheduling_nodes[intermediate->upstream[i]], path_delays, count);
            } else {
                // Found a cycle.
                end->flags = end->flags | IS_IN_CYCLE;
                // Is it a zero-delay cycle?
                if (lf_tag_compare(path_delay, ZERO_TAG) == 0 && intermediate->upstream_delay[i] < 0) {
                    end->flags = end->flags | IS_IN_ZERO_DELAY_CYCLE;
                } else {
                    // Clear the flag.
                    end->flags = end->flags & ~IS_IN_ZERO_DELAY_CYCLE;
                }
            }
        }
    }
}

void update_min_delays_upstream(scheduling_node_t* node) {
    // Check whether cached result is valid.
    if (node->min_delays == NULL) {

        // This is not Dijkstra's algorithm, but rather one optimized for sparse upstream nodes.
        // There must be a name for this algorithm.

        // Array of results on the stack:
        tag_t path_delays[rti_common->number_of_scheduling_nodes];
        // This will be the number of non-FOREVER entries put into path_delays.
        size_t count = 0;

        for (int i = 0; i < rti_common->number_of_scheduling_nodes; i++) {
            path_delays[i] = FOREVER_TAG;
        }
        _update_min_delays_upstream(node, NULL, path_delays, &count);

        // Put the results onto the node's struct.
        node->num_min_delays = count;
<<<<<<< HEAD
        // FIXME: What should the newly allocated `min_delays` be initialized to?
        //  currently it could be any value.
        node->min_delays = (minimum_delay_t*)malloc(count * sizeof(minimum_delay_t));
        LF_PRINT_DEBUG("++++ Node %hu is in ZDC: %d", node->id, is_in_zero_delay_cycle(node));
=======
        node->min_delays = (minimum_delay_t*)calloc(count, sizeof(minimum_delay_t));
        LF_PRINT_DEBUG("++++ Node %hu(is in ZDC: %d\n", node->id, node->flags & IS_IN_ZERO_DELAY_CYCLE);
>>>>>>> 8a5c296a
        int k = 0;
        for (int i = 0; i < rti_common->number_of_scheduling_nodes; i++) {
            if (lf_tag_compare(path_delays[i], FOREVER_TAG) < 0) {
                // Node i is upstream.
                if (k >= count) {
                    lf_print_error_and_exit("Internal error! Count of upstream nodes %zu for node %d is wrong!", count, i);
                }
                minimum_delay_t min_delay = {.id = i, .min_delay = path_delays[i]};
                node->min_delays[k++] = min_delay;
                // N^2 debug statement could be a problem with large benchmarks.
                // LF_PRINT_DEBUG("++++    Node %hu is upstream with delay" PRINTF_TAG "\n", i, path_delays[i].time, path_delays[i].microstep);
            }
        }
    }
}

bool is_in_zero_delay_cycle(scheduling_node_t* node) {
    update_min_delays_upstream(node);
    return node->flags & IS_IN_ZERO_DELAY_CYCLE;
}

bool is_in_cycle(scheduling_node_t* node) {
    update_min_delays_upstream(node);
    return node->flags & IS_IN_CYCLE;
}

#endif<|MERGE_RESOLUTION|>--- conflicted
+++ resolved
@@ -354,15 +354,8 @@
 
         // Put the results onto the node's struct.
         node->num_min_delays = count;
-<<<<<<< HEAD
-        // FIXME: What should the newly allocated `min_delays` be initialized to?
-        //  currently it could be any value.
-        node->min_delays = (minimum_delay_t*)malloc(count * sizeof(minimum_delay_t));
+        node->min_delays = (minimum_delay_t*)calloc(count, sizeof(minimum_delay_t));
         LF_PRINT_DEBUG("++++ Node %hu is in ZDC: %d", node->id, is_in_zero_delay_cycle(node));
-=======
-        node->min_delays = (minimum_delay_t*)calloc(count, sizeof(minimum_delay_t));
-        LF_PRINT_DEBUG("++++ Node %hu(is in ZDC: %d\n", node->id, node->flags & IS_IN_ZERO_DELAY_CYCLE);
->>>>>>> 8a5c296a
         int k = 0;
         for (int i = 0; i < rti_common->number_of_scheduling_nodes; i++) {
             if (lf_tag_compare(path_delays[i], FOREVER_TAG) < 0) {
