--- conflicted
+++ resolved
@@ -96,38 +96,13 @@
   // federates, which will be the smallest upstream NET plus the least delay.
   // This could be NEVER_TAG if the RTI has not seen a NET from some upstream node.
   tag_t t_d = FOREVER_TAG;
-<<<<<<< HEAD
-  for (int i = 0; i < e->num_min_delays; i++) {
-    // Node e->min_delays[i].id is upstream of e with min delay e->min_delays[i].min_delay.
-    scheduling_node_t* upstream = rti_common->scheduling_nodes[e->min_delays[i].id];
-    if (upstream->state == NOT_CONNECTED)
-      continue;
-    // If we haven't heard from the upstream node, then assume it can send an event at the start time.
-    if (lf_tag_compare(upstream->next_event, NEVER_TAG) == 0) {
-      tag_t start_tag = {.time = start_time, .microstep = 0};
-      upstream->next_event = start_tag;
-    }
-    // The min_delay here is a tag_t, not an interval_t because it may account for more than
-    // one connection. No delay at all is represented by (0,0). A delay of 0 is represented
-    // by (0,1). If the time part of the delay is greater than 0, then we want to ignore
-    // the microstep in upstream->next_event because that microstep will have been lost.
-    // Otherwise, we want preserve it and add to it. This is handled by lf_tag_add().
-    tag_t earliest_tag_from_upstream = lf_tag_add(upstream->next_event, e->min_delays[i].min_delay);
-
-    /* Following debug message is too verbose for normal use:
-    LF_PRINT_DEBUG("RTI: Earliest next event upstream of fed/encl %d at fed/encl %d has tag " PRINTF_TAG ".",
-            e->id,
-            upstream->id,
-            earliest_tag_from_upstream.time - start_time, earliest_tag_from_upstream.microstep);
-    */
-    if (lf_tag_compare(earliest_tag_from_upstream, t_d) < 0) {
-      t_d = earliest_tag_from_upstream;
-=======
   int n = rti_common->number_of_scheduling_nodes;
   for (int i = 0; i < n; i++) {
     if (lf_tag_compare(rti_common->min_delays[i * n + e->id], FOREVER_TAG) != 0) {
       // Node i is upstream of e with min delay rti_common->min_delays[i * n + e->id]
       scheduling_node_t* upstream = rti_common->scheduling_nodes[i];
+      if (upstream->state == NOT_CONNECTED)
+        continue;
       // If we haven't heard from the upstream node, then assume it can send an event at the start time.
       if (lf_tag_compare(upstream->next_event, NEVER_TAG) == 0) {
         tag_t start_tag = {.time = start_time, .microstep = 0};
@@ -149,7 +124,6 @@
       if (lf_tag_compare(earliest_tag_from_upstream, t_d) < 0) {
         t_d = earliest_tag_from_upstream;
       }
->>>>>>> 856e98a8
     }
   }
   return t_d;
