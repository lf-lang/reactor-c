--- conflicted
+++ resolved
@@ -54,13 +54,8 @@
  * They both point to the same enclaves stuctures. In the case of federation RTI,
  * however, enclaves are encapsulated in federates.    
  */
-<<<<<<< HEAD
-extern enclave_RTI_t * _E_RTI;
-extern federation_RTI_t* _F_RTI;
-=======
 extern enclave_rti_t * _e_rti;
 extern federation_rti_t* _f_rti;
->>>>>>> 270e83ca
 
 /**
  * The tracing mechanism uses the number of workers variable `_lf_number_of_workers`.
@@ -68,17 +63,6 @@
  */
 unsigned int _lf_number_of_workers = 0u;
 
-<<<<<<< HEAD
-/**
- * References to the federation RTI and the enclave RTI.
- * They both point to the same enclaves stuctures. In the case of federation RTI,
- * however, enclaves are encapsulated in federates.    
- */
-extern enclave_RTI_t * _E_RTI;
-extern federation_RTI_t* _F_RTI;
-
-=======
->>>>>>> 270e83ca
 extern lf_mutex_t rti_mutex;
 extern lf_cond_t received_start_times;
 extern lf_cond_t sent_start_time;
@@ -88,26 +72,14 @@
  */
 const char *rti_trace_file_name = "rti.lft";
 
-<<<<<<< HEAD
-static trace_t* trace;
-=======
->>>>>>> 270e83ca
 /**
  * @brief A clean termination of the RTI will write the trace file, if tracing is
  * enabled, before exiting.
  */
 void termination() {
-<<<<<<< HEAD
-    if (_F_RTI->tracing_enabled) {
-        if (trace) {
-            stop_trace(trace);
-            lf_print("RTI trace file saved.");
-        }
-=======
     if (_f_rti->tracing_enabled) {
         stop_trace();
         lf_print("RTI trace file saved.");
->>>>>>> 270e83ca
     }   
     lf_print("RTI is exiting.");
 }
@@ -116,11 +88,6 @@
 
     initialize_RTI();
 
-<<<<<<< HEAD
-    trace = trace_new(GLOBAL_ENVIRONMENT, rti_trace_file_name);
-
-=======
->>>>>>> 270e83ca
     lf_mutex_init(&rti_mutex);
     lf_cond_init(&received_start_times, &rti_mutex);
     lf_cond_init(&sent_start_time, &rti_mutex);
@@ -135,28 +102,6 @@
         // Processing command-line arguments failed.
         return -1;
     }
-<<<<<<< HEAD
-    if (_F_RTI->tracing_enabled) {
-        _lf_number_of_workers = _F_RTI->number_of_enclaves;
-        start_trace(trace);
-        lf_print("Tracing the RTI execution in %s file.", rti_trace_file_name);
-    }
-
-    lf_print("Starting RTI for %d federates in federation ID %s.",  _F_RTI->number_of_enclaves, _F_RTI->federation_id);
-    assert(_F_RTI->number_of_enclaves < UINT16_MAX);
-    
-    // Allocate memory for the federates
-    _F_RTI->enclaves = (federate_t**)calloc(_F_RTI->number_of_enclaves, sizeof(federate_t*));
-    for (uint16_t i = 0; i < _F_RTI->number_of_enclaves; i++) {
-        _F_RTI->enclaves[i] = (federate_t *)malloc(sizeof(federate_t));
-        initialize_federate(_F_RTI->enclaves[i], i);
-    }
-
-    // Initialize the RTI enclaves
-    _E_RTI = (enclave_RTI_t*)_F_RTI;
-
-    int socket_descriptor = start_rti_server(_F_RTI->user_specified_port);
-=======
     if (_f_rti->tracing_enabled) {
         _lf_number_of_workers = _f_rti->number_of_enclaves;
         start_trace(rti_trace_file_name);
@@ -177,7 +122,6 @@
     _e_rti = (enclave_rti_t*)_f_rti;
 
     int socket_descriptor = start_rti_server(_f_rti->user_specified_port);
->>>>>>> 270e83ca
     wait_for_federates(socket_descriptor);
 
     return 0;
