/**
 * @file
 * @author Edward A. Lee (eal@berkeley.edu)
 * @author Soroush Bateni
 *
 * @section LICENSE
Copyright (c) 2020, The University of California at Berkeley.

Redistribution and use in source and binary forms, with or without modification,
are permitted provided that the following conditions are met:

1. Redistributions of source code must retain the above copyright notice,
   this list of conditions and the following disclaimer.

2. Redistributions in binary form must reproduce the above copyright notice,
   this list of conditions and the following disclaimer in the documentation
   and/or other materials provided with the distribution.

THIS SOFTWARE IS PROVIDED BY THE COPYRIGHT HOLDERS AND CONTRIBUTORS "AS IS" AND ANY
EXPRESS OR IMPLIED WARRANTIES, INCLUDING, BUT NOT LIMITED TO, THE IMPLIED WARRANTIES OF
MERCHANTABILITY AND FITNESS FOR A PARTICULAR PURPOSE ARE DISCLAIMED. IN NO EVENT SHALL
THE COPYRIGHT HOLDER OR CONTRIBUTORS BE LIABLE FOR ANY DIRECT, INDIRECT, INCIDENTAL,
SPECIAL, EXEMPLARY, OR CONSEQUENTIAL DAMAGES (INCLUDING, BUT NOT LIMITED TO,
PROCUREMENT OF SUBSTITUTE GOODS OR SERVICES; LOSS OF USE, DATA, OR PROFITS; OR BUSINESS
INTERRUPTION) HOWEVER CAUSED AND ON ANY THEORY OF LIABILITY, WHETHER IN CONTRACT,
STRICT LIABILITY, OR TORT (INCLUDING NEGLIGENCE OR OTHERWISE) ARISING IN ANY WAY OUT OF
THE USE OF THIS SOFTWARE, EVEN IF ADVISED OF THE POSSIBILITY OF SUCH DAMAGE.

 * @section DESCRIPTION
 * Runtime infrastructure for distributed Lingua Franca programs.
 *
 * This implementation creates one thread per federate so as to be able
 * to take advantage of multiple cores. It may be more efficient, however,
 * to use select() instead to read from the multiple socket connections
 * to each federate.
 *
 * This implementation sends messages in little endian order
 * because Intel, RISC V, and Arm processors are little endian.
 * This is not what is normally considered "network order",
 * but we control both ends, and hence, for commonly used
 * processors, this will be more efficient since it won't have
 * to swap bytes.
 *
 * This implementation of the RTI should be considered a reference
 * implementation. In the future it might be re-implemented in Java or Kotlin.
 * Or we could bootstrap and implement it using Lingua Franca.
 */

#include "rti_lib.h"
#include <signal.h>     // To trap ctrl-c and invoke a clean stop to save the trace file, if needed.

/**
 * References to the federation RTI and the enclave RTI.
 * They both point to the same enclaves stuctures. In the case of federation RTI,
 * however, enclaves are encapsulated in federates.    
 */
extern enclave_RTI_t * _E_RTI;
extern federation_RTI_t* _F_RTI;

/**
 * The tracing mechanism uses the number of workers variable `_lf_number_of_workers`.
 * For RTI tracing, the number of workers is set as the number of federates.
 */
unsigned int _lf_number_of_workers = 0u;

/**
 * References to the federation RTI and the enclave RTI.
 * They both point to the same enclaves stuctures. In the case of federation RTI,
 * however, enclaves are encapsulated in federates.    
 */
extern enclave_RTI_t * _E_RTI;
extern federation_RTI_t* _F_RTI;

extern lf_mutex_t rti_mutex;
extern lf_cond_t received_start_times;
extern lf_cond_t sent_start_time;

/**
 * RTI trace file name
 */
const char *rti_trace_file_name = "rti.lft";

/**
 * @brief A clean termination of the RTI will write the trace file, if tracing is
 * enabled, before exiting.
 */
void termination() {
    if (_F_RTI->tracing_enabled) {
        stop_trace();
        lf_print("RTI trace file saved.");
    }   
    lf_print("RTI is exiting.");
}

int main(int argc, const char* argv[]) {

    initialize_RTI();

    lf_mutex_init(&rti_mutex);
    lf_cond_init(&received_start_times, &rti_mutex);
    lf_cond_init(&sent_start_time, &rti_mutex);

    // Catch the Ctrl-C signal, for a clean exit that does not lose the trace information
    signal(SIGINT, exit);
    if (atexit(termination) != 0) {
        lf_print_warning("Failed to register termination function!");
    }

    if (!process_args(argc, argv)) {
        // Processing command-line arguments failed.
        return -1;
    }
<<<<<<< HEAD
    if (_RTI.tracing_enabled) {
        _lf_number_of_workers = _RTI.number_of_federates + _RTI.number_of_transient_federates;
        start_trace(rti_trace_file_name);
        lf_print("Tracing the RTI execution in %s file.", rti_trace_file_name);
    }
    lf_print("Starting RTI for %d persistent federates and %d transient federates in federation ID %s", \
        _RTI.number_of_federates, 
        _RTI.number_of_transient_federates, 
        _RTI.federation_id);

    // FIXME: Should number_of_federates + number_of_transient_federates be < UINT16_MAX?
    assert(_RTI.number_of_federates < UINT16_MAX);
    assert(_RTI.number_of_transient_federates < UINT16_MAX);

    _RTI.federates = (federate_t *)calloc(_RTI.number_of_federates + _RTI.number_of_transient_federates, sizeof(federate_t));
    for (uint16_t i = 0; i < _RTI.number_of_federates + _RTI.number_of_transient_federates; i++) {
        initialize_federate(i);
=======
    if (_F_RTI->tracing_enabled) {
        _lf_number_of_workers = _F_RTI->number_of_enclaves;
        start_trace(rti_trace_file_name);
        lf_print("Tracing the RTI execution in %s file.", rti_trace_file_name);
    }

    lf_print("Starting RTI for %d federates in federation ID %s.",  _F_RTI->number_of_enclaves, _F_RTI->federation_id);
    assert(_F_RTI->number_of_enclaves < UINT16_MAX);
    
    // Allocate memory for the federates
    _F_RTI->enclaves = (federate_t**)calloc(_F_RTI->number_of_enclaves, sizeof(federate_t*));
    for (uint16_t i = 0; i < _F_RTI->number_of_enclaves; i++) {
        _F_RTI->enclaves[i] = (federate_t *)malloc(sizeof(federate_t));
        initialize_federate(_F_RTI->enclaves[i], i);
>>>>>>> a11c1b03
    }

    // Initialize the RTI enclaves
    _E_RTI = (enclave_RTI_t*)_F_RTI;

    int socket_descriptor = start_rti_server(_F_RTI->user_specified_port);
    wait_for_federates(socket_descriptor);

    return 0;
}<|MERGE_RESOLUTION|>--- conflicted
+++ resolved
@@ -110,10 +110,10 @@
         // Processing command-line arguments failed.
         return -1;
     }
-<<<<<<< HEAD
-    if (_RTI.tracing_enabled) {
-        _lf_number_of_workers = _RTI.number_of_federates + _RTI.number_of_transient_federates;
+    if (_F_RTI->tracing_enabled) {
+        _lf_number_of_workers = _F_RTI->number_of_enclaves;
         start_trace(rti_trace_file_name);
+        lf_print("Tracing the RTI execution in %s file.", rti_trace_file_name);
         lf_print("Tracing the RTI execution in %s file.", rti_trace_file_name);
     }
     lf_print("Starting RTI for %d persistent federates and %d transient federates in federation ID %s", \
@@ -128,22 +128,6 @@
     _RTI.federates = (federate_t *)calloc(_RTI.number_of_federates + _RTI.number_of_transient_federates, sizeof(federate_t));
     for (uint16_t i = 0; i < _RTI.number_of_federates + _RTI.number_of_transient_federates; i++) {
         initialize_federate(i);
-=======
-    if (_F_RTI->tracing_enabled) {
-        _lf_number_of_workers = _F_RTI->number_of_enclaves;
-        start_trace(rti_trace_file_name);
-        lf_print("Tracing the RTI execution in %s file.", rti_trace_file_name);
-    }
-
-    lf_print("Starting RTI for %d federates in federation ID %s.",  _F_RTI->number_of_enclaves, _F_RTI->federation_id);
-    assert(_F_RTI->number_of_enclaves < UINT16_MAX);
-    
-    // Allocate memory for the federates
-    _F_RTI->enclaves = (federate_t**)calloc(_F_RTI->number_of_enclaves, sizeof(federate_t*));
-    for (uint16_t i = 0; i < _F_RTI->number_of_enclaves; i++) {
-        _F_RTI->enclaves[i] = (federate_t *)malloc(sizeof(federate_t));
-        initialize_federate(_F_RTI->enclaves[i], i);
->>>>>>> a11c1b03
     }
 
     // Initialize the RTI enclaves
