--- conflicted
+++ resolved
@@ -91,34 +91,26 @@
     lf_mutex_init(&rti_mutex);
     lf_cond_init(&received_start_times, &rti_mutex);
     lf_cond_init(&sent_start_time, &rti_mutex);
-<<<<<<< HEAD
 
     // Catch the Ctrl-C signal, for a clean exit that does not lose the trace information
     signal(SIGINT, exit);
     if (atexit(termination) != 0) {
         lf_print_warning("Failed to register termination function!");
     }
-=======
     
-    _RTI.trace = trace_new(NULL, rti_trace_file_name);
-    lf_assert(_RTI.trace, "Out of memory");
->>>>>>> 6544de7f
 
     if (!process_args(argc, argv)) {
         // Processing command-line arguments failed.
         return -1;
     }
-<<<<<<< HEAD
     if (_f_rti->tracing_enabled) {
         _lf_number_of_workers = _f_rti->number_of_enclaves;
-        start_trace(rti_trace_file_name);
+        _f_rti.trace = trace_new(NULL, rti_trace_file_name);
+        
+        lf_assert(_f_rti.trace, "Out of memory");
+        start_trace(_f_rti.trace);
+
         lf_print("Tracing the RTI execution in %s file.", rti_trace_file_name);
-=======
-    if (_RTI.tracing_enabled) {
-        _lf_number_of_workers = _RTI.number_of_federates;
-        start_trace(_RTI.trace);
-        printf("Tracing the RTI execution in %s file.\n", rti_trace_file_name);
->>>>>>> 6544de7f
     }
 
     lf_print("Starting RTI for %d federates in federation ID %s.",  _f_rti->number_of_enclaves, _f_rti->federation_id);
@@ -136,14 +128,10 @@
 
     int socket_descriptor = start_rti_server(_f_rti->user_specified_port);
     wait_for_federates(socket_descriptor);
-<<<<<<< HEAD
-
-=======
-    if (_RTI.tracing_enabled) {
-        stop_trace(_RTI.trace);
-        trace_free(_RTI.trace);
+    if (_f_rti.tracing_enabled) {
+        stop_trace(_f_rti.trace);
+        trace_free(_f_rti.trace);
     }
     printf("RTI is exiting.\n");
->>>>>>> 6544de7f
     return 0;
 }