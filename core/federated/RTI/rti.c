--- conflicted
+++ resolved
@@ -807,16 +807,15 @@
                                          // select() mechanism to read and process
                                          // federates' buffers in an orderly fashion
                                           
-<<<<<<< HEAD
     // Before overwriting next_event, if the current next_event value is due
     // to a message in transit, then make sure an LTC has been received that is
     // at least as large.
     tag_t received_next_event = extract_tag(buffer);
-    if (!fed->in_transit_message || compare_tags(fed->completed, received_next_event) >= 0) {
+    if (!fed->in_transit_message || lf_tag_compare(fed->completed, received_next_event) >= 0) {
     	fed->next_event = received_next_event;
     	fed->in_transit_message = false;
 
-		LOG_PRINT("RTI received from federate %d the Next Event Tag (NET) (%lld, %u).",
+		LF_PRINT_LOG("RTI received from federate %d the Next Event Tag (NET) (%lld, %u).",
 				fed->id, fed->next_event.time - start_time,
 				fed->next_event.microstep);
 
@@ -832,24 +831,10 @@
 		bool* visited = (bool*)calloc(_RTI.number_of_federates, sizeof(bool)); // Initializes to 0.
 		send_downstream_advance_grants_if_safe(fed, visited);
     } else {
-		LOG_PRINT("RTI received from federate %d the Next Event Tag (NET) (%lld, %u), "
+		LF_PRINT_LOG("RTI received from federate %d the Next Event Tag (NET) (%lld, %u), "
 				"but ignoring it because there is a message in transit to the federate.",
 				fed->id, fed->next_event.time - start_time,
 				fed->next_event.microstep);
-=======
-
-    fed->next_event = extract_tag(buffer);
-
-    LF_PRINT_LOG("RTI received from federate %d the Next Event Tag (NET) (%lld, %u).",
-            fed->id, fed->next_event.time - start_time,
-            fed->next_event.microstep);
-                        
-    // Check to see whether we can reply now with a time advance grant.
-    // If the federate has no upstream federates, then it does not wait for
-    // nor expect a reply. It just proceeds to advance time.
-    if (fed->num_upstream > 0) {
-        send_advance_grant_if_safe(fed);
->>>>>>> da271546
     }
     pthread_mutex_unlock(&_RTI.rti_mutex);
 }
@@ -880,9 +865,8 @@
     // network inputs, the federate will not produce an output with tag
     // less than the NET.
     tag_t ta = (tag_t) {.time = fed->time_advance, .microstep = 0};
-<<<<<<< HEAD
-    if (compare_tags(ta, fed->next_event) > 0) {
-        if (!fed->in_transit_message || compare_tags(fed->completed, ta) >= 0) {
+    if (lf_tag_compare(ta, fed->next_event) > 0) {
+        if (!fed->in_transit_message || lf_tag_compare(fed->completed, ta) >= 0) {
 			fed->next_event = ta;
 			fed->in_transit_message = false;
 			// We need to reply just as if this were a NET because it could unblock
@@ -901,16 +885,6 @@
             LOG_PRINT("RTI ignoring TAN %lld from federate %d "
             		"because a message is in transit to the federate.",
                     fed->time_advance - start_time, fed->id);
-=======
-    if (lf_tag_compare(ta, fed->next_event) > 0) {
-        fed->next_event = ta;
-        // We need to reply just as if this were a NET because it could unblock
-        // network input port control reactions.
-        // This is a side-effect of the combination of distributed cycles and
-        // physical actions in federates. FIXME: More explanation is needed.
-        if (fed->num_upstream > 0) {
-            send_advance_grant_if_safe(fed);
->>>>>>> da271546
         }
     } else {
     	warning_print("RTI: Federate %d has reported a NET ahead of physical time, "
