--- conflicted
+++ resolved
@@ -102,14 +102,8 @@
         // Processing command-line arguments failed.
         return -1;
     }
-<<<<<<< HEAD
-
-    if (_F_RTI->tracing_enabled) {
-        _lf_number_of_workers = _F_RTI->number_of_enclaves;
-=======
     if (_f_rti->tracing_enabled) {
         _lf_number_of_workers = _f_rti->number_of_enclaves;
->>>>>>> 287a521f
         start_trace(rti_trace_file_name);
         lf_print("Tracing the RTI execution in %s file.", rti_trace_file_name);
     }
@@ -118,15 +112,9 @@
         _F_RTI->number_of_transient_federates, 
         _F_RTI->federation_id);
 
-<<<<<<< HEAD
+    lf_print("Starting RTI for %d federates in federation ID %s.",  _F_RTI->number_of_enclaves, _F_RTI->federation_id);
     assert(_F_RTI->number_of_enclaves < UINT16_MAX);
     assert(_F_RTI->number_of_transient_federates < UINT16_MAX);
-
-=======
-    lf_print("Starting RTI for %d federates in federation ID %s.",  _f_rti->number_of_enclaves, _f_rti->federation_id);
-    assert(_f_rti->number_of_enclaves < UINT16_MAX);
-    
->>>>>>> 287a521f
     // Allocate memory for the federates
     _f_rti->enclaves = (federate_t**)calloc(_f_rti->number_of_enclaves, sizeof(federate_t*));
     for (uint16_t i = 0; i < _f_rti->number_of_enclaves; i++) {
