/**
 * @file
 * @author Edward A. Lee (eal@berkeley.edu)
 * @author Soroush Bateni
 *
 * @section LICENSE
Copyright (c) 2020, The University of California at Berkeley.

Redistribution and use in source and binary forms, with or without modification,
are permitted provided that the following conditions are met:

1. Redistributions of source code must retain the above copyright notice,
   this list of conditions and the following disclaimer.

2. Redistributions in binary form must reproduce the above copyright notice,
   this list of conditions and the following disclaimer in the documentation
   and/or other materials provided with the distribution.

THIS SOFTWARE IS PROVIDED BY THE COPYRIGHT HOLDERS AND CONTRIBUTORS "AS IS" AND ANY
EXPRESS OR IMPLIED WARRANTIES, INCLUDING, BUT NOT LIMITED TO, THE IMPLIED WARRANTIES OF
MERCHANTABILITY AND FITNESS FOR A PARTICULAR PURPOSE ARE DISCLAIMED. IN NO EVENT SHALL
THE COPYRIGHT HOLDER OR CONTRIBUTORS BE LIABLE FOR ANY DIRECT, INDIRECT, INCIDENTAL,
SPECIAL, EXEMPLARY, OR CONSEQUENTIAL DAMAGES (INCLUDING, BUT NOT LIMITED TO,
PROCUREMENT OF SUBSTITUTE GOODS OR SERVICES; LOSS OF USE, DATA, OR PROFITS; OR BUSINESS
INTERRUPTION) HOWEVER CAUSED AND ON ANY THEORY OF LIABILITY, WHETHER IN CONTRACT,
STRICT LIABILITY, OR TORT (INCLUDING NEGLIGENCE OR OTHERWISE) ARISING IN ANY WAY OUT OF
THE USE OF THIS SOFTWARE, EVEN IF ADVISED OF THE POSSIBILITY OF SUCH DAMAGE.

 * @section DESCRIPTION
 * Runtime infrastructure for distributed Lingua Franca programs.
 *
 * This implementation creates one thread per federate so as to be able
 * to take advantage of multiple cores. It may be more efficient, however,
 * to use select() instead to read from the multiple socket connections
 * to each federate.
 *
 * This implementation sends messages in little endian order
 * because Intel, RISC V, and Arm processors are little endian.
 * This is not what is normally considered "network order",
 * but we control both ends, and hence, for commonly used
 * processors, this will be more efficient since it won't have
 * to swap bytes.
 *
 * This implementation of the RTI should be considered a reference
 * implementation. In the future it might be re-implemented in Java or Kotlin.
 * Or we could bootstrap and implement it using Lingua Franca.
 */

#include "rti_lib.h"

/** Termination function */
void termination();

unsigned int _lf_number_of_workers = 0u;

/**
 * References to the federation RTI and the enclave RTI.
 * They both point to the same enclaves stuctures. In the case of federation RTI,
 * however, enclaves are encapsulated in federates.    
 */
extern enclave_RTI_t * _E_RTI;
extern federation_RTI_t* _F_RTI;

extern lf_mutex_t rti_mutex;
extern lf_cond_t received_start_times;
extern lf_cond_t sent_start_time;

    /**
     * RTI trace file name
     */
    const char *rti_trace_file_name = "rti.lft";

int main(int argc, const char* argv[]) {

    initialize_RTI();

    lf_mutex_init(&rti_mutex);
    lf_cond_init(&received_start_times, &rti_mutex);
    lf_cond_init(&sent_start_time, &rti_mutex);

    // Catch the Ctrl-C signal, for a clean exit that does not loose the trace information
    signal(SIGINT, exit);
    if (atexit(termination) != 0) {
        lf_print_warning("Failed to register termination function!");
    }

    if (!process_args(argc, argv)) {
        // Processing command-line arguments failed.
        return -1;
    }
    if (_F_RTI->tracing_enabled) {
        _lf_number_of_workers = _F_RTI->number_of_enclaves;
        start_trace(rti_trace_file_name);
        printf("Tracing the RTI execution in %s file.\n", rti_trace_file_name);
    }

    printf("Starting RTI for %d federates in federation ID %s\n", _F_RTI->number_of_enclaves, _F_RTI->federation_id);
    assert(_F_RTI->number_of_enclaves < UINT16_MAX);
    
    // Allocate memory for the federates
    _F_RTI->enclaves = (federate_t**)calloc(_F_RTI->number_of_enclaves, sizeof(federate_t*));
    for (uint16_t i = 0; i < _F_RTI->number_of_enclaves; i++) {
        _F_RTI->enclaves[i] = (federate_t *)malloc(sizeof(federate_t));
        initialize_federate(_F_RTI->enclaves[i], i);
    }

    // Initialize the RTI enclaves
    _E_RTI = (enclave_RTI_t*)_F_RTI;

    int socket_descriptor = start_rti_server(_F_RTI->user_specified_port);
    wait_for_federates(socket_descriptor);
<<<<<<< HEAD
    if (_F_RTI->tracing_enabled) {
=======
    
    termination();

    return 0;
}

/**
 * @brief A clean termination of the RTI will write the trace file, if tracing is
 * enabled, before exiting.
 */
void termination() {
    if (_RTI.tracing_enabled) {
>>>>>>> 7b25fe44
        stop_trace();
        printf("RTI trace file saved.\n");
    }   
    printf("RTI is exiting.\n");
}<|MERGE_RESOLUTION|>--- conflicted
+++ resolved
@@ -109,9 +109,6 @@
 
     int socket_descriptor = start_rti_server(_F_RTI->user_specified_port);
     wait_for_federates(socket_descriptor);
-<<<<<<< HEAD
-    if (_F_RTI->tracing_enabled) {
-=======
     
     termination();
 
@@ -123,8 +120,7 @@
  * enabled, before exiting.
  */
 void termination() {
-    if (_RTI.tracing_enabled) {
->>>>>>> 7b25fe44
+    if (_F_RTI->tracing_enabled) {
         stop_trace();
         printf("RTI trace file saved.\n");
     }   
