--- conflicted
+++ resolved
@@ -187,19 +187,17 @@
      */
     bool authentication_enabled;
 
-<<<<<<< HEAD
     // Number of transient federates in the federation
     int32_t number_of_transient_federates;
 
     // Number of connected transient federates in the federation
     int32_t number_of_connected_transient_federates;
 
-=======
+
     /**
      * Boolean indicating that a stop request is already in progress.
      */
     bool stop_in_progress;
->>>>>>> f05fb5da
 } federation_rti_t;
 
 /**
