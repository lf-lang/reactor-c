--- conflicted
+++ resolved
@@ -178,7 +178,6 @@
      * Boolean indicating that authentication is enabled.
      */
     bool authentication_enabled;
-<<<<<<< HEAD
 
     // Number of transient federates in the federation
     int32_t number_of_transient_federates;
@@ -186,10 +185,7 @@
     // Number of connected transient federates in the federation
     int32_t number_of_connected_transient_federates;
 
-} federation_RTI_t;
-=======
 } federation_rti_t;
->>>>>>> 287a521f
 
 /**
  * Enter a critical section where logical time and the event queue are guaranteed
