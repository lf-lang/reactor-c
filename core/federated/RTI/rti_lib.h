--- conflicted
+++ resolved
@@ -169,10 +169,7 @@
      * Boolean indicating that authentication is enabled.
      */
     bool authentication_enabled;
-<<<<<<< HEAD
-} federation_rti_t;
-=======
-
+    
     /**
      * Boolean indicating that tracing is enabled.
      */
@@ -180,23 +177,7 @@
 
     // Pointer to a tracing object
     trace_t* trace;
-} RTI_instance_t;
-
-/**
- * The main mutex lock for the RTI.
- */ 
-extern lf_mutex_t rti_mutex;
-
-/**
- * Condition variable used to signal receipt of all proposed start times.
- */
-extern lf_cond_t received_start_times;
-
-/**
- * Condition variable used to signal that a start time has been sent to a federate.
- */
-extern lf_cond_t sent_start_time;
->>>>>>> 6544de7f
+} federation_rti_t;
 
 /**
  * Enter a critical section where logical time and the event queue are guaranteed
