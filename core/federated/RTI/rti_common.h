/**
 * @file
 * @author Edward A. Lee (eal@berkeley.edu)
 * @author Soroush Bateni (soroush@utdallas.edu)
 * @author Erling Jellum (erling.r.jellum@ntnu.no)
 * @author Chadlia Jerad (chadlia.jerad@ensi-uma.tn)
 * @copyright (c) 2020-2023, The University of California at Berkeley
 * License in [BSD 2-clause](https://github.com/lf-lang/reactor-c/blob/main/LICENSE.md)
 * @brief Common declarations for runtime infrastructure (RTI) for scheduling enclaves
 * and distributed Lingua Franca programs.
 */
#if defined STANDALONE_RTI || defined LF_ENCLAVES
#ifndef RTI_COMMON_H
#define RTI_COMMON_H

#include <errno.h> // Defines perror(), errno
#include <assert.h>
#include "low_level_platform.h" // Platform-specific types and functions
#include "util.h"               // Defines print functions (e.g., lf_print).
#include "tag.h"                // Time-related types and functions.
#include "tracepoint.h"         // Tracing related functions

/** Mode of execution of a federate. */
typedef enum execution_mode_t { FAST, REALTIME } execution_mode_t;

/** State of the scheduling node during execution. */
typedef enum scheduling_node_state_t {
  NOT_CONNECTED, // The scheduling node has not connected.
  GRANTED,       // Most recent MSG_TYPE_NEXT_EVENT_TAG has been granted.
  PENDING        // Waiting for upstream scheduling nodes.
} scheduling_node_state_t;

/** Struct for minimum delays from upstream nodes. */
typedef struct minimum_delay_t {
  int id;          // ID of the upstream node.
  tag_t min_delay; // Minimum delay from upstream.
} minimum_delay_t;

/**
 * Information about the scheduling nodes coordinated by the RTI.
 * The abstract scheduling node could either be an enclave or a federate.
 * The information includes its runtime state,
 * mode of execution, and connectivity with other scheduling nodes.
 * The list of upstream and downstream scheduling nodes does not include
 * those that are connected via a "physical" connection (one
 * denoted with ~>) because those connections do not impose
 * any scheduling constraints.
 */
typedef struct scheduling_node_t {
<<<<<<< HEAD
    uint16_t id;                            // ID of this scheduling node.
    tag_t completed;                        // The largest logical tag completed by the scheduling node 
                                            // (or NEVER if no LTC has been received).
    tag_t last_granted;                     // The maximum TAG that has been granted so far (or NEVER if none granted)
    tag_t last_provisionally_granted;       // The maximum PTAG that has been provisionally granted (or NEVER if none granted)
    tag_t next_event;                       // Most recent NET received from the scheduling node (or NEVER if none received).
    tag_t last_DNET;                        // Most recent DNET.
    scheduling_node_state_t state;          // State of the scheduling node.
    uint16_t* immediate_upstreams;          // Array of immediate upstream scheduling node ids.
    interval_t* immediate_upstream_delays;  // Minimum delay on connections from immdediate upstream scheduling nodes.
    			                            // Here, NEVER encodes no delay. 0LL is a microstep delay.
    uint16_t num_immediate_upstreams;       // Size of the array of immediate upstream scheduling nodes and delays.
    uint16_t* immediate_downstreams;        // Array of immediate downstream scheduling node ids.
    uint16_t num_immediate_downstreams;     // Size of the array of immediate downstream scheduling nodes.
    execution_mode_t mode;                  // FAST or REALTIME.
    uint16_t* all_upstreams;                // Array of all upstream scheduling node ids.
    uint16_t num_all_upstreams;             // Size of the array of all upstream scheduling nodes and delays.
    uint16_t* all_downstreams;              // Array of all downstream scheduling node ids.
    uint16_t num_all_downstreams;           // Size of the array of all downstream scheduling nodes.
    int flags;                              // Or of IS_IN_ZERO_DELAY_CYCLE, IS_IN_CYCLE
=======
  uint16_t id;                      // ID of this scheduling node.
  tag_t completed;                  // The largest logical tag completed by the scheduling node
                                    // (or NEVER if no LTC has been received).
  tag_t last_granted;               // The maximum TAG that has been granted so far (or NEVER if none granted)
  tag_t last_provisionally_granted; // The maximum PTAG that has been provisionally granted (or NEVER if none granted)
  tag_t next_event;                 // Most recent NET received from the scheduling node (or NEVER if none received).
  scheduling_node_state_t state;    // State of the scheduling node.
  int* upstream;                    // Array of upstream scheduling node ids.
  interval_t* upstream_delay;       // Minimum delay on connections from upstream scheduling nodes.
                                    // Here, NEVER encodes no delay. 0LL is a microstep delay.
  int num_upstream;                 // Size of the array of upstream scheduling nodes and delays.
  int* downstream;                  // Array of downstream scheduling node ids.
  int num_downstream;               // Size of the array of downstream scheduling nodes.
  execution_mode_t mode;            // FAST or REALTIME.
  minimum_delay_t* min_delays;      // Array of minimum delays from upstream nodes, not including this node.
  size_t num_min_delays;            // Size of min_delays array.
  int flags;                        // Or of IS_IN_ZERO_DELAY_CYCLE, IS_IN_CYCLE
>>>>>>> 7427d987
} scheduling_node_t;

/**
 * Data structure which is common to both the remote standalone RTI and the local RTI used in enclaved execution.
 * rti_remote_t and rti_local_t will "inherit" from this data structure. The first field is an array of pointers
 * to scheduling nodes. These will be scheduling nodes for the local RTI and federates for the remote RTI
 */
typedef struct rti_common_t {
  // The scheduling nodes.
  scheduling_node_t** scheduling_nodes;

<<<<<<< HEAD
    // Number of scheduling nodes
    uint16_t number_of_scheduling_nodes;

    // Matrix of minimum delays between each nodes
    // Rows represent upstreams and Columns represent downstreams.
    // FOREVER_TAG means there is no path, ZERO_TAG means there is no delay. 
    tag_t* min_delays;
=======
  // Number of scheduling nodes
  int32_t number_of_scheduling_nodes;
>>>>>>> 7427d987

  // RTI's decided stop tag for the scheduling nodes
  tag_t max_stop_tag;

  // Number of scheduling nodes handling stop
  int num_scheduling_nodes_handling_stop;

  // Boolean indicating that tracing is enabled.
  bool tracing_enabled;

  // The RTI mutex for making thread-safe access to the shared state.
  lf_mutex_t* mutex;
} rti_common_t;

typedef struct {
  tag_t tag;           // NEVER if there is no tag advance grant.
  bool is_provisional; // True for PTAG, false for TAG.
} tag_advance_grant_t;

/**
 * @brief Initialize the fields of the rti_common struct. It also stores
 * the pointer to the struct and uses it internally.
 *
 * @param The rti_common_t struct to initialize.
 */
void initialize_rti_common(rti_common_t* rti_common);

/**
 * @brief Update the completed tag for the specified node.
 *
 * This checks whether any downstream nodes become eligible to receive TAG
 * or PTAG, and sends those signals if appropriate.
 *
 * The function is prepended with an underscore because a function called
 * `logical_tag_complete` is code-generated by the compiler.
 *
 * @param e The scheduling node.
 * @param completed The completed tag of the scheduling node.
 */
void _logical_tag_complete(scheduling_node_t* e, tag_t completed);

/**
 * Initialize the scheduling node with the specified ID.
 *
 * @param e The scheduling node.
 * @param id The scheduling node ID.
 */
void initialize_scheduling_node(scheduling_node_t* e, uint16_t id);

/**
 * For all scheduling nodes downstream of the specified node, determine
 * whether they should be notified of a TAG or PTAG and notify them if so.
 *
 * This assumes the caller holds the RTI mutex.
 *
 * @param e The upstream node.
 * @param visited An array of booleans used to determine whether a node has
 *  been visited (initially all false).
 */
void notify_downstream_advance_grant_if_safe(scheduling_node_t* e, bool visited[]);

/**
 * Notify a tag advance grant (TAG) message to the specified scheduling node.
 * Do not notify it if a previously sent PTAG was greater or if a
 * previously sent TAG was greater or equal.
 *
 * This function will keep a record of this TAG in the node's last_granted
 * field.
 *
 * This function assumes that the caller holds the RTI mutex.
 *
 * @param e The scheduling node.
 * @param tag The tag to grant.
 */
void notify_tag_advance_grant(scheduling_node_t* e, tag_t tag);

/**
 * @brief Either send to a federate or unblock an enclave to give it a tag.
 * This function requires two different implementations, one for enclaves
 * and one for federates.
 *
 * This assumes the caller holds the RTI mutex.
 *
 * @param e The scheduling node.
 */
void notify_advance_grant_if_safe(scheduling_node_t* e);

/**
 * Notify a provisional tag advance grant (PTAG) message to the specified scheduling node.
 * Do not notify it if a previously sent PTAG or TAG was greater or equal.
 *
 * This function will keep a record of this PTAG in the node's last_provisionally_granted
 * field.
 *
 * This function assumes that the caller holds the RTI mutex.
 *
 * @param e The scheduling node.
 * @param tag The tag to grant.
 */
void notify_provisional_tag_advance_grant(scheduling_node_t* e, tag_t tag);

/**
 * @brief Determine whether the specified scheduling node is eligible for a tag advance grant,
 * (TAG) and, if so, return the details.
 *
 * This is called upon receiving a LTC, NET or resign from an upstream node.
 *
 * This function calculates the minimum M over
 * all upstream scheduling nodes of the "after" delay plus the most recently
 * received LTC from that node. If M is greater than the
 * most recent TAG to e or greater than or equal to the most
 * recent PTAG, then return TAG(M).
 *
 * If the above conditions do not result in returning a TAG, then find the
 * minimum M of the earliest possible future message from upstream federates.
 * This is calculated by transitively looking at the most recently received
 * NET calls from upstream scheduling nodes.
 * If M is greater than the NET of e or the most recent PTAG to e, then
 * return a TAG with tag equal to the NET of e or the PTAG.
 * If M is equal to the NET of the federate, then return PTAG(M).
 *
 * This should be called whenever an immediately upstream federate sends to
 * the RTI an LTC (latest tag complete), or when a transitive upstream
 * federate sends a NET (Next Event Tag) message.
 * It is also called when an upstream federate resigns from the federation.
 *
 * This function assumes that the caller holds the RTI mutex.
 *
 * @param e The scheduling node.
 * @return If granted, return the tag value and whether it is provisional.
 *  Otherwise, return the NEVER_TAG.
 */
tag_advance_grant_t tag_advance_grant_if_safe(scheduling_node_t* e);

/**
 * @brief Update the next event tag of an scheduling node.
 *
 * This will notify downstream scheduling nodes with a TAG or PTAG if appropriate.
 *
 * This function assumes that the caller is holding the RTI mutex.
 *
 * @param e The scheduling node.
 * @param next_event_tag The next event tag for e.
 */
void update_scheduling_node_next_event_tag_locked(scheduling_node_t* e, tag_t next_event_tag);

/**
 * Given a node (enclave or federate), find the tag of the earliest possible incoming
 * message (EIMT) from upstream enclaves or federates, which will be the smallest upstream NET
 * plus the least delay. This could be NEVER_TAG if the RTI has not seen a NET from some
 * upstream node.
 * @param e The target node.
 * @return The earliest possible incoming message tag.
 */
tag_t earliest_future_incoming_message_tag(scheduling_node_t* e);

/**
 * Given a node (enclave or federate), find the earliest incoming message tag (EIMT) from
 * any immediately upstream node that is not part of zero-delay cycle (ZDC).
 * These tags are treated strictly by the RTI when deciding whether to grant a PTAG.
 * Since the upstream node is not part of a ZDC, there is no need to block on the input
 * from that node since we can simply wait for it to complete its tag without chance of
 * introducing a deadlock.  This will return FOREVER_TAG if there are no non-ZDC upstream nodes.
 * @param e The target node.
 * @return The earliest possible incoming message tag from a non-ZDC upstream node.
 */
tag_t eimt_strict(scheduling_node_t* e);

/**
 * Return true if the node is in a zero-delay cycle.
 * @param node The node.
 */
bool is_in_zero_delay_cycle(scheduling_node_t* node);

/**
 * Return true if the node is in a cycle (possibly a zero-delay cycle).
 * @param node The node.
 */
bool is_in_cycle(scheduling_node_t* node);

/**
 * For the given scheduling node (enclave or federate), if necessary, update the `min_delays`,
 * `all_upstremas`, `num_all_upstreams`, and the fields that indicate cycles.  These fields will be
 * updated only if they have not been previously updated or if invalidate_min_delays_upstream
 * has been called since they were last updated.
 * @param node The node.
 */
void update_min_delays_upstream(scheduling_node_t* node);

/**
 * For the given scheduling node (enclave or federate), if necessary, update the `all_downstreams`,
 * `num_all_downstreams`.  These fields will be updated only if they have not been previously updated
 * or if invalidate_min_delays_upstream has been called since they were last updated.
 * @param node The node.
*/
void update_all_downstreams(scheduling_node_t* node);

/**
 * Subtract the tag a from the tag b.
 * minimum_delay cannot be NEVER.
 * @param received_tag
 * @param minimum_delay
*/
tag_t get_DNET_candidate(tag_t received_tag, tag_t minimum_delay);

/**
 * FIXME: Add this function to rti_local either.
 * @param e The target node.
 * @param tag The downstream next event tag for e.
*/
void send_downstream_next_event_tag(scheduling_node_t *e, tag_t tag);

/**
 * @param node
 * @param new_NET
*/
void send_downstream_next_event_tag_if_needed(scheduling_node_t* node, uint16_t new_NET_source_federate_id);

/**
 * For the given scheduling node (enclave or federate), invalidate the `min_delays`,
 * `num_min_delays`, and the fields that indicate cycles.
 * This should be called whenever the structure of the connections upstream of the
 * given node have changed.
 * @param node The node.
 */
void invalidate_min_delays_upstream(scheduling_node_t* node);

/**
 * Free dynamically allocated memory on the scheduling nodes and the scheduling node array itself.
 */
void free_scheduling_nodes(scheduling_node_t** scheduling_nodes, uint16_t number_of_scheduling_nodes);

#endif // RTI_COMMON_H
#endif // STANDALONE_RTI || LF_ENCLAVES<|MERGE_RESOLUTION|>--- conflicted
+++ resolved
@@ -47,46 +47,26 @@
  * any scheduling constraints.
  */
 typedef struct scheduling_node_t {
-<<<<<<< HEAD
-    uint16_t id;                            // ID of this scheduling node.
-    tag_t completed;                        // The largest logical tag completed by the scheduling node 
-                                            // (or NEVER if no LTC has been received).
-    tag_t last_granted;                     // The maximum TAG that has been granted so far (or NEVER if none granted)
-    tag_t last_provisionally_granted;       // The maximum PTAG that has been provisionally granted (or NEVER if none granted)
-    tag_t next_event;                       // Most recent NET received from the scheduling node (or NEVER if none received).
-    tag_t last_DNET;                        // Most recent DNET.
-    scheduling_node_state_t state;          // State of the scheduling node.
-    uint16_t* immediate_upstreams;          // Array of immediate upstream scheduling node ids.
-    interval_t* immediate_upstream_delays;  // Minimum delay on connections from immdediate upstream scheduling nodes.
-    			                            // Here, NEVER encodes no delay. 0LL is a microstep delay.
-    uint16_t num_immediate_upstreams;       // Size of the array of immediate upstream scheduling nodes and delays.
-    uint16_t* immediate_downstreams;        // Array of immediate downstream scheduling node ids.
-    uint16_t num_immediate_downstreams;     // Size of the array of immediate downstream scheduling nodes.
-    execution_mode_t mode;                  // FAST or REALTIME.
-    uint16_t* all_upstreams;                // Array of all upstream scheduling node ids.
-    uint16_t num_all_upstreams;             // Size of the array of all upstream scheduling nodes and delays.
-    uint16_t* all_downstreams;              // Array of all downstream scheduling node ids.
-    uint16_t num_all_downstreams;           // Size of the array of all downstream scheduling nodes.
-    int flags;                              // Or of IS_IN_ZERO_DELAY_CYCLE, IS_IN_CYCLE
-=======
   uint16_t id;                      // ID of this scheduling node.
   tag_t completed;                  // The largest logical tag completed by the scheduling node
                                     // (or NEVER if no LTC has been received).
   tag_t last_granted;               // The maximum TAG that has been granted so far (or NEVER if none granted)
   tag_t last_provisionally_granted; // The maximum PTAG that has been provisionally granted (or NEVER if none granted)
   tag_t next_event;                 // Most recent NET received from the scheduling node (or NEVER if none received).
+  tag_t last_DNET;                  // Most recent DNET.
   scheduling_node_state_t state;    // State of the scheduling node.
-  int* upstream;                    // Array of upstream scheduling node ids.
-  interval_t* upstream_delay;       // Minimum delay on connections from upstream scheduling nodes.
-                                    // Here, NEVER encodes no delay. 0LL is a microstep delay.
-  int num_upstream;                 // Size of the array of upstream scheduling nodes and delays.
-  int* downstream;                  // Array of downstream scheduling node ids.
-  int num_downstream;               // Size of the array of downstream scheduling nodes.
-  execution_mode_t mode;            // FAST or REALTIME.
-  minimum_delay_t* min_delays;      // Array of minimum delays from upstream nodes, not including this node.
-  size_t num_min_delays;            // Size of min_delays array.
-  int flags;                        // Or of IS_IN_ZERO_DELAY_CYCLE, IS_IN_CYCLE
->>>>>>> 7427d987
+  uint16_t* immediate_upstreams;    // Array of immediate upstream scheduling node ids.
+  interval_t* immediate_upstream_delays; // Minimum delay on connections from immdediate upstream scheduling nodes.
+                                         // Here, NEVER encodes no delay. 0LL is a microstep delay.
+  uint16_t num_immediate_upstreams;      // Size of the array of immediate upstream scheduling nodes and delays.
+  uint16_t* immediate_downstreams;       // Array of immediate downstream scheduling node ids.
+  uint16_t num_immediate_downstreams;    // Size of the array of immediate downstream scheduling nodes.
+  execution_mode_t mode;                 // FAST or REALTIME.
+  uint16_t* all_upstreams;               // Array of all upstream scheduling node ids.
+  uint16_t num_all_upstreams;            // Size of the array of all upstream scheduling nodes and delays.
+  uint16_t* all_downstreams;             // Array of all downstream scheduling node ids.
+  uint16_t num_all_downstreams;          // Size of the array of all downstream scheduling nodes.
+  int flags;                             // Or of IS_IN_ZERO_DELAY_CYCLE, IS_IN_CYCLE
 } scheduling_node_t;
 
 /**
@@ -98,18 +78,13 @@
   // The scheduling nodes.
   scheduling_node_t** scheduling_nodes;
 
-<<<<<<< HEAD
-    // Number of scheduling nodes
-    uint16_t number_of_scheduling_nodes;
-
-    // Matrix of minimum delays between each nodes
-    // Rows represent upstreams and Columns represent downstreams.
-    // FOREVER_TAG means there is no path, ZERO_TAG means there is no delay. 
-    tag_t* min_delays;
-=======
   // Number of scheduling nodes
-  int32_t number_of_scheduling_nodes;
->>>>>>> 7427d987
+  uint16_t number_of_scheduling_nodes;
+
+  // Matrix of minimum delays between each nodes
+  // Rows represent upstreams and Columns represent downstreams.
+  // FOREVER_TAG means there is no path, ZERO_TAG means there is no delay.
+  tag_t* min_delays;
 
   // RTI's decided stop tag for the scheduling nodes
   tag_t max_stop_tag;
@@ -304,7 +279,7 @@
  * `num_all_downstreams`.  These fields will be updated only if they have not been previously updated
  * or if invalidate_min_delays_upstream has been called since they were last updated.
  * @param node The node.
-*/
+ */
 void update_all_downstreams(scheduling_node_t* node);
 
 /**
@@ -312,20 +287,20 @@
  * minimum_delay cannot be NEVER.
  * @param received_tag
  * @param minimum_delay
-*/
+ */
 tag_t get_DNET_candidate(tag_t received_tag, tag_t minimum_delay);
 
 /**
  * FIXME: Add this function to rti_local either.
  * @param e The target node.
  * @param tag The downstream next event tag for e.
-*/
-void send_downstream_next_event_tag(scheduling_node_t *e, tag_t tag);
+ */
+void send_downstream_next_event_tag(scheduling_node_t* e, tag_t tag);
 
 /**
  * @param node
  * @param new_NET
-*/
+ */
 void send_downstream_next_event_tag_if_needed(scheduling_node_t* node, uint16_t new_NET_source_federate_id);
 
 /**
