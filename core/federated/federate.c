/**
 * @file
 * @author Soroush Bateni
 * @author Peter Donovan
 * @author Edward A. Lee
 * @author Anirudh Rengarajsm
 * @copyright (c) 2020-2023, The University of California at Berkeley.
 * License: <a href="https://github.com/lf-lang/reactor-c/blob/main/LICENSE.md">BSD 2-clause</a>
 * @brief Utility functions for a federate in a federated execution.
 */

#ifdef FEDERATED
#if !defined(PLATFORM_Linux) && !defined(PLATFORM_Darwin)
#error No support for federated execution on this platform.
#endif

#include <arpa/inet.h>  // inet_ntop & inet_pton
#include <netdb.h>      // Defines getaddrinfo(), freeaddrinfo() and struct addrinfo.
#include <netinet/in.h> // Defines struct sockaddr_in
#include <unistd.h>     // Defines read(), write(), and close()
#include <string.h>     // Defines memset(), strnlen(), strncmp(), strncpy()
#include <stdio.h>      // Defines strerror()

#include <assert.h>
#include <errno.h>   // Defined perror(), errno
#include <strings.h> // Defines bzero().

#include "clock-sync.h"
#include "federate.h"
#include "net_common.h"
#include "net_util.h"
#include "net_driver.h"
#include "reactor.h"
#include "reactor_common.h"
#include "reactor_threaded.h"
#include "api/schedule.h"
#include "scheduler.h"
#include "tracepoint.h"

#ifdef FEDERATED_AUTHENTICATED
#include <openssl/rand.h> // For secure random number generation.
#include <openssl/hmac.h> // For HMAC-based authentication of federates.
#endif

// Global variables defined in tag.c:
extern instant_t start_time;

// Global variable defined in reactor_common.c:
extern bool _lf_termination_executed;

// Global variables references in federate.h
lf_mutex_t lf_outbound_netdrv_mutex;
lf_cond_t lf_port_status_changed;

/**
 * The max level allowed to advance (MLAA) is a variable that tracks how far in the reaction
 * queue we can go until we need to wait for more network port statuses to be known.
 * Specifically, when an input port status is unknown at a tag (we don't know whether the upstream
 * federate has sent or will send a message at that tag), then the downstream federate must
 * pause before executing any reaction that depends on that port. A "level" is assigned to that
 * port by the code generator based on the overall topology of the federation. Reactions that
 * depend on the port have higher levels, whereas those with no dependence on that port have
 * lower levels.  The MLAA is a level at which the federate must block until the MLAA is
 * incremented.  It will be incremented as port statuses become known, and when all are known,
 * it will become INT_MAX and all reactions will be unblocked. In decentralized execution, the
 * MLAA is incremented by a background thread that monitors the local physical clock and
 * increments the MLAA when it is safe to assume that the port is absent, if it has not already
 * been incremented by the arrival of a message.  In centralized execution, the MLAA is used
 * only for ports that are involved in a zero-delay cycle (ZDC), and it is incremented when
 * either a message or an absent message arrives.
 */
int max_level_allowed_to_advance;

/**
 * The state of this federate instance. Each executable has exactly one federate instance,
 * and the _fed global variable refers to that instance.
 */
federate_instance_t _fed = {.number_of_inbound_p2p_connections = 0,
                            .inbound_netdriv_listeners = NULL,
                            .number_of_outbound_p2p_connections = 0,
                            .inbound_p2p_handling_thread_id = 0,
                            .last_TAG = {.time = NEVER, .microstep = 0u},
                            .is_last_TAG_provisional = false,
                            .has_upstream = false,
                            .has_downstream = false,
                            .received_stop_request_from_rti = false,
                            .last_sent_LTC = {.time = NEVER, .microstep = 0u},
                            .last_sent_NET = {.time = NEVER, .microstep = 0u},
                            .min_delay_from_physical_action_to_federate_output = NEVER};

federation_metadata_t federation_metadata = {
    .federation_id = "Unidentified Federation", .rti_host = NULL, .rti_port = -1, .rti_user = NULL};

//////////////////////////////////////////////////////////////////////////////////
//////////////////////////////////////////////////////////////////////////////////
// Static functions (used only internally)

/**
 * Send a time to the RTI. This acquires the lf_outbound_netdrv_mutex.
 * @param type The message type (MSG_TYPE_TIMESTAMP).
 * @param time The time.
 */
static void send_time(unsigned char type, instant_t time) {
  LF_PRINT_DEBUG("Sending time " PRINTF_TIME " to the RTI.", time);
  size_t bytes_to_write = 1 + sizeof(instant_t);
  unsigned char buffer[bytes_to_write];
  buffer[0] = type;
  encode_int64(time, &(buffer[1]));

  // Trace the event when tracing is enabled
  tag_t tag = {.time = time, .microstep = 0};
  tracepoint_federate_to_rti(send_TIMESTAMP, _lf_my_fed_id, &tag);

  LF_MUTEX_LOCK(&lf_outbound_netdrv_mutex);
  write_to_netdrv_fail_on_error(_fed.netdrv_to_RTI, bytes_to_write, buffer, &lf_outbound_netdrv_mutex,
                                "Failed to send time " PRINTF_TIME " to the RTI.", time - start_time);
  LF_MUTEX_UNLOCK(&lf_outbound_netdrv_mutex);
}

/**
 * Send a tag to the RTI.
 * This function acquires the lf_outbound_netdrv_mutex.
 * @param type The message type (MSG_TYPE_NEXT_EVENT_TAG or MSG_TYPE_LATEST_TAG_CONFIRMED).
 * @param tag The tag.
 */
static void send_tag(unsigned char type, tag_t tag) {
  LF_PRINT_DEBUG("Sending tag " PRINTF_TAG " to the RTI.", tag.time - start_time, tag.microstep);
  size_t bytes_to_write = 1 + sizeof(instant_t) + sizeof(microstep_t);
  unsigned char buffer[bytes_to_write];
  buffer[0] = type;
  encode_tag(&(buffer[1]), tag);

  LF_MUTEX_LOCK(&lf_outbound_netdrv_mutex);
  if (_fed.netdrv_to_RTI == NULL) {
    lf_print_warning("RTI is no longer connected. Dropping message.");
    LF_MUTEX_UNLOCK(&lf_outbound_netdrv_mutex);
    return;
  }
  trace_event_t event_type = (type == MSG_TYPE_NEXT_EVENT_TAG) ? send_NET : send_LTC;
  // Trace the event when tracing is enabled
  tracepoint_federate_to_rti(event_type, _lf_my_fed_id, &tag);
  write_to_netdrv_fail_on_error(_fed.netdrv_to_RTI, bytes_to_write, buffer, &lf_outbound_netdrv_mutex,
                                "Failed to send tag " PRINTF_TAG " to the RTI.", tag.time - start_time, tag.microstep);
  LF_MUTEX_UNLOCK(&lf_outbound_netdrv_mutex);
}

/**
 * Return true if either the network driver to the RTI is broken or the network driver is
 * alive and the first unread byte on the network driver's queue is MSG_TYPE_FAILED.
 */
static bool rti_failed() {
  unsigned char first_byte;
  ssize_t bytes = peek_from_netdrv(_fed.netdrv_to_RTI, &first_byte);
  if (bytes < 0 || (bytes == 1 && first_byte == MSG_TYPE_FAILED))
    return true;
  else
    return false;
}

//////////////////////////////// Port Status Handling ///////////////////////////////////////

extern lf_action_base_t* _lf_action_table[];
extern interval_t _lf_action_delay_table[];
extern size_t _lf_action_table_size;
extern lf_action_base_t* _lf_zero_delay_cycle_action_table[];
extern size_t _lf_zero_delay_cycle_action_table_size;
extern reaction_t* network_input_reactions[];
extern size_t num_network_input_reactions;
extern reaction_t* port_absent_reaction[];
extern size_t num_port_absent_reactions;
#ifdef FEDERATED_DECENTRALIZED
extern staa_t* staa_lst[];
extern size_t staa_lst_size;
#endif

/**
 * Return a pointer to the action struct for the action
 * corresponding to the specified port ID.
 * @param port_id The port ID.
 * @return A pointer to an action struct or null if the ID is out of range.
 */
static lf_action_base_t* action_for_port(int port_id) {
  if (port_id >= 0 && ((size_t)port_id) < _lf_action_table_size) {
    return _lf_action_table[port_id];
  }
  lf_print_error_and_exit("Invalid port ID: %d", port_id);
  return NULL;
}

/**
 * Update the last known status tag of all network input ports
 * to the value of `tag`, unless that the provided `tag` is less
 * than the last_known_status_tag of the port. This is called when
 * a TAG signal is received from the RTI in centralized coordination.
 * If any update occurs, then this broadcasts on `lf_port_status_changed`.
 *
 * This assumes the caller holds the mutex.
 *
 * @param tag The tag on which the latest status of all network input
 *  ports is known.
 */
static void update_last_known_status_on_input_ports(tag_t tag, environment_t* env) {
  LF_PRINT_DEBUG("In update_last_known_status_on_input ports.");
  bool notify = false;
  for (size_t i = 0; i < _lf_action_table_size; i++) {
    lf_action_base_t* input_port_action = _lf_action_table[i];
    // This is called when a TAG is received.
    // But it is possible for an input port to have received already
    // a message with a larger tag (if there is an after delay on the
    // connection), in which case, the last known status tag of the port
    // is in the future and should not be rolled back. So in that case,
    // we do not update the last known status tag.
    if (lf_tag_compare(tag, input_port_action->trigger->last_known_status_tag) >= 0) {
      LF_PRINT_DEBUG("Updating the last known status tag of port %zu from " PRINTF_TAG " to " PRINTF_TAG ".", i,
                     input_port_action->trigger->last_known_status_tag.time - lf_time_start(),
                     input_port_action->trigger->last_known_status_tag.microstep, tag.time - lf_time_start(),
                     tag.microstep);
      input_port_action->trigger->last_known_status_tag = tag;
      notify = true;
    }
  }
  // FIXME: We could put a condition variable into the trigger_t
  // struct for each network input port, in which case this won't
  // be a broadcast but rather a targetted signal.
  if (notify && lf_update_max_level(tag, false)) {
    // Notify network input reactions
    lf_cond_broadcast(&lf_port_status_changed);
    // Could be blocked waiting for physical time to advance to the STA, so unblock that too.
    lf_cond_broadcast(&env->event_q_changed);
  }
}

/**
 * @brief Update the last known status tag of a network input port.
 *
 * First, if the specified tag is less than the current_tag of the top-level
 * environment, then ignore the specified tag and use the current_tag. This
 * situation can arise if a message has arrived late (an STP violation has occurred).
 *
 * If the specified tag is greater than the previous last_known_status_tag
 * of the port, then update the last_known_status_tag to the new tag.
 *
 * If the tag is equal to the previous last_known_status_tag, then
 * increment the microstep of the last_known_status_tag. This situation can
 * occur if a sequence of late messages (STP violations) are occurring all at
 * once during an execution of a logical tag.
 *
 * This function is called when a message or absent message arrives. For decentralized
 * coordination, it is also called by the background thread update_ports_from_staa_offsets
 * which uses physical time to determine when an input port can be assumed to be absent
 * if a message has not been received.
 *
 * This function assumes the caller holds the mutex on the top-level environment,
 * and, if the tag actually increases, it broadcasts on `lf_port_status_changed`.
 *
 * @param env The top-level environment, whose mutex is assumed to be held.
 * @param tag The tag on which the latest status of the specified network input port is known.
 * @param portID The port ID.
 */
static void update_last_known_status_on_input_port(environment_t* env, tag_t tag, int port_id) {
  if (lf_tag_compare(tag, env->current_tag) < 0)
    tag = env->current_tag;
  trigger_t* input_port_action = action_for_port(port_id)->trigger;
  int comparison = lf_tag_compare(tag, input_port_action->last_known_status_tag);
  if (comparison == 0)
    tag.microstep++;
  if (comparison >= 0) {
    LF_PRINT_LOG("Updating the last known status tag of port %d from " PRINTF_TAG " to " PRINTF_TAG ".", port_id,
                 input_port_action->last_known_status_tag.time - lf_time_start(),
                 input_port_action->last_known_status_tag.microstep, tag.time - lf_time_start(), tag.microstep);
    input_port_action->last_known_status_tag = tag;

    // Check whether this port update implies a change to MLAA, which may unblock reactions.
    // For decentralized coordination, the first argument is NEVER, so it has no effect.
    // For centralized, the arguments probably also have no effect, but the port update may.
    // Note that it would not be correct to pass `tag` as the first argument because
    // there is no guarantee that there is either a TAG or a PTAG for this time.
    // The message that triggered this to be called could be from an upstream
    // federate that is far ahead of other upstream federates in logical time.
    lf_update_max_level(_fed.last_TAG, _fed.is_last_TAG_provisional);
    lf_cond_broadcast(&lf_port_status_changed);
    lf_cond_broadcast(&env->event_q_changed);
  } else {
    // Message arrivals should be monotonic, so this should not occur.
    lf_print_warning("Attempt to update the last known status tag "
                     "of network input port %d to an earlier tag was ignored.",
                     port_id);
  }
}

/**
 * @brief Mark all the input ports connected to the given federate as known to be absent until FOREVER.
 *
 * This does nothing if the federate is not using decentralized coordination.
 * This function acquires the mutex on the top-level environment.
 * @param fed_id The ID of the federate.
 */
static void mark_inputs_known_absent(int fed_id) {
#ifdef FEDERATED_DECENTRALIZED
  // Note that when transient federates are supported, this will need to be updated because the
  // federate could rejoin.
  environment_t* env;
  _lf_get_environments(&env);
  LF_MUTEX_LOCK(&env->mutex);

  for (size_t i = 0; i < _lf_action_table_size; i++) {
    lf_action_base_t* action = _lf_action_table[i];
    if (action->source_id == fed_id) {
      update_last_known_status_on_input_port(env, FOREVER_TAG, i);
    }
  }
  LF_MUTEX_UNLOCK(&env->mutex);
#else
  // Do nothing, except suppress unused parameter error.
  (void)fed_id;
#endif // FEDERATED_DECENTRALIZED
}

/**
 * Set the status of network port with id portID.
 *
 * @param portID The network port ID
 * @param status The network port status (port_status_t)
 */
static void set_network_port_status(int portID, port_status_t status) {
  lf_action_base_t* network_input_port_action = action_for_port(portID);
  network_input_port_action->trigger->status = status;
}

/**
 * Version of schedule_value() similar to that in reactor_common.c
 * except that it does not acquire the mutex lock and has a special
 * behavior during startup where it can inject reactions to the reaction
 * queue if execution has not started yet.
 * It is also responsible for setting the intended tag of the
 * network message based on the calculated delay.
 * This function assumes that the caller holds the mutex lock.
 *
 * This is used for handling incoming timed messages to a federate.
 *
 * @param env The environment of the federate
 * @param action The action or timer to be triggered.
 * @param tag The tag of the message received over the network.
 * @param value Dynamically allocated memory containing the value to send.
 * @param length The length of the array, if it is an array, or 1 for a
 *  scalar and 0 for no payload.
 * @return A handle to the event, or 0 if no event was scheduled, or -1 for error.
 */
static trigger_handle_t schedule_message_received_from_network_locked(environment_t* env, trigger_t* trigger, tag_t tag,
                                                                      lf_token_t* token) {
  assert(env != GLOBAL_ENVIRONMENT);

  // Return value of the function
  trigger_handle_t return_value = 0;

  // Indicates whether or not the intended tag
  // of the message (timestamp, microstep) is
  // in the future relative to the tag of this
  // federate. By default, assume it is not.
  bool message_tag_is_in_the_future = lf_tag_compare(tag, env->current_tag) > 0;
  // Assign the intended tag temporarily to restore later.
  tag_t previous_intended_tag = trigger->intended_tag;
  trigger->intended_tag = tag;

  // Calculate the extra_delay required to be passed
  // to the schedule function.
  interval_t extra_delay = tag.time - env->current_tag.time;
  if (!message_tag_is_in_the_future && env->execution_started) {
#ifdef FEDERATED_CENTRALIZED
    // If the coordination is centralized, receiving a message
    // that does not carry a timestamp that is in the future
    // would indicate a critical condition, showing that the
    // time advance mechanism is not working correctly.
    LF_MUTEX_UNLOCK(&env->mutex);
    lf_print_error_and_exit(
        "Received a message at tag " PRINTF_TAG " that has a tag " PRINTF_TAG " that has violated the STP offset. "
        "Centralized coordination should not have these types of messages.",
        env->current_tag.time - start_time, env->current_tag.microstep, tag.time - start_time, tag.microstep);
#else
    // Set the delay back to 0
    extra_delay = 0LL;
    LF_PRINT_LOG("Calling schedule with 0 delay and intended tag " PRINTF_TAG ".",
                 trigger->intended_tag.time - start_time, trigger->intended_tag.microstep);
    return_value = lf_schedule_trigger(env, trigger, extra_delay, token);
#endif
  } else {
    // In case the message is in the future, call
    // _lf_schedule_at_tag() so that the microstep is respected.
    LF_PRINT_LOG("Received a message that is (" PRINTF_TIME " nanoseconds, " PRINTF_MICROSTEP " microsteps) "
                 "in the future.",
                 extra_delay, tag.microstep - env->current_tag.microstep);
    return_value = _lf_schedule_at_tag(env, trigger, tag, token);
  }
  trigger->intended_tag = previous_intended_tag;
  // Notify the main thread in case it is waiting for physical time to elapse.
  LF_PRINT_DEBUG("Broadcasting notification that event queue changed.");
  lf_cond_broadcast(&env->event_q_changed);
  return return_value;
}

/**
 * Close the network driver that receives incoming messages from the
 * specified federate ID.
 *
 * @param fed_id The ID of the peer federate sending messages to this
 *  federate.
 */
<<<<<<< HEAD
static void close_inbound_netdrv(int fed_id) {
  LF_MUTEX_LOCK(&netdrv_mutex);
  if (_fed.netdrvs_for_inbound_p2p_connections[fed_id] != NULL) {
    shutdown_netdrv(_fed.netdrvs_for_inbound_p2p_connections[fed_id], false);
    _fed.netdrvs_for_inbound_p2p_connections[fed_id] = NULL;
=======
static void close_inbound_socket(int fed_id) {
  LF_MUTEX_LOCK(&socket_mutex);
  if (_fed.sockets_for_inbound_p2p_connections[fed_id] >= 0) {
    shutdown_socket(&_fed.sockets_for_inbound_p2p_connections[fed_id], true);
>>>>>>> 83347839
  }
  LF_MUTEX_UNLOCK(&netdrv_mutex);
}

/**
 * Return true if reactions need to be inserted directly into the reaction queue and
 * false if a call to schedule is needed (the normal case). This function handles zero-delay
 * cycles, where processing at a tag must be able to begin before all messages have arrived
 * at that tag. This returns true if the following conditions are all true:
 *
 * 1. the first reaction triggered has a level >= MLAA (a port is or will be blocked on this trigger);
 * 2. the intended_tag is equal to the current tag of the environment;
 * 3. the intended_tag is greater than the last_tag of the trigger;
 * 4. the intended_tag is greater than the last_known_status_tag of the trigger;
 * 5. the execution has started (the event queue has been examined);
 * 6. the trigger is not physical;
 *
 * The comparison against the MLAA (condition 1), if true, means that there is a blocking port
 * waiting for this trigger (or possibly an earlier blocking port). For condition (2), tardy
 * messages are not scheduled now (they are already late), so if a reaction is blocked on
 * unknown status of this port, it will be unblocked with an absent. The comparison against the
 * last_tag of the trigger (condition 3) ensures that if the message is tardy but there is
 * already an earlier tardy message that has been handled (or is being handled), then we
 * don't try to handle two messages in the same tag, which is not allowed. For example, there
 * could be a case where current tag is 10 with a port absent reaction waiting, and a message
 * has arrived with intended_tag 8. This message will eventually cause the port absent reaction
 * to exit, but before that, a message with intended_tag of 9 could arrive before the port absent
 * reaction has had a chance to exit. The port status is on the other hand changed in this thread,
 * and thus, can be checked in this scenario without this race condition. The message with
 * intended_tag of 9 in this case needs to wait one microstep to be processed. The check with
 * last_known_status_tag (condition 4) deals with messages arriving with identical intended
 * tags (which should not happen). This one will be handled late (one microstep later than
 * the current tag if 1 and 2 are true).
 *
 * This function assumes the mutex is held on the environment.
 *
 * @param env The environment.
 * @param trigger The trigger.
 * @param intended_tag The intended tag.
 */
static bool handle_message_now(environment_t* env, trigger_t* trigger, tag_t intended_tag) {
  return trigger->reactions[0]->index >= ((index_t)max_level_allowed_to_advance) &&
         lf_tag_compare(intended_tag, lf_tag(env)) == 0 && lf_tag_compare(intended_tag, trigger->last_tag) > 0 &&
         lf_tag_compare(intended_tag, trigger->last_known_status_tag) > 0 && env->execution_started &&
         !trigger->is_physical;
}

/**
 * Handle a message being received from a remote federate.
 *
 * This function assumes the caller does not hold the mutex lock.
 * @param netdrv Pointer to the network driver to read the message from.
 * @param fed_id The sending federate ID or -1 if the centralized coordination.
 * @return 0 for success, -1 for failure.
 */
static int handle_message(netdrv_t netdrv, int fed_id) {
  (void)fed_id;
  // Read the header.
  size_t bytes_to_read = sizeof(uint16_t) + sizeof(uint16_t) + sizeof(uint32_t);
  unsigned char buffer[bytes_to_read];
  if (read_from_netdrv_close_on_error(netdrv, bytes_to_read, buffer)) {
    // Read failed, which means the network driver has been closed between reading the
    // message ID byte and here.
    return -1;
  }

  // Extract the header information.
  unsigned short port_id;
  unsigned short federate_id;
  size_t length;
  extract_header(buffer, &port_id, &federate_id, &length);
  // Check if the message is intended for this federate
  assert(_lf_my_fed_id == federate_id);
  LF_PRINT_DEBUG("Receiving message to port %d of length %zu.", port_id, length);

  // Get the triggering action for the corresponding port
  lf_action_base_t* action = action_for_port(port_id);

  // Read the payload.
  // Allocate memory for the message contents.
  unsigned char* message_contents = (unsigned char*)malloc(length);
  if (read_from_netdrv_close_on_error(netdrv, length, message_contents)) {
    return -1;
  }
  // Trace the event when tracing is enabled
  tracepoint_federate_from_federate(receive_P2P_MSG, _lf_my_fed_id, federate_id, NULL);
  LF_PRINT_LOG("Message received by federate: %s. Length: %zu.", message_contents, length);

  LF_PRINT_DEBUG("Calling schedule for message received on a physical connection.");
  lf_schedule_value(action, 0, message_contents, length);
  return 0;
}

/**
 * Handle a tagged message being received from a remote federate via the RTI
 * or directly from other federates.
 * This will read the tag encoded in the header
 * and calculate an offset to pass to the schedule function.
 * This function assumes the caller does not hold the mutex lock.
 * Instead of holding the mutex lock, this function calls
 * _lf_increment_tag_barrier with the tag carried in
 * the message header as an argument. This ensures that the current tag
 * will not advance to the tag of the message if it is in the future, or
 * the tag will not advance at all if the tag of the message is
 * now or in the past.
 * @param netdrv Pointer to the network driver to read the message from.
 * @param fed_id The sending federate ID or -1 if the centralized coordination.
 * @return 0 on successfully reading the message, -1 on failure (e.g. due to network driver closed).
 */
static int handle_tagged_message(netdrv_t netdrv, int fed_id) {
  // Environment is always the one corresponding to the top-level scheduling enclave.
  environment_t* env;
  _lf_get_environments(&env);

  // Read the header which contains the timestamp.
  size_t bytes_to_read =
      sizeof(uint16_t) + sizeof(uint16_t) + sizeof(uint32_t) + sizeof(instant_t) + sizeof(microstep_t);
  unsigned char buffer[bytes_to_read];
  if (read_from_netdrv_close_on_error(netdrv, bytes_to_read, buffer)) {
    return -1; // Read failed.
  }

  // Extract the header information.
  unsigned short port_id;
  unsigned short federate_id;
  size_t length;
  tag_t intended_tag;
  extract_timed_header(buffer, &port_id, &federate_id, &length, &intended_tag);
  // Trace the event when tracing is enabled
  if (fed_id == -1) {
    tracepoint_federate_from_rti(receive_TAGGED_MSG, _lf_my_fed_id, &intended_tag);
  } else {
    tracepoint_federate_from_federate(receive_P2P_TAGGED_MSG, _lf_my_fed_id, fed_id, &intended_tag);
  }
  // Check if the message is intended for this federate
  assert(_lf_my_fed_id == federate_id);
  LF_PRINT_DEBUG("Receiving message to port %d of length %zu.", port_id, length);

  // Get the triggering action for the corresponding port
  lf_action_base_t* action = action_for_port(port_id);

  // Record the physical time of arrival of the message
  instant_t time_of_arrival = lf_time_physical();

  if (action->trigger->is_physical) {
    // Messages sent on physical connections should be handled via handle_message().
    lf_print_error_and_exit("Received a tagged message on a physical connection.");
  }

#ifdef FEDERATED_DECENTRALIZED
  // Only applicable for federated programs with decentralized coordination:
  // For logical connections in decentralized coordination,
  // increment the barrier to prevent advancement of tag beyond
  // the received tag if possible. The following function call
  // suggests that the tag barrier be raised to the tag provided
  // by the message. If this tag is in the past, the function will cause
  // the tag to freeze at the current level.
  // If something happens, make sure to release the barrier.
  _lf_increment_tag_barrier(env, intended_tag);
#endif
  LF_PRINT_LOG("Received message on port %d with intended tag: " PRINTF_TAG ", Current tag: " PRINTF_TAG ".", port_id,
               intended_tag.time - start_time, intended_tag.microstep, lf_time_logical_elapsed(env),
               env->current_tag.microstep);

  // Read the payload.
  // Allocate memory for the message contents.
  unsigned char* message_contents = (unsigned char*)malloc(length);
  if (read_from_netdrv_close_on_error(netdrv, length, message_contents)) {
#ifdef FEDERATED_DECENTRALIZED
    _lf_decrement_tag_barrier_locked(env);
#endif
    return -1; // Read failed.
  }

  // The following is only valid for string messages.
  // LF_PRINT_DEBUG("Message received: %s.", message_contents);

  LF_MUTEX_LOCK(&env->mutex);

  action->trigger->physical_time_of_arrival = time_of_arrival;

  // Create a token for the message
  lf_token_t* message_token = _lf_new_token((token_type_t*)action, message_contents, length);

  if (handle_message_now(env, action->trigger, intended_tag)) {
    // Since the message is intended for the current tag and a port absent reaction
    // was waiting for the message, trigger the corresponding reactions for this message.

    update_last_known_status_on_input_port(env, intended_tag, port_id);

    LF_PRINT_LOG("Inserting reactions directly at tag " PRINTF_TAG ". "
                 "Intended tag: " PRINTF_TAG ".",
                 env->current_tag.time - lf_time_start(), env->current_tag.microstep,
                 intended_tag.time - lf_time_start(), intended_tag.microstep);
    // Only set the intended tag of the trigger if it is being executed now
    // because otherwise this may preempt the intended_tag of a previous activation
    // of the trigger.
    action->trigger->intended_tag = intended_tag;

    // This will mark the STP violation in the reaction if the message is tardy.
    _lf_insert_reactions_for_trigger(env, action->trigger, message_token);

    // Set the status of the port as present here to inform the network input
    // port absent reactions know that they no longer need to block. The reason for
    // that is because the network receiver reaction is now in the reaction queue
    // keeping the precedence order intact.
    set_network_port_status(port_id, present);
  } else {
    // If no port absent reaction is waiting for this message, or if the intended
    // tag is in the future, or the message is tardy, use schedule functions to process the message.

    tag_t actual_tag = intended_tag;
#ifdef FEDERATED_DECENTRALIZED
    // For tardy messages in decentralized coordination, we need to figure out what the actual tag will be.
    // (Centralized coordination errors out with tardy messages).
    if (lf_tag_compare(intended_tag, env->current_tag) <= 0) {
      // Message is tardy.
      actual_tag = env->current_tag;
      actual_tag.microstep++;
      // Check that this is greater than any previously scheduled event for this port.
      trigger_t* input_port_action = action_for_port(port_id)->trigger;
      if (lf_tag_compare(actual_tag, input_port_action->last_known_status_tag) <= 0) {
        actual_tag = input_port_action->last_known_status_tag;
        actual_tag.microstep++;
      }
    }
#endif // FEDERATED_DECENTRALIZED
       // The following will update the input_port_action->last_known_status_tag.
       // For decentralized coordination, this is needed to unblock the STAA.
    update_last_known_status_on_input_port(env, actual_tag, port_id);

    // If the current time >= stop time, discard the message.
    // But only if the stop time is not equal to the start time!
    if (lf_tag_compare(env->current_tag, env->stop_tag) >= 0 && env->execution_started) {
      lf_print_error("Received message too late. Already at stop tag.\n"
                     "    Current tag is " PRINTF_TAG " and intended tag is " PRINTF_TAG ".\n"
                     "    Discarding message and closing the network driver.",
                     env->current_tag.time - start_time, env->current_tag.microstep, intended_tag.time - start_time,
                     intended_tag.microstep);
<<<<<<< HEAD
      // Close network driver, reading any incoming data and discarding it.
      close_inbound_netdrv(fed_id);
=======
      // Close socket, reading any incoming data and discarding it.
      close_inbound_socket(fed_id);
      LF_MUTEX_UNLOCK(&env->mutex);
      return -1;
>>>>>>> 83347839
    } else {
      // Need to use intended_tag here, not actual_tag, so that STP violations are detected.
      // It will become actual_tag (that is when the reactions will be invoked).
      schedule_message_received_from_network_locked(env, action->trigger, intended_tag, message_token);
    }
  }

#ifdef FEDERATED_DECENTRALIZED
  // Only applicable for federated programs with decentralized coordination
  // Finally, decrement the barrier to allow the execution to continue
  // past the raised barrier
  _lf_decrement_tag_barrier_locked(env);
#endif

  // The mutex is unlocked here after the barrier on
  // logical time has been removed to avoid
  // the need for unecessary lock and unlock
  // operations.
  LF_MUTEX_UNLOCK(&env->mutex);

  return 0;
}

/**
 * Handle a port absent message received from a remote federate.
 * This just sets the last known status tag of the port specified
 * in the message.
 *
 * @param netdrv Pointer to the network driver to read the message from
 * @param fed_id The sending federate ID or -1 if the centralized coordination.
 * @return 0 for success, -1 for failure to complete the read.
 */
static int handle_port_absent_message(netdrv_t netdrv, int fed_id) {
  size_t bytes_to_read = sizeof(uint16_t) + sizeof(uint16_t) + sizeof(instant_t) + sizeof(microstep_t);
  unsigned char buffer[bytes_to_read];
  if (read_from_netdrv_close_on_error(netdrv, bytes_to_read, buffer)) {
    return -1;
  }

  // Extract the header information.
  unsigned short port_id = extract_uint16(buffer);
  // The next part of the message is the federate_id, but we don't need it.
  // unsigned short federate_id = extract_uint16(&(buffer[sizeof(uint16_t)]));
  tag_t intended_tag = extract_tag(&(buffer[sizeof(uint16_t) + sizeof(uint16_t)]));

  // Trace the event when tracing is enabled
  if (fed_id == -1) {
    tracepoint_federate_from_rti(receive_PORT_ABS, _lf_my_fed_id, &intended_tag);
  } else {
    tracepoint_federate_from_federate(receive_PORT_ABS, _lf_my_fed_id, fed_id, &intended_tag);
  }
  LF_PRINT_LOG("Handling port absent for tag " PRINTF_TAG " for port %hu of fed %d.",
               intended_tag.time - lf_time_start(), intended_tag.microstep, port_id, fed_id);

  // Environment is always the one corresponding to the top-level scheduling enclave.
  environment_t* env;
  _lf_get_environments(&env);

  LF_MUTEX_LOCK(&env->mutex);
  update_last_known_status_on_input_port(env, intended_tag, port_id);
  LF_MUTEX_UNLOCK(&env->mutex);

  return 0;
}

/**
 * Thread that listens for inputs from other federates.
 * This thread listens for messages of type MSG_TYPE_P2P_MESSAGE,
 * MSG_TYPE_P2P_TAGGED_MESSAGE, or MSG_TYPE_PORT_ABSENT (@see net_common.h) from the specified
 * peer federate and calls the appropriate handling function for
 * each message type. If an error occurs or an EOF is received
 * from the peer, then this procedure sets the corresponding
 * network driver in _fed.netdrvs_for_inbound_p2p_connections
 * to -1 and returns, terminating the thread.
 * @param _args The remote federate ID (cast to void*).
 * @param fed_id_ptr A pointer to a uint16_t containing federate ID being listened to.
 *  This procedure frees the memory pointed to before returning.
 */
static void* listen_to_federates(void* _args) {
  initialize_lf_thread_id();
  uint16_t fed_id = (uint16_t)(uintptr_t)_args;

  LF_PRINT_LOG("Listening to federate %d.", fed_id);

  netdrv_t netdrv = _fed.netdrvs_for_inbound_p2p_connections[fed_id];

  // Buffer for incoming messages.
  // This does not constrain the message size
  // because the message will be put into malloc'd memory.
  unsigned char buffer[FED_COM_BUFFER_SIZE];

  // Listen for messages from the federate.
  while (1) {
    bool netdrv_closed = false;
    // Read one byte to get the message type.
    LF_PRINT_DEBUG("Waiting for a P2P message.");
    bool bad_message = false;
    if (read_from_netdrv_close_on_error(netdrv, 1, buffer)) {
      // Network driver has been closed.
      lf_print("Network driver from federate %d is closed.", fed_id);
      // Stop listening to this federate.
      netdrv_closed = true;
    } else {
      LF_PRINT_DEBUG("Received a P2P message of type %d.", buffer[0]);
      switch (buffer[0]) {
      case MSG_TYPE_P2P_MESSAGE:
        LF_PRINT_LOG("Received untimed message from federate %d.", fed_id);
        if (handle_message(netdrv, fed_id)) {
          // Failed to complete the reading of a message on a physical connection.
          lf_print_warning("Failed to complete reading of message on physical connection.");
          netdrv_closed = true;
        }
        break;
      case MSG_TYPE_P2P_TAGGED_MESSAGE:
        LF_PRINT_LOG("Received tagged message from federate %d.", fed_id);
        if (handle_tagged_message(netdrv, fed_id)) {
          // P2P tagged messages are only used in decentralized coordination, and
          // it is not a fatal error if the network driver is closed before the whole message is read.
          // But this thread should exit.
          lf_print_warning("Failed to complete reading of tagged message.");
          netdrv_closed = true;
        }
        break;
      case MSG_TYPE_PORT_ABSENT:
        LF_PRINT_LOG("Received port absent message from federate %d.", fed_id);
        if (handle_port_absent_message(netdrv, fed_id)) {
          // P2P tagged messages are only used in decentralized coordination, and
          // it is not a fatal error if the network driver is closed before the whole message is read.
          // But this thread should exit.
          lf_print_warning("Failed to complete reading of tagged message.");
          netdrv_closed = true;
        }
        break;
      default:
        bad_message = true;
      }
    }
    if (bad_message) {
      lf_print_error("Received erroneous message type: %d. Closing the network driver.", buffer[0]);
      // Trace the event when tracing is enabled
      tracepoint_federate_from_federate(receive_UNIDENTIFIED, _lf_my_fed_id, fed_id, NULL);
      break; // while loop
    }
    if (netdrv_closed) {
      // For decentralized execution, once this network driver is closed, we
      // update last known tags of all ports connected to the specified federate to FOREVER_TAG,
      // which would eliminate the need to wait for STAA to assume an input is absent.
      mark_inputs_known_absent(fed_id);

      break; // while loop
    }
  }
  return NULL;
}

/**
 * Close the network driver that sends outgoing messages to the
 * specified federate ID. This function acquires the lf_outbound_netdrv_mutex mutex lock
 * if _lf_normal_termination is true and otherwise proceeds without the lock.
 * @param fed_id The ID of the peer federate receiving messages from this
 *  federate, or -1 if the RTI (centralized coordination).
 */
static void close_outbound_netdrv(int fed_id) {
  assert(fed_id >= 0 && fed_id < NUMBER_OF_FEDERATES);
  // Close outbound connections, in case they have not closed themselves.
  // This will result in EOF being sent to the remote federate, except for
  // abnormal termination, in which case it will just close the network driver.
  if (_lf_normal_termination) {
    LF_MUTEX_LOCK(&lf_outbound_netdrv_mutex);
    if (_fed.netdrvs_for_outbound_p2p_connections[fed_id] != NULL) {
      // Close the network driver by sending a FIN packet indicating that no further writes
      // are expected.  Then read until we get an EOF indication.
      shutdown_netdrv(_fed.netdrvs_for_outbound_p2p_connections[fed_id], true);
      _fed.netdrvs_for_outbound_p2p_connections[fed_id] = NULL;
    }
    LF_MUTEX_UNLOCK(&lf_outbound_netdrv_mutex);
  } else {
    shutdown_netdrv(_fed.netdrvs_for_outbound_p2p_connections[fed_id], false);
    _fed.netdrvs_for_outbound_p2p_connections[fed_id] = NULL;
  }
}

#ifdef FEDERATED_AUTHENTICATED
/**
 * Perform HMAC-based authentication with the RTI, using the federation ID
 * as an HMAC key.
 * @return 0 for success, -1 for failure.
 */
static int perform_hmac_authentication() {

  // Send buffer including message type, federate ID, federate's nonce.
  size_t fed_id_length = sizeof(uint16_t);
  size_t message_length = 1 + fed_id_length + NONCE_LENGTH;
  unsigned char fed_hello_buf[message_length];
  fed_hello_buf[0] = MSG_TYPE_FED_NONCE;
  encode_uint16((uint16_t)_lf_my_fed_id, &fed_hello_buf[1]);
  unsigned char fed_nonce[NONCE_LENGTH];
  RAND_bytes(fed_nonce, NONCE_LENGTH);
  memcpy(&fed_hello_buf[1 + fed_id_length], fed_nonce, NONCE_LENGTH);

  write_to_netdrv_fail_on_error(_fed.netdrv_to_RTI, message_length, fed_hello_buf, NULL, "Failed to write nonce.");

  // Check HMAC of received FED_RESPONSE message.
  unsigned int hmac_length = SHA256_HMAC_LENGTH;
  size_t federation_id_length = strnlen(federation_metadata.federation_id, 255);

  unsigned char received[1 + NONCE_LENGTH + hmac_length];
  if (read_from_netdrv_close_on_error(_fed.netdrv_to_RTI, 1 + NONCE_LENGTH + hmac_length, received)) {
    lf_print_warning("Failed to read RTI response.");
    return -1;
  }
  if (received[0] != MSG_TYPE_RTI_RESPONSE) {
    if (received[0] == MSG_TYPE_FAILED) {
      lf_print_error("RTI has failed.");
      return -1;
    } else if (received[0] == MSG_TYPE_REJECT && received[1] == RTI_NOT_EXECUTED_WITH_AUTH) {
      lf_print_error("RTI is not executed with HMAC option.");
      return -1;
    } else {
      lf_print_error("Received unexpected response %u from the RTI (see net_common.h).", received[0]);
      return -1;
    }
  }
  // Create tag to compare to received tag.
  unsigned char buf_to_check[1 + fed_id_length + NONCE_LENGTH];
  buf_to_check[0] = MSG_TYPE_RTI_RESPONSE;
  encode_uint16((uint16_t)_lf_my_fed_id, &buf_to_check[1]);
  memcpy(&buf_to_check[1 + fed_id_length], fed_nonce, NONCE_LENGTH);
  unsigned char fed_tag[hmac_length];
  HMAC(EVP_sha256(), federation_metadata.federation_id, federation_id_length, buf_to_check,
       1 + fed_id_length + NONCE_LENGTH, fed_tag, &hmac_length);

  // Compare received tag and created tag.
  if (memcmp(&received[1 + NONCE_LENGTH], fed_tag, hmac_length) != 0) {
    // HMAC does not match. Send back a MSG_TYPE_REJECT message.
    lf_print_error("HMAC authentication failed.");
    unsigned char response[2];
    response[0] = MSG_TYPE_REJECT;
    response[1] = HMAC_DOES_NOT_MATCH;

    // Ignore errors on writing back.
    write_to_netdrv(_fed.netdrv_to_RTI, 2, response);
    return -1;
  } else {
    LF_PRINT_LOG("HMAC verified.");
    // HMAC tag is created with MSG_TYPE_FED_RESPONSE and received federate nonce.
    unsigned char mac_buf[1 + NONCE_LENGTH];
    mac_buf[0] = MSG_TYPE_FED_RESPONSE;
    memcpy(&mac_buf[1], &received[1], NONCE_LENGTH);
    // Buffer for message type and HMAC tag.
    unsigned char sender[1 + hmac_length];
    sender[0] = MSG_TYPE_FED_RESPONSE;
    HMAC(EVP_sha256(), federation_metadata.federation_id, federation_id_length, mac_buf, 1 + NONCE_LENGTH, &sender[1],
         &hmac_length);

    write_to_netdrv_fail_on_error(_fed.netdrv_to_RTI, 1 + hmac_length, sender, NULL, "Failed to write fed response.");
  }
  return 0;
}
#endif

/**
 * Send the specified timestamp to the RTI and wait for a response.
 * The specified timestamp should be current physical time of the
 * federate, and the response will be the designated start time for
 * the federate. This procedure blocks until the response is
 * received from the RTI.
 * @param my_physical_time The physical time at this federate.
 * @return The designated start time for the federate.
 */
static instant_t get_start_time_from_rti(instant_t my_physical_time) {
  // Send the timestamp marker first.
  send_time(MSG_TYPE_TIMESTAMP, my_physical_time);

  // Read bytes from the network driver. We need 9 bytes.
  // Buffer for message ID plus timestamp.
  size_t buffer_length = 1 + sizeof(instant_t);
  unsigned char buffer[buffer_length];

  read_from_netdrv_fail_on_error(_fed.netdrv_to_RTI, buffer_length, buffer, NULL,
                                 "Failed to read MSG_TYPE_TIMESTAMP message from RTI.");
  LF_PRINT_DEBUG("Read 9 bytes.");

  // First byte received is the message ID.
  if (buffer[0] != MSG_TYPE_TIMESTAMP) {
    if (buffer[0] == MSG_TYPE_FAILED) {
      lf_print_error_and_exit("RTI has failed.");
    }
    lf_print_error_and_exit("Expected a MSG_TYPE_TIMESTAMP message from the RTI. Got %u (see net_common.h).",
                            buffer[0]);
  }

  instant_t timestamp = extract_int64(&(buffer[1]));

  tag_t tag = {.time = timestamp, .microstep = 0};
  // Trace the event when tracing is enabled
  tracepoint_federate_from_rti(receive_TIMESTAMP, _lf_my_fed_id, &tag);
  lf_print("Starting timestamp is: " PRINTF_TIME ".", timestamp);
  LF_PRINT_LOG("Current physical time is: " PRINTF_TIME ".", lf_time_physical());

  return timestamp;
}

/**
 * Handle a time advance grant (TAG) message from the RTI.
 * This updates the last known status tag for each network input
 * port, and broadcasts a signal, which may cause a blocking
 * port absent reaction to unblock.
 *
 * In addition, this updates the last known TAG/PTAG and broadcasts
 * a notification of this update, which may unblock whichever worker
 * thread is trying to advance time.
 *
 * @note This function is very similar to handle_provisinal_tag_advance_grant() except that
 *  it sets last_TAG_was_provisional to false.
 */
static void handle_tag_advance_grant(void) {
  // Environment is always the one corresponding to the top-level scheduling enclave.
  environment_t* env;
  _lf_get_environments(&env);

  size_t bytes_to_read = sizeof(instant_t) + sizeof(microstep_t);
  unsigned char buffer[bytes_to_read];
  read_from_netdrv_fail_on_error(_fed.netdrv_to_RTI, bytes_to_read, buffer, NULL,
                                 "Failed to read tag advance grant from RTI.");
  tag_t TAG = extract_tag(buffer);

  // Trace the event when tracing is enabled
  tracepoint_federate_from_rti(receive_TAG, _lf_my_fed_id, &TAG);

  LF_MUTEX_LOCK(&env->mutex);

  // Update the last known status tag of all network input ports
  // to the TAG received from the RTI. Here we assume that the RTI
  // knows the status of network ports up to and including the granted tag,
  // so by extension, we assume that the federate can safely rely
  // on the RTI to handle port statuses up until the granted tag.
  update_last_known_status_on_input_ports(TAG, env);

  // It is possible for this federate to have received a PTAG
  // earlier with the same tag as this TAG.
  if (lf_tag_compare(TAG, _fed.last_TAG) >= 0) {
    _fed.last_TAG = TAG;
    _fed.is_last_TAG_provisional = false;
    LF_PRINT_LOG("Received Time Advance Grant (TAG): " PRINTF_TAG ".", _fed.last_TAG.time - start_time,
                 _fed.last_TAG.microstep);
  } else {
    LF_MUTEX_UNLOCK(&env->mutex);
    lf_print_error("Received a TAG " PRINTF_TAG " that wasn't larger "
                   "than the previous TAG or PTAG " PRINTF_TAG ". Ignoring the TAG.",
                   TAG.time - start_time, TAG.microstep, _fed.last_TAG.time - start_time, _fed.last_TAG.microstep);
    return;
  }
  // Notify everything that is blocked.
  lf_cond_broadcast(&env->event_q_changed);

  LF_MUTEX_UNLOCK(&env->mutex);
}

#ifdef FEDERATED_DECENTRALIZED
/**
 * @brief Return true if there is an input port among those with a given STAA whose status is unknown.
 *
 * @param staa_elem A record of all input port actions.
 */
static bool a_port_is_unknown(staa_t* staa_elem) {
  bool do_wait = false;
  for (size_t j = 0; j < staa_elem->num_actions; ++j) {
    if (staa_elem->actions[j]->trigger->status == unknown) {
      do_wait = true;
      break;
    }
  }
  return do_wait;
}

/**
 * @brief Return the port ID of the port associated with the given action.
 * @return The port ID or -1 if there is no match.
 */
static int id_of_action(lf_action_base_t* input_port_action) {
  for (size_t i = 0; i < _lf_action_table_size; i++) {
    if (_lf_action_table[i] == input_port_action)
      return i;
  }
  return -1;
}

#endif

#ifdef FEDERATED_DECENTRALIZED
/**
 * @brief Return true if all network input ports are known up to the specified tag.
 * @param tag The tag.
 */
static bool inputs_known_to(tag_t tag) {
  for (size_t i = 0; i < _lf_action_table_size; i++) {
    tag_t known_to = _lf_action_table[i]->trigger->last_known_status_tag;
    if (lf_tag_compare(known_to, tag) < 0) {
      // There is a network input port for which it is not known whether a message with tag earlier
      // than or equal to the specified tag may later arrive.
      return false;
    }
  }
  return true;
}
#endif // FEDERATED_DECENTRALIZED

/**
 * @brief Thread handling setting the known absent status of input ports.
 *
 * For the code-generated array of STAA offsets `staa_lst`, which is sorted by STAA offset,
 * wait for physical time to advance to the current time plus the STAA offset,
 * then set the absent status of the input ports associated with the STAA.
 * Then wait for current time to advance and start over.
 */
#ifdef FEDERATED_DECENTRALIZED
static void* update_ports_from_staa_offsets(void* args) {
  (void)args;
  initialize_lf_thread_id();
  if (staa_lst_size == 0)
    return NULL; // Nothing to do.
  // NOTE: Using only the top-level environment, which is the one that deals with network
  // input ports.
  environment_t* env;
  _lf_get_environments(&env);
  LF_MUTEX_LOCK(&env->mutex);
  while (1) {
    LF_PRINT_DEBUG("**** (update thread) starting");
    tag_t tag_when_started_waiting = lf_tag(env);
    for (size_t i = 0; i < staa_lst_size; ++i) {
      staa_t* staa_elem = staa_lst[i];
      // The staa_elem is adjusted in the code generator to have subtracted the delay on the connection.
      // The list is sorted in increasing order of adjusted STAA offsets.
      // We need to add the lf_fed_STA_offset to the wait time and guard against overflow.
      interval_t wait_time = lf_time_add(staa_elem->STAA, lf_fed_STA_offset);
      instant_t wait_until_time = lf_time_add(env->current_tag.time, wait_time);
      LF_PRINT_DEBUG("**** (update thread) wait_until_time: " PRINTF_TIME, wait_until_time - lf_time_start());

      // The wait_until call will release the env->mutex while it is waiting.
      // However, it will not release the env->mutex if the wait time is too small.
      // At the cost of a small additional delay in deciding a port is absent,
      // we require a minimum wait time here.  Note that zero-valued STAAs are
      // included, and STA might be zero or very small.
      // In this case, this thread will fail to ever release the environment mutex.
      // This causes chaos.  The MIN_SLEEP_DURATION is the smallest amount of time
      // that wait_until will actually wait. Note that this strategy does not
      // block progress of any execution that is actually processing events.
      // It only slightly delays the decision that an event is absent, and only
      // if the STAA and STA are extremely small.
      if (wait_time < 5 * MIN_SLEEP_DURATION) {
        wait_until_time += 5 * MIN_SLEEP_DURATION;
      }
      while (a_port_is_unknown(staa_elem)) {
        LF_PRINT_DEBUG("**** (update thread) waiting until: " PRINTF_TIME, wait_until_time - lf_time_start());
        if (wait_until(wait_until_time, &lf_port_status_changed)) {
          // Specified timeout time was reached.
          // If the current tag has changed, start over.
          if (lf_tag_compare(lf_tag(env), tag_when_started_waiting) != 0) {
            break;
          }
          /* Possibly useful for debugging:
          tag_t current_tag = lf_tag(env);
          LF_PRINT_DEBUG("**** (update thread) Assuming absent! " PRINTF_TAG, current_tag.time - lf_time_start(),
          current_tag.microstep); LF_PRINT_DEBUG("**** (update thread) Lag is " PRINTF_TIME, current_tag.time -
          lf_time_physical()); LF_PRINT_DEBUG("**** (update thread) Wait until time is " PRINTF_TIME,
          wait_until_time - lf_time_start());
          */

          // Mark input ports absent.
          for (size_t j = 0; j < staa_elem->num_actions; ++j) {
            lf_action_base_t* input_port_action = staa_elem->actions[j];
            if (input_port_action->trigger->status == unknown) {
              input_port_action->trigger->status = absent;
              LF_PRINT_DEBUG("**** (update thread) Assuming port absent at tag " PRINTF_TAG,
                             lf_tag(env).time - start_time, lf_tag(env).microstep);
              update_last_known_status_on_input_port(env, lf_tag(env), id_of_action(input_port_action));
              lf_cond_broadcast(&lf_port_status_changed);
            }
          }
        }
        // If the tag has advanced, start over.
        if (lf_tag_compare(lf_tag(env), tag_when_started_waiting) != 0)
          break;
      }
      // If the tag has advanced, start over.
      if (lf_tag_compare(lf_tag(env), tag_when_started_waiting) != 0)
        break;
    }
    // If the tag has advanced, start over.
    if (lf_tag_compare(lf_tag(env), tag_when_started_waiting) != 0)
      continue;

    // At this point, the current tag is the same as when we started waiting
    // and all ports should be known, and hence max_level_allowed_to_advance
    // should be INT_MAX.  Check this to prevent an infinite wait.
    if (max_level_allowed_to_advance != INT_MAX) {
      // If this occurs, then the current tag advanced during a wait.
      // Some ports may have been reset to uknown during that wait, in which case,
      // it would be huge mistake to enter the wait for a new tag below because the
      // program will freeze.  First, check whether any ports are unknown:
      bool port_unknown = false;
      for (size_t i = 0; i < staa_lst_size; ++i) {
        staa_t* staa_elem = staa_lst[i];
        if (a_port_is_unknown(staa_elem)) {
          port_unknown = true;
          break;
        }
      }
      if (!port_unknown) {
        // If this occurs, then there is a race condition that can lead to deadlocks.
        lf_print_error_and_exit("**** (update thread) Inconsistency: All ports are known, but MLAA is blocking.");
      }

      // Since max_level_allowed_to_advance will block advancement of time, we cannot follow
      // through to the next step without deadlocking.  Wait some time, then continue.
      // The wait is necessary to prevent a busy wait, which will only occur if port
      // status are always known inside the while loop
      // Be sure to use wait_until() instead of sleep() because sleep() will not release the mutex.
      instant_t wait_until_time = lf_time_add(env->current_tag.time, 2 * MIN_SLEEP_DURATION);
      wait_until(wait_until_time, &lf_port_status_changed);

      continue;
    }

    // Wait until we progress to a new tag.
    while (lf_tag_compare(lf_tag(env), tag_when_started_waiting) == 0) {
      // The following will release the env->mutex while waiting.
      LF_PRINT_DEBUG("**** (update thread) Waiting for tags to not match: " PRINTF_TAG ", " PRINTF_TAG,
                     lf_tag(env).time - lf_time_start(), lf_tag(env).microstep,
                     tag_when_started_waiting.time - lf_time_start(), tag_when_started_waiting.microstep);
      // Ports are reset to unknown at the start of new tag, so that will wake this up.
      lf_cond_wait(&lf_port_status_changed);
    }
    LF_PRINT_DEBUG("**** (update thread) Tags after wait: " PRINTF_TAG ", and before: " PRINTF_TAG,
                   lf_tag(env).time - lf_time_start(), lf_tag(env).microstep,
                   tag_when_started_waiting.time - lf_time_start(), tag_when_started_waiting.microstep);
  }
  LF_MUTEX_UNLOCK(&env->mutex);
}
#endif // FEDERATED_DECENTRALIZED

/**
 * Handle a provisional tag advance grant (PTAG) message from the RTI.
 * This updates the last known TAG/PTAG and broadcasts
 * a notification of this update, which may unblock whichever worker
 * thread is trying to advance time.
 * If current_time is less than the specified PTAG, then this will
 * also insert into the event_q a dummy event with the specified tag.
 * This will ensure that the federate advances time to the specified
 * tag and, for centralized coordination, stimulates null-message-sending
 * output reactions at that tag.
 *
 * @note This function is similar to handle_tag_advance_grant() except that
 *  it sets last_TAG_was_provisional to true and also it does not update the
 *  last known tag for input ports.
 */
static void handle_provisional_tag_advance_grant() {
  // Environment is always the one corresponding to the top-level scheduling enclave.
  environment_t* env;
  _lf_get_environments(&env);

  size_t bytes_to_read = sizeof(instant_t) + sizeof(microstep_t);
  unsigned char buffer[bytes_to_read];
  read_from_netdrv_fail_on_error(_fed.netdrv_to_RTI, bytes_to_read, buffer, NULL,
                                 "Failed to read provisional tag advance grant from RTI.");
  tag_t PTAG = extract_tag(buffer);

  // Trace the event when tracing is enabled
  tracepoint_federate_from_rti(receive_PTAG, _lf_my_fed_id, &PTAG);

  // Note: it is important that last_known_status_tag of ports does not
  // get updated to a PTAG value because a PTAG does not indicate that
  // the RTI knows about the status of all ports up to and _including_
  // the value of PTAG. Only a TAG message indicates that.
  LF_MUTEX_LOCK(&env->mutex);

  // Sanity check
  if (lf_tag_compare(PTAG, _fed.last_TAG) < 0 ||
      (lf_tag_compare(PTAG, _fed.last_TAG) == 0 && !_fed.is_last_TAG_provisional)) {
    LF_MUTEX_UNLOCK(&env->mutex);
    lf_print_error_and_exit("Received a PTAG " PRINTF_TAG " that is equal or earlier "
                            "than an already received TAG " PRINTF_TAG ".",
                            PTAG.time, PTAG.microstep, _fed.last_TAG.time, _fed.last_TAG.microstep);
  }

  _fed.last_TAG = PTAG;
  _fed.is_last_TAG_provisional = true;
  LF_PRINT_LOG("At tag " PRINTF_TAG ", received Provisional Tag Advance Grant (PTAG): " PRINTF_TAG ".",
               env->current_tag.time - start_time, env->current_tag.microstep, _fed.last_TAG.time - start_time,
               _fed.last_TAG.microstep);

  // Even if we don't modify the event queue, we need to broadcast a change
  // because we do not need to continue to wait for a TAG.
  lf_cond_broadcast(&env->event_q_changed);
  // Notify level advance thread which is blocked.
  lf_update_max_level(_fed.last_TAG, _fed.is_last_TAG_provisional);
  lf_cond_broadcast(&lf_port_status_changed);

  // Possibly insert a dummy event into the event queue if current time is behind
  // (which it should be). Do not do this if the federate has not fully
  // started yet.

  if (lf_tag_compare(env->current_tag, PTAG) == 0) {
    // The current tag can equal the PTAG if we are at the start time
    // or if this federate has been able to advance time to the current
    // tag (e.g., it has no upstream federates). In either case, either
    // it is already treating the current tag as PTAG cycle (e.g. at the
    // start time) or it will be completing the current cycle and sending
    // a LTC message shortly. In either case, there is nothing more to do.
    LF_MUTEX_UNLOCK(&env->mutex);
    return;
  } else if (lf_tag_compare(env->current_tag, PTAG) > 0) {
    // Current tag is greater than the PTAG.
    // It could be that we have sent an LTC that crossed with the incoming
    // PTAG or that we have advanced to a tag greater than the PTAG.
    // In the former case, there is nothing more to do.
    // In the latter case, we may be blocked processing a PTAG cycle at
    // a greater tag or we may be in the middle of processing a regular
    // TAG. In either case, we know that at the PTAG tag, all outputs
    // have either been sent or are absent, so we can send an LTC.
    // Send an LTC to indicate absent outputs.
    lf_latest_tag_confirmed(PTAG);
    // Nothing more to do.
    LF_MUTEX_UNLOCK(&env->mutex);
    return;
  }
  // We now know env->current_tag < PTAG.

  if (PTAG.time != FOREVER) {
    // Schedule a dummy event at the specified tag.
    LF_PRINT_DEBUG("At tag " PRINTF_TAG ", inserting into the event queue a dummy event "
                   "with time " PRINTF_TIME " and microstep " PRINTF_MICROSTEP ".",
                   env->current_tag.time - start_time, env->current_tag.microstep, PTAG.time - start_time,
                   PTAG.microstep);
    // Dummy event points to a NULL trigger.
    event_t* dummy = _lf_create_dummy_events(env, PTAG);
    pqueue_tag_insert(env->event_q, (pqueue_tag_element_t*)dummy);
  }

  LF_MUTEX_UNLOCK(&env->mutex);
}

/**
 * Handle a MSG_TYPE_STOP_GRANTED message from the RTI.
 *
 * This function removes the global barrier on
 * logical time raised when lf_request_stop() was
 * called in the environment for each enclave.
 */
static void handle_stop_granted_message() {

  size_t bytes_to_read = MSG_TYPE_STOP_GRANTED_LENGTH - 1;
  unsigned char buffer[bytes_to_read];
  read_from_netdrv_fail_on_error(_fed.netdrv_to_RTI, bytes_to_read, buffer, NULL,
                                 "Failed to read stop granted from RTI.");

  tag_t received_stop_tag = extract_tag(buffer);

  // Trace the event when tracing is enabled
  tracepoint_federate_from_rti(receive_STOP_GRN, _lf_my_fed_id, &received_stop_tag);

  LF_PRINT_LOG("Received from RTI a MSG_TYPE_STOP_GRANTED message with elapsed tag " PRINTF_TAG ".",
               received_stop_tag.time - start_time, received_stop_tag.microstep);

  environment_t* env;
  int num_environments = _lf_get_environments(&env);

  for (int i = 0; i < num_environments; i++) {
    LF_MUTEX_LOCK(&env[i].mutex);

    // Sanity check.
    if (lf_tag_compare(received_stop_tag, env[i].current_tag) <= 0) {
      lf_print_error("RTI granted a MSG_TYPE_STOP_GRANTED tag that is equal to or less than this federate's current "
                     "tag " PRINTF_TAG ". "
                     "Stopping at the next microstep instead.",
                     env[i].current_tag.time - start_time, env[i].current_tag.microstep);
      received_stop_tag = env[i].current_tag;
      received_stop_tag.microstep++;
    }

    lf_set_stop_tag(&env[i], received_stop_tag);
    LF_PRINT_DEBUG("Setting the stop tag to " PRINTF_TAG ".", env[i].stop_tag.time - start_time,
                   env[i].stop_tag.microstep);

    if (env[i].barrier.requestors)
      _lf_decrement_tag_barrier_locked(&env[i]);
    lf_cond_broadcast(&env[i].event_q_changed);
    LF_MUTEX_UNLOCK(&env[i].mutex);
  }
}

/**
 * Handle a MSG_TYPE_STOP_REQUEST message from the RTI.
 */
static void handle_stop_request_message() {
  size_t bytes_to_read = MSG_TYPE_STOP_REQUEST_LENGTH - 1;
  unsigned char buffer[bytes_to_read];
  read_from_netdrv_fail_on_error(_fed.netdrv_to_RTI, bytes_to_read, buffer, NULL,
                                 "Failed to read stop request from RTI.");
  tag_t tag_to_stop = extract_tag(buffer);

  // Trace the event when tracing is enabled
  tracepoint_federate_from_rti(receive_STOP_REQ, _lf_my_fed_id, &tag_to_stop);
  LF_PRINT_LOG("Received from RTI a MSG_TYPE_STOP_REQUEST signal with tag " PRINTF_TAG ".",
               tag_to_stop.time - start_time, tag_to_stop.microstep);

  extern lf_mutex_t global_mutex;
  extern bool lf_stop_requested;
  bool already_blocked = false;

  LF_MUTEX_LOCK(&global_mutex);
  if (lf_stop_requested) {
    LF_PRINT_LOG("Ignoring MSG_TYPE_STOP_REQUEST from RTI because lf_request_stop has been called locally.");
    already_blocked = true;
  }
  // Treat the stop request from the RTI as if a local stop request had been received.
  lf_stop_requested = true;
  LF_MUTEX_UNLOCK(&global_mutex);

  // If we have previously received from the RTI a stop request,
  // or we have previously sent a stop request to the RTI,
  // then we have already blocked tag advance in enclaves.
  // Do not do this twice. The record of whether the first has occurred
  // is guarded by the outbound network driver mutex.
  // The second is guarded by the global mutex.
  // Note that the RTI should not send stop requests more than once to federates.
  LF_MUTEX_LOCK(&lf_outbound_netdrv_mutex);
  if (_fed.received_stop_request_from_rti) {
    LF_PRINT_LOG("Redundant MSG_TYPE_STOP_REQUEST from RTI. Ignoring it.");
    already_blocked = true;
  } else if (!already_blocked) {
    // Do this only if lf_request_stop has not been called because it will
    // prevent lf_request_stop from sending.
    _fed.received_stop_request_from_rti = true;
  }
  LF_MUTEX_UNLOCK(&lf_outbound_netdrv_mutex);

  if (already_blocked) {
    // Either we have sent a stop request to the RTI ourselves,
    // or we have previously received a stop request from the RTI.
    // Nothing more to do. Tag advance is already blocked on enclaves.
    return;
  }

  // Iterate over the scheduling enclaves to find the maximum current tag
  // and adjust the tag_to_stop if any of those is greater than tag_to_stop.
  // If not done previously, block tag advance in the enclave.
  environment_t* env;
  int num_environments = _lf_get_environments(&env);
  for (int i = 0; i < num_environments; i++) {
    LF_MUTEX_LOCK(&env[i].mutex);
    if (lf_tag_compare(tag_to_stop, env[i].current_tag) <= 0) {
      // Can't stop at the requested tag. Make a counteroffer.
      tag_to_stop = env->current_tag;
      tag_to_stop.microstep++;
    }
    // Set a barrier to prevent the enclave from advancing past the so-far tag to stop.
    _lf_increment_tag_barrier_locked(&env[i], tag_to_stop);

    LF_MUTEX_UNLOCK(&env[i].mutex);
  }
  // Send the reply, which is the least tag at which we can stop.
  unsigned char outgoing_buffer[MSG_TYPE_STOP_REQUEST_REPLY_LENGTH];
  ENCODE_STOP_REQUEST_REPLY(outgoing_buffer, tag_to_stop.time, tag_to_stop.microstep);

  // Trace the event when tracing is enabled
  tracepoint_federate_to_rti(send_STOP_REQ_REP, _lf_my_fed_id, &tag_to_stop);

  // Send the current logical time to the RTI.
  LF_MUTEX_LOCK(&lf_outbound_netdrv_mutex);
  write_to_netdrv_fail_on_error(_fed.netdrv_to_RTI, MSG_TYPE_STOP_REQUEST_REPLY_LENGTH, outgoing_buffer,
                                &lf_outbound_netdrv_mutex,
                                "Failed to send the answer to MSG_TYPE_STOP_REQUEST to RTI.");
  LF_MUTEX_UNLOCK(&lf_outbound_netdrv_mutex);

  LF_PRINT_DEBUG("Sent MSG_TYPE_STOP_REQUEST_REPLY to RTI with tag " PRINTF_TAG, tag_to_stop.time,
                 tag_to_stop.microstep);
}

/**
 * Send a resign signal to the RTI.
 */
static void send_resign_signal() {
  size_t bytes_to_write = 1;
  unsigned char buffer[bytes_to_write];
  buffer[0] = MSG_TYPE_RESIGN;
  LF_MUTEX_LOCK(&lf_outbound_netdrv_mutex);
  write_to_netdrv_fail_on_error(_fed.netdrv_to_RTI, bytes_to_write, &(buffer[0]), &lf_outbound_netdrv_mutex,
                                "Failed to send MSG_TYPE_RESIGN.");
  LF_MUTEX_UNLOCK(&lf_outbound_netdrv_mutex);
  LF_PRINT_LOG("Resigned.");
}

/**
 * Send a failed signal to the RTI.
 */
static void send_failed_signal() {
  size_t bytes_to_write = 1;
  unsigned char buffer[bytes_to_write];
  buffer[0] = MSG_TYPE_FAILED;
  write_to_netdrv_fail_on_error(_fed.netdrv_to_RTI, bytes_to_write, &(buffer[0]), NULL,
                                "Failed to send MSG_TYPE_FAILED.");
  LF_PRINT_LOG("Failed.");
}

/**
 * Handle a failed signal from the RTI. The RTI will only fail
 * if it is forced to exit, e.g. by a SIG_INT. Hence, this federate
 * will exit immediately with an error condition, counting on the
 * termination functions to handle any cleanup needed.
 */
static void handle_rti_failed_message(void) { exit(1); }

/**
 * Thread that listens for TCP inputs from the RTI.
 * When messages arrive, this calls the appropriate handler.
 * @param args Ignored
 */
static void* listen_to_rti_TCP(void* args) {
  (void)args;
  initialize_lf_thread_id();
  // Buffer for incoming messages.
  // This does not constrain the message size
  // because the message will be put into malloc'd memory.
  unsigned char buffer[FED_COM_BUFFER_SIZE];

  // Listen for messages from the federate.
  while (1) {
    // Check whether the RTI network driver is still valid
    if (_fed.netdrv_to_RTI == NULL) {
      lf_print_warning("Network driver to the RTI unexpectedly closed.");
      return NULL;
    }
    // Read one byte to get the message type.
    // This will exit if the read fails.
    int read_failed = read_from_netdrv(_fed.netdrv_to_RTI, 1, buffer);
    if (read_failed < 0) {
      lf_print_error("Connection to the RTI was closed by the RTI with an error. Considering this a soft error.");
      shutdown_netdrv(_fed.netdrv_to_RTI, false);
      return NULL;
    } else if (read_failed > 0) {
      // EOF received.
      lf_print("Connection to the RTI closed with an EOF.");
      shutdown_netdrv(_fed.netdrv_to_RTI, false);
      return NULL;
    }
    switch (buffer[0]) {
    case MSG_TYPE_TAGGED_MESSAGE:
      if (handle_tagged_message(_fed.netdrv_to_RTI, -1)) {
        // Failures to complete the read of messages from the RTI are fatal.
        lf_print_error_and_exit("Failed to complete the reading of a message from the RTI.");
      }
      break;
    case MSG_TYPE_TAG_ADVANCE_GRANT:
      handle_tag_advance_grant();
      break;
    case MSG_TYPE_PROVISIONAL_TAG_ADVANCE_GRANT:
      handle_provisional_tag_advance_grant();
      break;
    case MSG_TYPE_STOP_REQUEST:
      handle_stop_request_message();
      break;
    case MSG_TYPE_STOP_GRANTED:
      handle_stop_granted_message();
      break;
    case MSG_TYPE_PORT_ABSENT:
      if (handle_port_absent_message(_fed.netdrv_to_RTI, -1)) {
        // Failures to complete the read of absent messages from the RTI are fatal.
        lf_print_error_and_exit("Failed to complete the reading of an absent message from the RTI.");
      }
      break;
    case MSG_TYPE_FAILED:
      handle_rti_failed_message();
      break;
    case MSG_TYPE_CLOCK_SYNC_T1:
    case MSG_TYPE_CLOCK_SYNC_T4:
      lf_print_error("Federate %d received unexpected clock sync message from RTI.", _lf_my_fed_id);
      break;
    default:
      lf_print_error_and_exit("Received from RTI an unrecognized TCP message type: %hhx.", buffer[0]);
      // Trace the event when tracing is enabled
      tracepoint_federate_from_rti(receive_UNIDENTIFIED, _lf_my_fed_id, NULL);
    }
  }
  return NULL;
}

/**
 * Modify the specified tag, if necessary, to be an earlier tag based
 * on the current physical time. The earlier tag is necessary if this federate
 * has downstream federates and also has physical actions that may trigger
 * outputs.  In that case, the earlier tag will be the current physical time
 * plus the minimum delay on all such physical actions plus any other delays
 * along the path from the triggering physical action to the output port
 * minus one nanosecond. The modified tag is assured of being less than any
 * output tag that might later be produced.
 * @param tag A pointer to the proposed NET.
 * @return True if this federate requires this modification and the tag was
 *  modified.
 */
static bool bounded_NET(tag_t* tag) {
  // The tag sent by this function is a promise that, absent
  // inputs from another federate, this federate will not produce events
  // earlier than t. But if there are downstream federates and there is
  // a physical action (not counting receivers from upstream federates),
  // then we can only promise up to current physical time (plus the minimum
  // of all minimum delays on the physical actions).
  // In this case, we send a NET message with the current physical time
  // to permit downstream federates to advance. To avoid
  // overwhelming the network, this NET message should be sent periodically
  // at specified intervals controlled by the target parameter
  // coordination-options: {advance-message-interval: time units}.
  // The larger the interval, the more downstream federates will lag
  // behind real time, but the less network traffic. If this option is
  // missing, we issue a warning message suggesting that a redesign
  // might be in order so that outputs don't depend on physical actions.
  LF_PRINT_DEBUG("Checking NET to see whether it should be bounded by physical time."
                 " Min delay from physical action: " PRINTF_TIME ".",
                 _fed.min_delay_from_physical_action_to_federate_output);
  if (_fed.min_delay_from_physical_action_to_federate_output >= 0LL && _fed.has_downstream) {
    // There is a physical action upstream of some output from this
    // federate, and there is at least one downstream federate.
    // Compare the tag to the current physical time.
    instant_t physical_time = lf_time_physical();
    if (physical_time + _fed.min_delay_from_physical_action_to_federate_output < tag->time) {
      // Can only promise up and not including this new time:
      tag->time = physical_time + _fed.min_delay_from_physical_action_to_federate_output - 1L;
      tag->microstep = 0;
      LF_PRINT_LOG("Has physical actions that bound NET to " PRINTF_TAG ".", tag->time - start_time, tag->microstep);
      return true;
    }
  }
  return false;
}

//////////////////////////////////////////////////////////////////////////////////
//////////////////////////////////////////////////////////////////////////////////
// Public functions (declared in reactor.h)
// An empty version of this function is code generated for unfederated execution.

/**
 * Close network drivers used to communicate with other federates, if they are open,
 * and send a MSG_TYPE_RESIGN message to the RTI. This implements the function
 * defined in reactor.h. For unfederated execution, the code generator
 * generates an empty implementation.
 * @param env The environment of the federate
 */
void lf_terminate_execution(environment_t* env) {
  assert(env != GLOBAL_ENVIRONMENT);

  // For an abnormal termination (e.g. a SIGINT), we need to send a
  // MSG_TYPE_FAILED message to the RTI, but we should not acquire a mutex.
  if (_fed.netdrv_to_RTI != NULL) {
    if (_lf_normal_termination) {
      tracepoint_federate_to_rti(send_RESIGN, _lf_my_fed_id, &env->current_tag);
      send_resign_signal();
    } else {
      tracepoint_federate_to_rti(send_FAILED, _lf_my_fed_id, &env->current_tag);
      send_failed_signal();
    }
  }

  LF_PRINT_DEBUG("Closing incoming P2P network drivers.");
  // Close any incoming P2P network drivers that are still open.
  for (int i = 0; i < NUMBER_OF_FEDERATES; i++) {
    close_inbound_netdrv(i);
    // Ignore errors. Mark the network driver closed.
    _fed.netdrvs_for_inbound_p2p_connections[i] = NULL;
  }

  // Check for all outgoing physical connections in
  // _fed.netdrvs_for_outbound_p2p_connections and
  // if the network driver ID is not NULL, the connection is still open.
  // Send an EOF by closing the network driver here.
  for (int i = 0; i < NUMBER_OF_FEDERATES; i++) {

    // Close outbound connections, in case they have not closed themselves.
    // This will result in EOF being sent to the remote federate, except for
    // abnormal termination, in which case it will just close the network driver.
    close_outbound_netdrv(i);
  }

  LF_PRINT_DEBUG("Waiting for inbound p2p network driver listener threads.");
  // Wait for each inbound network driver listener thread to close.
  if (_fed.number_of_inbound_p2p_connections > 0 && _fed.inbound_netdriv_listeners != NULL) {
    LF_PRINT_LOG("Waiting for %zu threads listening for incoming messages to exit.",
                 _fed.number_of_inbound_p2p_connections);
    for (size_t i = 0; i < _fed.number_of_inbound_p2p_connections; i++) {
      // Ignoring errors here.
      lf_thread_join(_fed.inbound_netdriv_listeners[i], NULL);
    }
  }

  LF_PRINT_DEBUG("Waiting for RTI's network driver listener threads.");
  // Wait for the thread listening for messages from the RTI to close.
  lf_thread_join(_fed.RTI_netdrv_listener, NULL);

  // For abnormal termination, there is no need to free memory.
  if (_lf_normal_termination) {
    LF_PRINT_DEBUG("Freeing memory occupied by the federate.");
    free(_fed.inbound_netdriv_listeners);
    free(federation_metadata.rti_host);
    free(federation_metadata.rti_user);
  }
}

//////////////////////////////////////////////////////////////////////////////////
//////////////////////////////////////////////////////////////////////////////////
// Public functions (declared in federate.h, in alphabetical order)

void lf_connect_to_federate(uint16_t remote_federate_id) {
  int result = -1;

  // Ask the RTI for port number of the remote federate.
  // The buffer is used for both sending and receiving replies.
  // The size is what is needed for receiving replies.
  unsigned char buffer[sizeof(int32_t) + INET_ADDRSTRLEN + 1];
  int port = -1;
  struct in_addr host_ip_addr;
  instant_t start_connect = lf_time_physical();
  while (port == -1 && !_lf_termination_executed) {
    buffer[0] = MSG_TYPE_ADDRESS_QUERY;
    // NOTE: Sending messages in little endian.
    encode_uint16(remote_federate_id, &(buffer[1]));

    LF_PRINT_DEBUG("Sending address query for federate %d.", remote_federate_id);
    // Trace the event when tracing is enabled
    tracepoint_federate_to_rti(send_ADR_QR, _lf_my_fed_id, NULL);

    LF_MUTEX_LOCK(&lf_outbound_netdrv_mutex);
    write_to_netdrv_fail_on_error(_fed.netdrv_to_RTI, sizeof(uint16_t) + 1, buffer, &lf_outbound_netdrv_mutex,
                                  "Failed to send address query for federate %d to RTI.", remote_federate_id);
    LF_MUTEX_UNLOCK(&lf_outbound_netdrv_mutex);

    // Read RTI's response.
    read_from_netdrv_fail_on_error(_fed.netdrv_to_RTI, sizeof(int32_t) + 1, buffer, NULL,
                                   "Failed to read the requested port number for federate %d from RTI.",
                                   remote_federate_id);

    if (buffer[0] != MSG_TYPE_ADDRESS_QUERY_REPLY) {
      // Unexpected reply. Could be that RTI has failed and sent a resignation.
      if (buffer[0] == MSG_TYPE_FAILED) {
        lf_print_error_and_exit("RTI has failed.");
      } else {
        lf_print_error_and_exit("Unexpected reply of type %hhu from RTI (see net_common.h).", buffer[0]);
      }
    }
    port = extract_int32(&buffer[1]);

    read_from_netdrv_fail_on_error(_fed.netdrv_to_RTI, sizeof(host_ip_addr), (unsigned char*)&host_ip_addr, NULL,
                                   "Failed to read the IP address for federate %d from RTI.", remote_federate_id);

    // A reply of -1 for the port means that the RTI does not know
    // the port number of the remote federate, presumably because the
    // remote federate has not yet sent an MSG_TYPE_ADDRESS_ADVERTISEMENT message to the RTI.
    // Sleep for some time before retrying.
    if (port == -1) {
      if (CHECK_TIMEOUT(start_connect, CONNECT_TIMEOUT)) {
        lf_print_error_and_exit("TIMEOUT obtaining IP/port for federate %d from the RTI.", remote_federate_id);
      }
      // Wait ADDRESS_QUERY_RETRY_INTERVAL nanoseconds.
      lf_sleep(ADDRESS_QUERY_RETRY_INTERVAL);
    }
  }
  assert(port < 65536);
  assert(port > 0);
  uint16_t uport = (uint16_t)port;

  char hostname[INET_ADDRSTRLEN];
  inet_ntop(AF_INET, &host_ip_addr, hostname, INET_ADDRSTRLEN);

  // Create a network driver.
  netdrv_t netdrv = initialize_netdrv();
  // Set the received host name and port to the network driver.
  set_server_port(netdrv, uport);
  set_server_hostname(netdrv, hostname);
  // Create the client network driver.
  create_client(netdrv);
  if (connect_to_netdrv(netdrv) < 0) {
    lf_print_error_and_exit("Failed to connect() to RTI.");
  }

  // Iterate until we either successfully connect or we exceed the CONNECT_TIMEOUT
  start_connect = lf_time_physical();
  while (result < 0 && !_lf_termination_executed) {
    // Try again after some time if the connection failed.
    // Note that this should not really happen since the remote federate should be
    // accepting  connections. But possibly it will be busy (in process of accepting
    // another connection?). Hence, we retry.
    if (CHECK_TIMEOUT(start_connect, CONNECT_TIMEOUT)) {
      // If the remote federate is not accepting the connection after CONNECT_TIMEOUT
      // treat it as a soft error condition and return.
      lf_print_error("Failed to connect to federate %d with timeout: " PRINTF_TIME ". Giving up.", remote_federate_id,
                     CONNECT_TIMEOUT);
      return;
    }

    // Check whether the RTI is still there.
    if (rti_failed()) {
      break;
    }
    // Connect was successful.
    size_t buffer_length = 1 + sizeof(uint16_t) + 1;
    unsigned char buffer[buffer_length];
    buffer[0] = MSG_TYPE_P2P_SENDING_FED_ID;
    if (_lf_my_fed_id == UINT16_MAX) {
      lf_print_error_and_exit("Too many federates! More than %d.", UINT16_MAX - 1);
    }
    encode_uint16((uint16_t)_lf_my_fed_id, (unsigned char*)&(buffer[1]));
    unsigned char federation_id_length = (unsigned char)strnlen(federation_metadata.federation_id, 255);
    buffer[sizeof(uint16_t) + 1] = federation_id_length;
    // Trace the event when tracing is enabled
    tracepoint_federate_to_federate(send_FED_ID, _lf_my_fed_id, remote_federate_id, NULL);

    // No need for a mutex because we have the only handle on the network driver.
    write_to_netdrv_fail_on_error(netdrv, buffer_length, buffer, NULL, "Failed to send fed_id to federate %d.",
                                  remote_federate_id);
    write_to_netdrv_fail_on_error(netdrv, federation_id_length, (unsigned char*)federation_metadata.federation_id, NULL,
                                  "Failed to send federation id to federate %d.", remote_federate_id);

    read_from_netdrv_fail_on_error(netdrv, 1, (unsigned char*)buffer, NULL,
                                   "Failed to read MSG_TYPE_ACK from federate %d in response to sending fed_id.",
                                   remote_federate_id);
    if (buffer[0] != MSG_TYPE_ACK) {
      // Get the error code.
      read_from_netdrv_fail_on_error(netdrv, 1, (unsigned char*)buffer, NULL,
                                     "Failed to read error code from federate %d in response to sending fed_id.",
                                     remote_federate_id);
      lf_print_error("Received MSG_TYPE_REJECT message from remote federate (%d).", buffer[0]);
      result = -1;
      // Wait ADDRESS_QUERY_RETRY_INTERVAL nanoseconds.
      lf_sleep(ADDRESS_QUERY_RETRY_INTERVAL);
      lf_print_warning("Could not connect to federate %d. Will try again every " PRINTF_TIME "nanoseconds.\n",
                       remote_federate_id, ADDRESS_QUERY_RETRY_INTERVAL);
      continue;
    } else {
      lf_print("Connected to federate %d, port %hu.", remote_federate_id, uport);
      // Trace the event when tracing is enabled
      tracepoint_federate_to_federate(receive_ACK, _lf_my_fed_id, remote_federate_id, NULL);
      break;
    }
  }
  // Once we set this variable, then all future calls to close() on this
  // network driver should reset it to NULL within a critical section.
  _fed.netdrvs_for_outbound_p2p_connections[remote_federate_id] = netdrv;
}

void lf_connect_to_rti(const char* hostname, int port) {
  LF_PRINT_LOG("Connecting to the RTI.");

  // Override passed hostname and port if passed as runtime arguments.
  hostname = federation_metadata.rti_host ? federation_metadata.rti_host : hostname;
  port = federation_metadata.rti_port >= 0 ? federation_metadata.rti_port : port;

  // Create a network driver.
  _fed.netdrv_to_RTI = initialize_netdrv();
  // Set the user specified host name and port to the network driver.
  set_server_port(_fed.netdrv_to_RTI, port);
  set_server_hostname(_fed.netdrv_to_RTI, hostname);

  // Create the client network driver.
  create_client(_fed.netdrv_to_RTI);
  if (connect_to_netdrv(_fed.netdrv_to_RTI) < 0) {
    lf_print_error_and_exit("Failed to connect() to RTI.");
  }

  instant_t start_connect = lf_time_physical();
  while (!CHECK_TIMEOUT(start_connect, CONNECT_TIMEOUT) && !_lf_termination_executed) {

    // Have connected to an RTI, but not sure it's the right RTI.
    // Send a MSG_TYPE_FED_IDS message and wait for a reply.
    // Notify the RTI of the ID of this federate and its federation.

#ifdef FEDERATED_AUTHENTICATED
    LF_PRINT_LOG("Connected to an RTI. Performing HMAC-based authentication using federation ID.");
    if (perform_hmac_authentication()) {
      if (port == 0) {
        continue; // Try again with a new port.
      } else {
        // No point in trying again because it will be the same port.
        lf_print_error_and_exit("Authentication failed.");
      }
    }
#else
    LF_PRINT_LOG("Connected to an RTI. Sending federation ID for authentication.");
#endif

    // Send the message type first.
    unsigned char buffer[4];
    buffer[0] = MSG_TYPE_FED_IDS;
    // Next send the federate ID.
    if (_lf_my_fed_id == UINT16_MAX) {
      lf_print_error_and_exit("Too many federates! More than %d.", UINT16_MAX - 1);
    }
    encode_uint16((uint16_t)_lf_my_fed_id, &buffer[1]);
    // Next send the federation ID length.
    // The federation ID is limited to 255 bytes.
    size_t federation_id_length = strnlen(federation_metadata.federation_id, 255);
    buffer[1 + sizeof(uint16_t)] = (unsigned char)(federation_id_length & 0xff);

    // Trace the event when tracing is enabled
    tracepoint_federate_to_rti(send_FED_ID, _lf_my_fed_id, NULL);

    // No need for a mutex here because no other threads are writing to this network driver.
    if (write_to_netdrv(_fed.netdrv_to_RTI, 2 + sizeof(uint16_t), buffer)) {
      continue; // Try again, possibly on a new port.
    }

    // Next send the federation ID itself.
    if (write_to_netdrv(_fed.netdrv_to_RTI, federation_id_length, (unsigned char*)federation_metadata.federation_id)) {
      continue; // Try again.
    }

    // Wait for a response.
    // The response will be MSG_TYPE_REJECT if the federation ID doesn't match.
    // Otherwise, it will be either MSG_TYPE_ACK or MSG_TYPE_UDP_PORT, where the latter
    // is used if clock synchronization will be performed.
    unsigned char response;

    LF_PRINT_DEBUG("Waiting for response to federation ID from the RTI.");

    if (read_from_netdrv(_fed.netdrv_to_RTI, 1, &response)) {
      continue; // Try again.
    }
    if (response == MSG_TYPE_REJECT) {
      // Trace the event when tracing is enabled
      tracepoint_federate_from_rti(receive_REJECT, _lf_my_fed_id, NULL);
      // Read one more byte to determine the cause of rejection.
      unsigned char cause;
      read_from_netdrv_fail_on_error(_fed.netdrv_to_RTI, 1, &cause, NULL,
                                     "Failed to read the cause of rejection by the RTI.");
      if (cause == FEDERATION_ID_DOES_NOT_MATCH || cause == WRONG_SERVER) {
        lf_print_warning("Connected to the wrong RTI. Will try again");
        continue;
      }
    } else if (response == MSG_TYPE_ACK) {
      // Trace the event when tracing is enabled
      tracepoint_federate_from_rti(receive_ACK, _lf_my_fed_id, NULL);
      LF_PRINT_LOG("Received acknowledgment from the RTI.");
      break;
    } else if (response == MSG_TYPE_RESIGN) {
      lf_print_warning("RTI resigned. Will try again");
      continue;
    } else {
      lf_print_warning("RTI gave unexpect response %u. Will try again", response);
      continue;
    }
  }

  // Call a generated (external) function that sends information
  // about connections between this federate and other federates
  // where messages are routed through the RTI.
  // @see MSG_TYPE_NEIGHBOR_STRUCTURE in net_common.h
  lf_send_neighbor_structure_to_RTI(_fed.netdrv_to_RTI);

  uint16_t udp_port = setup_clock_synchronization_with_rti();

  // Write the returned port number to the RTI
  unsigned char UDP_port_number[1 + sizeof(uint16_t)];
  UDP_port_number[0] = MSG_TYPE_UDP_PORT;
  encode_uint16(udp_port, &(UDP_port_number[1]));
  write_to_netdrv_fail_on_error(_fed.netdrv_to_RTI, 1 + sizeof(uint16_t), UDP_port_number, NULL,
                                "Failed to send the UDP port number to the RTI.");
}

void lf_create_server(int specified_port) {
  assert(specified_port <= UINT16_MAX && specified_port >= 0);

  netdrv_t server_netdrv = initialize_netdrv();
  set_my_port(server_netdrv, specified_port);

  if (create_server(server_netdrv, false)) {
    lf_print_error_system_failure("RTI failed to create server: %s.", strerror(errno));
  };
  _fed.server_netdrv = server_netdrv;
  // Get the final server port to send to the RTI on an MSG_TYPE_ADDRESS_ADVERTISEMENT message.
  int32_t server_port = get_my_port(server_netdrv);

  LF_PRINT_LOG("Server for communicating with other federates started using port %d.", server_port);

  // Send the server port number to the RTI
  // on an MSG_TYPE_ADDRESS_ADVERTISEMENT message (@see net_common.h).
  unsigned char buffer[sizeof(int32_t) + 1];
  buffer[0] = MSG_TYPE_ADDRESS_ADVERTISEMENT;
  encode_int32(server_port, &(buffer[1]));

  // Trace the event when tracing is enabled
  tracepoint_federate_to_rti(send_ADR_AD, _lf_my_fed_id, NULL);

  // No need for a mutex because we have the only handle on this network driver.
  write_to_netdrv_fail_on_error(_fed.netdrv_to_RTI, sizeof(int32_t) + 1, (unsigned char*)buffer, NULL,
                                "Failed to send address advertisement.");

  LF_PRINT_DEBUG("Sent port %d to the RTI.", server_port);
}

void lf_enqueue_port_absent_reactions(environment_t* env) {
  assert(env != GLOBAL_ENVIRONMENT);
#ifdef FEDERATED_CENTRALIZED
  if (!_fed.has_downstream) {
    // This federate is not connected to any downstream federates via a
    // logical connection. No need to trigger port absent
    // reactions.
    return;
  }
#endif
  LF_PRINT_DEBUG("Enqueueing port absent reactions at time " PRINTF_TIME ".", (env->current_tag.time - start_time));
  if (num_port_absent_reactions == 0) {
    LF_PRINT_DEBUG("No port absent reactions.");
    return;
  }
  for (size_t i = 0; i < num_port_absent_reactions; i++) {
    reaction_t* reaction = port_absent_reaction[i];
    if (reaction && reaction->status == inactive) {
      LF_PRINT_DEBUG("Inserting port absent reaction on reaction queue.");
      lf_scheduler_trigger_reaction(env->scheduler, reaction, -1);
    }
  }
}

void* lf_handle_p2p_connections_from_federates(void* env_arg) {
  LF_ASSERT_NON_NULL(env_arg);
  size_t received_federates = 0;
  // Allocate memory to store thread IDs.
  _fed.inbound_netdriv_listeners = (lf_thread_t*)calloc(_fed.number_of_inbound_p2p_connections, sizeof(lf_thread_t));
  while (received_federates < _fed.number_of_inbound_p2p_connections && !_lf_termination_executed) {
    // Wait for an incoming connection request.
    netdrv_t netdrv = accept_netdrv(_fed.server_netdrv, _fed.netdrv_to_RTI);
    if (netdrv == NULL) {
      lf_print_warning("Federate failed to accept the network driver.");
      return NULL;
    }
    LF_PRINT_LOG("Accepted new connection from remote federate.");

    size_t header_length = 1 + sizeof(uint16_t) + 1;
    unsigned char buffer[header_length];
    int read_failed = read_from_netdrv(netdrv, header_length, (unsigned char*)&buffer);
    if (read_failed || buffer[0] != MSG_TYPE_P2P_SENDING_FED_ID) {
      lf_print_warning("Federate received invalid first message on P2P network driver. Closing network driver.");
      if (read_failed == 0) {
        // Wrong message received.
        unsigned char response[2];
        response[0] = MSG_TYPE_REJECT;
        response[1] = WRONG_SERVER;
        // Trace the event when tracing is enabled
        tracepoint_federate_to_federate(send_REJECT, _lf_my_fed_id, -3, NULL);
        // Ignore errors on this response.
        write_to_netdrv(netdrv, 2, response);
      }
      shutdown_netdrv(netdrv, false);
      continue;
    }

    // Get the federation ID and check it.
    unsigned char federation_id_length = buffer[header_length - 1];
    char remote_federation_id[federation_id_length];
    read_failed = read_from_netdrv(netdrv, federation_id_length, (unsigned char*)remote_federation_id);
    if (read_failed || (strncmp(federation_metadata.federation_id, remote_federation_id,
                                strnlen(federation_metadata.federation_id, 255)) != 0)) {
      lf_print_warning("Received invalid federation ID. Closing network driver.");
      if (read_failed == 0) {
        unsigned char response[2];
        response[0] = MSG_TYPE_REJECT;
        response[1] = FEDERATION_ID_DOES_NOT_MATCH;
        // Trace the event when tracing is enabled
        tracepoint_federate_to_federate(send_REJECT, _lf_my_fed_id, -3, NULL);
        // Ignore errors on this response.
        write_to_netdrv(netdrv, 2, response);
      }
      shutdown_netdrv(netdrv, false);
      continue;
    }

    // Extract the ID of the sending federate.
    uint16_t remote_fed_id = extract_uint16((unsigned char*)&(buffer[1]));
    LF_PRINT_DEBUG("Received sending federate ID %d.", remote_fed_id);

    // Trace the event when tracing is enabled
    tracepoint_federate_to_federate(receive_FED_ID, _lf_my_fed_id, remote_fed_id, NULL);

    // Once we record the network driver here, all future calls to close() on
    // the network driver should be done while holding the netdrv_mutex, and this array
    // element should be reset to NULL during that critical section.
    // Otherwise, there can be race condition where, during termination,
    // two threads attempt to simultaneously close the network driver.
    _fed.netdrvs_for_inbound_p2p_connections[remote_fed_id] = netdrv;

    // Send an MSG_TYPE_ACK message.
    unsigned char response = MSG_TYPE_ACK;

    // Trace the event when tracing is enabled
    tracepoint_federate_to_federate(send_ACK, _lf_my_fed_id, remote_fed_id, NULL);

    LF_MUTEX_LOCK(&lf_outbound_netdrv_mutex);
    write_to_netdrv_fail_on_error(_fed.netdrvs_for_inbound_p2p_connections[remote_fed_id], 1, (unsigned char*)&response,
                                  &lf_outbound_netdrv_mutex, "Failed to write MSG_TYPE_ACK in response to federate %d.",
                                  remote_fed_id);
    LF_MUTEX_UNLOCK(&lf_outbound_netdrv_mutex);

    // Start a thread to listen for incoming messages from other federates.
    // The fed_id is a uint16_t, which we assume can be safely cast to and from void*.
    void* fed_id_arg = (void*)(uintptr_t)remote_fed_id;
    int result = lf_thread_create(&_fed.inbound_netdriv_listeners[received_federates], listen_to_federates, fed_id_arg);
    if (result != 0) {
      // Failed to create a listening thread.
      LF_MUTEX_LOCK(&netdrv_mutex);
      if (_fed.netdrvs_for_inbound_p2p_connections[remote_fed_id] != NULL) {
        shutdown_netdrv(_fed.netdrvs_for_inbound_p2p_connections[remote_fed_id], false);
        _fed.netdrvs_for_inbound_p2p_connections[remote_fed_id] = NULL;
      }
      LF_MUTEX_UNLOCK(&netdrv_mutex);
      lf_print_error_and_exit("Failed to create a thread to listen for incoming physical connection. Error code: %d.",
                              result);
    }

    received_federates++;
  }

  LF_PRINT_LOG("All %zu remote federates are connected.", _fed.number_of_inbound_p2p_connections);
  return NULL;
}

void lf_latest_tag_confirmed(tag_t tag_to_send) {
  environment_t* env;
  if (lf_tag_compare(_fed.last_sent_LTC, tag_to_send) >= 0) {
    return; // Already sent this or later tag.
  }
  _lf_get_environments(&env);
  if (!env->need_to_send_LTC) {
    LF_PRINT_LOG("Skip sending Latest Tag Confirmed (LTC) to the RTI because there was no tagged message with the "
                 "tag " PRINTF_TAG " that this federate has received.",
                 tag_to_send.time - start_time, tag_to_send.microstep);
    return;
  }
  LF_PRINT_LOG("Sending Latest Tag Confirmed (LTC) " PRINTF_TAG " to the RTI.", tag_to_send.time - start_time,
               tag_to_send.microstep);
  send_tag(MSG_TYPE_LATEST_TAG_CONFIRMED, tag_to_send);
  _fed.last_sent_LTC = tag_to_send;
}

parse_rti_code_t lf_parse_rti_addr(const char* rti_addr) {
  rti_addr_info_t rti_addr_info = {0};
  extract_rti_addr_info(rti_addr, &rti_addr_info);
  if (!rti_addr_info.has_host && !rti_addr_info.has_port && !rti_addr_info.has_user) {
    return FAILED_TO_PARSE;
  }
  if (rti_addr_info.has_host) {
    if (validate_host(rti_addr_info.rti_host_str)) {
      char* rti_host = (char*)calloc(257, sizeof(char));
      strncpy(rti_host, rti_addr_info.rti_host_str, 256);
      federation_metadata.rti_host = rti_host;
    } else {
      return INVALID_HOST;
    }
  }
  if (rti_addr_info.has_port) {
    if (validate_port(rti_addr_info.rti_port_str)) {
      federation_metadata.rti_port = atoi(rti_addr_info.rti_port_str);
    } else {
      return INVALID_PORT;
    }
  }
  if (rti_addr_info.has_user) {
    if (validate_user(rti_addr_info.rti_user_str)) {
      char* rti_user = (char*)calloc(257, sizeof(char));
      strncpy(rti_user, rti_addr_info.rti_user_str, 256);
      federation_metadata.rti_user = rti_user;
    } else {
      return INVALID_USER;
    }
  }
  return SUCCESS;
}

void lf_reset_status_fields_on_input_port_triggers() {
  environment_t* env;
  _lf_get_environments(&env);
  tag_t now = lf_tag(env);
  for (size_t i = 0; i < _lf_action_table_size; i++) {
    if (lf_tag_compare(_lf_action_table[i]->trigger->last_known_status_tag, now) >= 0) {
      set_network_port_status(i, absent); // Default may be overriden to become present.
    } else {
      set_network_port_status(i, unknown);
    }
  }
  LF_PRINT_DEBUG("Resetting port status fields.");
  lf_update_max_level(_fed.last_TAG, _fed.is_last_TAG_provisional);
  lf_cond_broadcast(&lf_port_status_changed);
}

int lf_send_message(int message_type, unsigned short port, unsigned short federate, const char* next_destination_str,
                    size_t length, unsigned char* message) {
  unsigned char header_buffer[1 + sizeof(uint16_t) + sizeof(uint16_t) + sizeof(uint32_t)];
  // First byte identifies this as a timed message.
  if (message_type != MSG_TYPE_P2P_MESSAGE) {
    lf_print_error("lf_send_message: Unsupported message type (%d).", message_type);
    return -1;
  }
  header_buffer[0] = (unsigned char)message_type;
  // Next two bytes identify the destination port.
  // NOTE: Send messages little endian (network order), not big endian.
  encode_uint16(port, &(header_buffer[1]));

  // Next two bytes identify the destination federate.
  encode_uint16(federate, &(header_buffer[1 + sizeof(uint16_t)]));

  // The next four bytes are the message length.
  encode_uint32((uint32_t)length, &(header_buffer[1 + sizeof(uint16_t) + sizeof(uint16_t)]));

  LF_PRINT_LOG("Sending untagged message to %s.", next_destination_str);

  // Header:  message_type + port_id + federate_id + length of message + timestamp + microstep
  const int header_length = 1 + sizeof(uint16_t) + sizeof(uint16_t) + sizeof(uint32_t);

  // Use a mutex lock to prevent multiple threads from simultaneously sending.
  LF_MUTEX_LOCK(&lf_outbound_netdrv_mutex);

  netdrv_t netdrv = _fed.netdrvs_for_outbound_p2p_connections[federate];

  // Trace the event when tracing is enabled
  tracepoint_federate_to_federate(send_P2P_MSG, _lf_my_fed_id, federate, NULL);

  int result = write_to_netdrv_close_on_error(netdrv, header_length, header_buffer);
  if (result == 0) {
    // Header sent successfully. Send the body.
    result = write_to_netdrv_close_on_error(netdrv, length, message);
  }
  if (result != 0) {
    // Message did not send. Since this is used for physical connections, this is not critical.
    lf_print_warning("Failed to send message to %s. Dropping the message.", next_destination_str);
  }
  LF_MUTEX_UNLOCK(&lf_outbound_netdrv_mutex);
  return result;
}

tag_t lf_send_next_event_tag(environment_t* env, tag_t tag, bool wait_for_reply) {
  assert(env != GLOBAL_ENVIRONMENT);
  while (true) {
    if (!_fed.has_downstream && !_fed.has_upstream) {
      // This federate is not connected (except possibly by physical links)
      // so there is no need for the RTI to get involved.

      // NOTE: If the event queue is empty, then the time argument is either
      // the timeout_time or FOREVER. If -fast is also set, then
      // it matters whether there are upstream federates connected by physical
      // connections, which do not affect _fed.has_upstream. Perhaps we
      // should not return immediately because
      // then the execution will hit its timeout_time and fail to receive any
      // messages sent by upstream federates.
      // However, -fast is really incompatible with federated execution with
      // physical connections, so I don't think we need to worry about this.
      LF_PRINT_DEBUG("Granted tag " PRINTF_TAG " because the federate has neither "
                     "upstream nor downstream federates.",
                     tag.time - start_time, tag.microstep);
      return tag;
    }

    // If time advance (TAG or PTAG) has already been granted for this tag
    // or a larger tag, then return immediately.
    if (lf_tag_compare(_fed.last_TAG, tag) >= 0) {
      LF_PRINT_DEBUG("Granted tag " PRINTF_TAG " because TAG or PTAG has been received.",
                     _fed.last_TAG.time - start_time, _fed.last_TAG.microstep);
      return _fed.last_TAG;
    }

    // Copy the tag because bounded_NET() may modify it.
    tag_t original_tag = tag;

    // A NET sent by this function is a promise that, absent
    // inputs from another federate, this federate will not produce events
    // earlier than t. But if there are downstream federates and there is
    // a physical action (not counting receivers from upstream federates),
    // then we can only promise up to current physical time (plus the minimum
    // of all minimum delays on the physical actions).
    // If wait_for_reply is false, leave the tag alone.
    bool tag_bounded_by_physical_time = wait_for_reply ? bounded_NET(&tag) : false;

    // What we do next depends on whether the NET has been bounded by
    // physical time or by an event on the event queue.
    if (!tag_bounded_by_physical_time) {
      // This if statement does not fall through but rather returns.
      // NET is not bounded by physical time or has no downstream federates.
      // Normal case.
      send_tag(MSG_TYPE_NEXT_EVENT_TAG, tag);
      _fed.last_sent_NET = tag;
      LF_PRINT_LOG("Sent next event tag (NET) " PRINTF_TAG " to RTI.", tag.time - start_time, tag.microstep);

      if (!wait_for_reply) {
        LF_PRINT_LOG("Not waiting for reply to NET.");
        return tag;
      }

      // If there are no upstream federates, return immediately, without
      // waiting for a reply. This federate does not need to wait for
      // any other federate.
      // NOTE: If fast execution is being used, it may be necessary to
      // throttle upstream federates.
      if (!_fed.has_upstream) {
        LF_PRINT_DEBUG("Not waiting for reply to NET " PRINTF_TAG " because I "
                       "have no upstream federates.",
                       tag.time - start_time, tag.microstep);
        return tag;
      }

      // Wait until a TAG is received from the RTI.
      while (true) {
        // Wait until either something changes on the event queue or
        // the RTI has responded with a TAG.
        LF_PRINT_DEBUG("Waiting for a TAG from the RTI with _fed.last_TAG= " PRINTF_TAG " and net=" PRINTF_TAG,
                       _fed.last_TAG.time - start_time, _fed.last_TAG.microstep, tag.time - start_time, tag.microstep);
        if (lf_cond_wait(&env->event_q_changed) != 0) {
          lf_print_error("Wait error.");
        }
        // Check whether the new event on the event queue requires sending a new NET.
        tag_t next_tag = get_next_event_tag(env);
        if (lf_tag_compare(_fed.last_TAG, next_tag) >= 0 || lf_tag_compare(_fed.last_TAG, tag) >= 0) {
          return _fed.last_TAG;
        }
        if (lf_tag_compare(next_tag, tag) != 0) {
          send_tag(MSG_TYPE_NEXT_EVENT_TAG, next_tag);
          _fed.last_sent_NET = next_tag;
          LF_PRINT_LOG("Sent next event tag (NET) " PRINTF_TAG " to RTI from loop.", next_tag.time - lf_time_start(),
                       next_tag.microstep);
        }
      }
    }

    if (tag.time != FOREVER) {
      // Create a dummy event that will force this federate to advance time and subsequently
      // enable progress for downstream federates. Increment the time by ADVANCE_MESSAGE_INTERVAL
      // to prevent too frequent dummy events.
      tag_t dummy_event_tag = (tag_t){.time = tag.time + ADVANCE_MESSAGE_INTERVAL, .microstep = tag.microstep};
      event_t* dummy = _lf_create_dummy_events(env, dummy_event_tag);
      pqueue_tag_insert(env->event_q, (pqueue_tag_element_t*)dummy);
    }

    LF_PRINT_DEBUG("Inserted a dummy event for logical time " PRINTF_TIME ".", tag.time - lf_time_start());

    if (!wait_for_reply) {
      LF_PRINT_LOG("Not waiting for physical time to advance further.");
      return tag;
    }

    // This federate should repeatedly advance its tag to ensure downstream federates can make progress.
    // Before advancing to the next tag, we need to wait some time so that we don't overwhelm the network and the
    // RTI. That amount of time will be no greater than ADVANCE_MESSAGE_INTERVAL in the future.
    LF_PRINT_DEBUG("Waiting for physical time to elapse or an event on the event queue.");

    instant_t wait_until_time_ns = lf_time_physical() + ADVANCE_MESSAGE_INTERVAL;

    // Regardless of the ADVANCE_MESSAGE_INTERVAL, do not let this
    // wait exceed the time of the next tag.
    if (wait_until_time_ns > original_tag.time) {
      wait_until_time_ns = original_tag.time;
    }

    lf_clock_cond_timedwait(&env->event_q_changed, wait_until_time_ns);

    LF_PRINT_DEBUG("Wait finished or interrupted.");

    // Either the timeout expired or the wait was interrupted by an event being
    // put onto the event queue. In either case, we can just loop around.
    // The next iteration will determine whether another
    // NET should be sent or not.
    tag = get_next_event_tag(env);
  }
}

void lf_send_port_absent_to_federate(environment_t* env, interval_t additional_delay, unsigned short port_ID,
                                     unsigned short fed_ID) {
  assert(env != GLOBAL_ENVIRONMENT);

  // Construct the message
  size_t message_length = 1 + sizeof(port_ID) + sizeof(fed_ID) + sizeof(instant_t) + sizeof(microstep_t);
  unsigned char buffer[message_length];

  // Apply the additional delay to the current tag and use that as the intended
  // tag of the outgoing message. Note that if there is delay on the connection,
  // then we cannot promise no message with tag = current_tag + delay because a
  // subsequent reaction might produce such a message. But we can promise no
  // message with a tag strictly less than current_tag + delay.
  tag_t current_message_intended_tag = lf_delay_strict(env->current_tag, additional_delay);

  LF_PRINT_LOG("Sending port "
               "absent for tag " PRINTF_TAG " for port %d to federate %d.",
               current_message_intended_tag.time - start_time, current_message_intended_tag.microstep, port_ID, fed_ID);

  buffer[0] = MSG_TYPE_PORT_ABSENT;
  encode_uint16(port_ID, &(buffer[1]));
  encode_uint16(fed_ID, &(buffer[1 + sizeof(port_ID)]));
  encode_tag(&(buffer[1 + sizeof(port_ID) + sizeof(fed_ID)]), current_message_intended_tag);

#ifdef FEDERATED_CENTRALIZED
  // Send the absent message through the RTI
  netdrv_t netdrv = _fed.netdrv_to_RTI;
#else
  // Send the absent message directly to the federate
  netdrv_t netdrv = _fed.netdrvs_for_outbound_p2p_connections[fed_ID];
#endif

  if (netdrv == _fed.netdrv_to_RTI) {
    tracepoint_federate_to_rti(send_PORT_ABS, _lf_my_fed_id, &current_message_intended_tag);
  } else {
    tracepoint_federate_to_federate(send_PORT_ABS, _lf_my_fed_id, fed_ID, &current_message_intended_tag);
  }

  LF_MUTEX_LOCK(&lf_outbound_netdrv_mutex);
  int result = write_to_netdrv_close_on_error(netdrv, message_length, buffer);
  LF_MUTEX_UNLOCK(&lf_outbound_netdrv_mutex);

  if (result != 0) {
    // Write failed. Response depends on whether coordination is centralized.
    if (netdrv == _fed.netdrv_to_RTI) {
      // Centralized coordination. This is a critical error.
      lf_print_error_system_failure("Failed to send port absent message for port %hu to federate %hu.", port_ID,
                                    fed_ID);
    } else {
      // Decentralized coordination. This is not a critical error.
      lf_print_warning("Failed to send port absent message for port %hu to federate %hu.", port_ID, fed_ID);
    }
  }
}

int lf_send_stop_request_to_rti(tag_t stop_tag) {

  // Send a stop request with the specified tag to the RTI
  unsigned char buffer[MSG_TYPE_STOP_REQUEST_LENGTH];
  // Stop at the next microstep
  stop_tag.microstep++;
  ENCODE_STOP_REQUEST(buffer, stop_tag.time, stop_tag.microstep);

  LF_MUTEX_LOCK(&lf_outbound_netdrv_mutex);
  // Do not send a stop request if a stop request has been previously received from the RTI.
  if (!_fed.received_stop_request_from_rti) {
    LF_PRINT_LOG("Sending to RTI a MSG_TYPE_STOP_REQUEST message with tag " PRINTF_TAG ".", stop_tag.time - start_time,
                 stop_tag.microstep);

    if (_fed.netdrv_to_RTI == NULL) {
      lf_print_warning("RTI is no longer connected. Dropping message.");
      LF_MUTEX_UNLOCK(&lf_outbound_netdrv_mutex);
      return -1;
    }
    // Trace the event when tracing is enabled
    tracepoint_federate_to_rti(send_STOP_REQ, _lf_my_fed_id, &stop_tag);

    write_to_netdrv_fail_on_error(_fed.netdrv_to_RTI, MSG_TYPE_STOP_REQUEST_LENGTH, buffer, &lf_outbound_netdrv_mutex,
                                  "Failed to send stop time " PRINTF_TIME " to the RTI.", stop_tag.time - start_time);

    // Treat this sending  as equivalent to having received a stop request from the RTI.
    _fed.received_stop_request_from_rti = true;
    LF_MUTEX_UNLOCK(&lf_outbound_netdrv_mutex);
    return 0;
  } else {
    LF_MUTEX_UNLOCK(&lf_outbound_netdrv_mutex);
    return 1;
  }
}

int lf_send_tagged_message(environment_t* env, interval_t additional_delay, int message_type, unsigned short port,
                           unsigned short federate, const char* next_destination_str, size_t length,
                           unsigned char* message) {
  assert(env != GLOBAL_ENVIRONMENT);

  size_t header_length =
      1 + sizeof(uint16_t) + sizeof(uint16_t) + sizeof(uint32_t) + sizeof(instant_t) + sizeof(microstep_t);
  unsigned char header_buffer[header_length];

  if (message_type != MSG_TYPE_TAGGED_MESSAGE && message_type != MSG_TYPE_P2P_TAGGED_MESSAGE) {
    lf_print_error("lf_send_message: Unsupported message type (%d).", message_type);
    return -1;
  }

  size_t buffer_head = 0;
  // First byte is the message type.
  header_buffer[buffer_head] = (unsigned char)message_type;
  buffer_head += sizeof(unsigned char);
  // Next two bytes identify the destination port.
  // NOTE: Send messages little endian, not big endian.
  encode_uint16(port, &(header_buffer[buffer_head]));
  buffer_head += sizeof(uint16_t);

  // Next two bytes identify the destination federate.
  encode_uint16(federate, &(header_buffer[buffer_head]));
  buffer_head += sizeof(uint16_t);

  // The next four bytes are the message length.
  encode_uint32((uint32_t)length, &(header_buffer[buffer_head]));
  buffer_head += sizeof(uint32_t);

  // Apply the additional delay to the current tag and use that as the intended
  // tag of the outgoing message.
  tag_t current_message_intended_tag = lf_delay_tag(env->current_tag, additional_delay);

  if (lf_is_tag_after_stop_tag(env, current_message_intended_tag)) {
    // Message tag is past the timeout time (the stop time) so it should not be sent.
    LF_PRINT_LOG("Dropping message because it will be after the timeout time.");
    return -1;
  }

  // Next 8 + 4 will be the tag (timestamp, microstep)
  encode_tag(&(header_buffer[buffer_head]), current_message_intended_tag);

  LF_PRINT_LOG("Sending message with tag " PRINTF_TAG " to %s.", current_message_intended_tag.time - start_time,
               current_message_intended_tag.microstep, next_destination_str);

  // Use a mutex lock to prevent multiple threads from simultaneously sending.
  LF_MUTEX_LOCK(&lf_outbound_netdrv_mutex);

  netdrv_t netdrv;
  if (message_type == MSG_TYPE_P2P_TAGGED_MESSAGE) {
    netdrv = _fed.netdrvs_for_outbound_p2p_connections[federate];
    tracepoint_federate_to_federate(send_P2P_TAGGED_MSG, _lf_my_fed_id, federate, &current_message_intended_tag);
  } else {
    netdrv = _fed.netdrv_to_RTI;
    tracepoint_federate_to_rti(send_TAGGED_MSG, _lf_my_fed_id, &current_message_intended_tag);
  }

  int result = write_to_netdrv_close_on_error(netdrv, header_length, header_buffer);
  if (result == 0) {
    // Header sent successfully. Send the body.
    result = write_to_netdrv_close_on_error(netdrv, length, message);
  }
  if (result != 0) {
    // Message did not send. Handling depends on message type.
    if (message_type == MSG_TYPE_P2P_TAGGED_MESSAGE) {
      lf_print_warning("Failed to send message to %s. Dropping the message.", next_destination_str);
    } else {
      lf_print_error_system_failure("Failed to send message to %s with error code %d (%s). Connection lost to the RTI.",
                                    next_destination_str, errno, strerror(errno));
    }
  }
  LF_MUTEX_UNLOCK(&lf_outbound_netdrv_mutex);
  return result;
}

void lf_set_federation_id(const char* fid) { federation_metadata.federation_id = fid; }

#ifdef FEDERATED_DECENTRALIZED
void lf_spawn_staa_thread() { lf_thread_create(&_fed.staaSetter, update_ports_from_staa_offsets, NULL); }
#endif // FEDERATED_DECENTRALIZED

void lf_stall_advance_level_federation_locked(size_t level) {
  LF_PRINT_DEBUG("Waiting for MLAA %d to exceed level %zu.", max_level_allowed_to_advance, level);
  while (((int)level) >= max_level_allowed_to_advance) {
    lf_cond_wait(&lf_port_status_changed);
  };
  LF_PRINT_DEBUG("Exiting wait with MLAA %d and level %zu.", max_level_allowed_to_advance, level);
}

void lf_stall_advance_level_federation(environment_t* env, size_t level) {
  LF_PRINT_DEBUG("Acquiring the environment mutex.");
  LF_MUTEX_LOCK(&env->mutex);
  lf_stall_advance_level_federation_locked(level);
  LF_MUTEX_UNLOCK(&env->mutex);
}

void lf_synchronize_with_other_federates(void) {

  LF_PRINT_DEBUG("Synchronizing with other federates.");

  // Reset the start time to the coordinated start time for all federates.
  // Note that this does not grant execution to this federate.
  start_time = get_start_time_from_rti(lf_time_physical());
  lf_tracing_set_start_time(start_time);

  // Start a thread to listen for incoming messages from the RTI.
  // @note Up until this point, the federate has been listening for messages
  //  from the RTI in a sequential manner in the main thread. From now on, a
  //  separate thread is created to allow for asynchronous communication.
  lf_thread_create(&_fed.RTI_netdrv_listener, listen_to_rti_TCP, NULL);
  lf_thread_t thread_id;
  if (create_clock_sync_thread(&thread_id)) {
    lf_print_warning("Failed to create thread to handle clock synchronization.");
  }
}

bool lf_update_max_level(tag_t tag, bool is_provisional) {
  // This always needs the top-level environment, which will be env[0].
  environment_t* env;
  _lf_get_environments(&env);
  int prev_max_level_allowed_to_advance = max_level_allowed_to_advance;
  max_level_allowed_to_advance = INT_MAX;
#ifdef FEDERATED_DECENTRALIZED
  (void)tag;
  (void)is_provisional;
  size_t action_table_size = _lf_action_table_size;
  lf_action_base_t** action_table = _lf_action_table;
#else
  // Note that the following test is never true for decentralized coordination,
  // where tag always is NEVER_TAG.
  if ((lf_tag_compare(env->current_tag, tag) < 0) || (lf_tag_compare(env->current_tag, tag) == 0 && !is_provisional)) {
    LF_PRINT_DEBUG("Updated MLAA to %d at time " PRINTF_TIME ".", max_level_allowed_to_advance,
                   lf_time_logical_elapsed(env));
    // Safe to complete the current tag
    return (prev_max_level_allowed_to_advance != max_level_allowed_to_advance);
  }

  size_t action_table_size = _lf_zero_delay_cycle_action_table_size;
  lf_action_base_t** action_table = _lf_zero_delay_cycle_action_table;
#endif // FEDERATED_DECENTRALIZED
  for (size_t i = 0; i < action_table_size; i++) {
    lf_action_base_t* input_port_action = action_table[i];
#ifdef FEDERATED_DECENTRALIZED
    // In decentralized execution, if the current_tag is close enough to the
    // start tag and there is a large enough delay on an incoming
    // connection, then there is no need to block progress waiting for this
    // port status.  This is irrelevant for centralized because blocking only
    // occurs on zero-delay cycles.
    if ((_lf_action_delay_table[i] == 0 && env->current_tag.time == start_time && env->current_tag.microstep == 0) ||
        (_lf_action_delay_table[i] > 0 &&
         lf_tag_compare(env->current_tag, lf_delay_strict((tag_t){.time = start_time, .microstep = 0},
                                                          _lf_action_delay_table[i])) <= 0)) {
      continue;
    }
#endif // FEDERATED_DECENTRALIZED
       // If the current tag is greater than the last known status tag of the input port,
       // and the input port is not physical, then block on that port by ensuring
       // the MLAA is no greater than the level of that port.
       // For centralized coordination, this is applied only to input ports coming from
       // federates that are in a ZDC.  For decentralized coordination, this is applied
       // to all input ports.
    if (lf_tag_compare(env->current_tag, input_port_action->trigger->last_known_status_tag) > 0 &&
        !input_port_action->trigger->is_physical) {
      max_level_allowed_to_advance =
          LF_MIN(max_level_allowed_to_advance, ((int)LF_LEVEL(input_port_action->trigger->reactions[0]->index)));
    }
  }
  LF_PRINT_DEBUG("Updated MLAA to %d at time " PRINTF_TIME ".", max_level_allowed_to_advance,
                 lf_time_logical_elapsed(env));
  return (prev_max_level_allowed_to_advance != max_level_allowed_to_advance);
}

#ifdef FEDERATED_DECENTRALIZED
instant_t lf_wait_until_time(tag_t tag) {
  instant_t result = tag.time; // Default.

  // Do not add the STA if the tag is the starting tag.
  if (tag.time != start_time || tag.microstep != 0u) {

    // Apply the STA to the logical time, but only if at least one network input port is not known up to this tag.
    // Subtract one microstep because it is sufficient to commit to a tag if the input ports are known
    // up to one microstep earlier.
    if (tag.microstep > 0) {
      tag.microstep--;
    } else {
      tag.microstep = UINT_MAX;
      tag.time -= 1;
    }

    if (!inputs_known_to(tag)) {
      result = lf_time_add(result, lf_fed_STA_offset);
    }
  }
  return result;
}
#endif // FEDERATED_DECENTRALIZED

#endif // FEDERATED<|MERGE_RESOLUTION|>--- conflicted
+++ resolved
@@ -405,18 +405,11 @@
  * @param fed_id The ID of the peer federate sending messages to this
  *  federate.
  */
-<<<<<<< HEAD
 static void close_inbound_netdrv(int fed_id) {
   LF_MUTEX_LOCK(&netdrv_mutex);
   if (_fed.netdrvs_for_inbound_p2p_connections[fed_id] != NULL) {
-    shutdown_netdrv(_fed.netdrvs_for_inbound_p2p_connections[fed_id], false);
+    shutdown_netdrv(_fed.netdrvs_for_inbound_p2p_connections[fed_id], true);
     _fed.netdrvs_for_inbound_p2p_connections[fed_id] = NULL;
-=======
-static void close_inbound_socket(int fed_id) {
-  LF_MUTEX_LOCK(&socket_mutex);
-  if (_fed.sockets_for_inbound_p2p_connections[fed_id] >= 0) {
-    shutdown_socket(&_fed.sockets_for_inbound_p2p_connections[fed_id], true);
->>>>>>> 83347839
   }
   LF_MUTEX_UNLOCK(&netdrv_mutex);
 }
@@ -656,15 +649,10 @@
                      "    Discarding message and closing the network driver.",
                      env->current_tag.time - start_time, env->current_tag.microstep, intended_tag.time - start_time,
                      intended_tag.microstep);
-<<<<<<< HEAD
       // Close network driver, reading any incoming data and discarding it.
       close_inbound_netdrv(fed_id);
-=======
-      // Close socket, reading any incoming data and discarding it.
-      close_inbound_socket(fed_id);
       LF_MUTEX_UNLOCK(&env->mutex);
       return -1;
->>>>>>> 83347839
     } else {
       // Need to use intended_tag here, not actual_tag, so that STP violations are detected.
       // It will become actual_tag (that is when the reactions will be invoked).
