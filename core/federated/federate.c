--- conflicted
+++ resolved
@@ -1208,7 +1208,6 @@
     return timestamp;
 }
 
-<<<<<<< HEAD
 /**
  * @brief Return the directory containing the executables of the individual
  * federates.
@@ -1217,10 +1216,15 @@
     return LF_FEDERATES_BIN_DIRECTORY;
 }
 
-////////////////////////////////Port Status Handling///////////////////////////////////////
-=======
+/**
+ * @brief Return the directory containing the executables of the individual
+ * federates.
+ */
+char* lf_get_federates_bin_directory() {
+    return LF_FEDERATES_BIN_DIRECTORY;
+}
+
 //////////////////////////////// Port Status Handling ///////////////////////////////////////
->>>>>>> d26e2858
 
 extern lf_action_base_t* _lf_action_table[];
 extern interval_t _lf_action_delay_table[];
