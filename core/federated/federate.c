/**
 * @file
 * @author Edward A. Lee (eal@berkeley.edu)
 *
 * @section LICENSE
Copyright (c) 2020, The University of California at Berkeley.

Redistribution and use in source and binary forms, with or without modification,
are permitted provided that the following conditions are met:

1. Redistributions of source code must retain the above copyright notice,
   this list of conditions and the following disclaimer.

2. Redistributions in binary form must reproduce the above copyright notice,
   this list of conditions and the following disclaimer in the documentation
   and/or other materials provided with the distribution.

THIS SOFTWARE IS PROVIDED BY THE COPYRIGHT HOLDERS AND CONTRIBUTORS "AS IS" AND ANY
EXPRESS OR IMPLIED WARRANTIES, INCLUDING, BUT NOT LIMITED TO, THE IMPLIED WARRANTIES OF
MERCHANTABILITY AND FITNESS FOR A PARTICULAR PURPOSE ARE DISCLAIMED. IN NO EVENT SHALL
THE COPYRIGHT HOLDER OR CONTRIBUTORS BE LIABLE FOR ANY DIRECT, INDIRECT, INCIDENTAL,
SPECIAL, EXEMPLARY, OR CONSEQUENTIAL DAMAGES (INCLUDING, BUT NOT LIMITED TO,
PROCUREMENT OF SUBSTITUTE GOODS OR SERVICES; LOSS OF USE, DATA, OR PROFITS; OR BUSINESS
INTERRUPTION) HOWEVER CAUSED AND ON ANY THEORY OF LIABILITY, WHETHER IN CONTRACT,
STRICT LIABILITY, OR TORT (INCLUDING NEGLIGENCE OR OTHERWISE) ARISING IN ANY WAY OUT OF
THE USE OF THIS SOFTWARE, EVEN IF ADVISED OF THE POSSIBILITY OF SUCH DAMAGE.

 * @section DESCRIPTION
 * Utility functions for a federate in a federated execution.
 * The main entry point is synchronize_with_other_federates().
 */

//#ifdef FEDERATED
#ifdef PLATFORM_ARDUINO
#error To be implemented. No support for federation on Arduino yet.
#else
#include <arpa/inet.h>  // inet_ntop & inet_pton
#include <netdb.h>      // Defines getaddrinfo(), freeaddrinfo() and struct addrinfo.
#include <netinet/in.h> // Defines struct sockaddr_in
#include <regex.h>
#include <strings.h>    // Defines bzero().
#include <sys/socket.h>
#endif

#include <assert.h>
#include <errno.h>      // Defined perror(), errno
#include <limits.h>
#include <signal.h>     // Defines sigaction.
#include <stdio.h>
#include <stdlib.h>
#include <string.h>
#include <unistd.h>     // Defines read(), write(), and close()

#include "clock-sync.h"
#include "federate.h"
#include "lf_types.h"
#include "net_common.h"
#include "net_util.h"
#include "platform.h"
#include "reactor.h"
#include "reactor_common.h"
#include "reactor_threaded.h"
#include "scheduler.h"
#include "trace.h"
#ifdef FEDERATED_AUTHENTICATED
#include <openssl/rand.h> // For secure random number generation.
#include <openssl/hmac.h> // For HMAC-based authentication of federates.
#endif

// Global variables defined in tag.c:
extern instant_t _lf_last_reported_unadjusted_physical_time_ns;
extern instant_t start_time;

// Error messages.
char* ERROR_SENDING_HEADER = "ERROR sending header information to federate via RTI";
char* ERROR_SENDING_MESSAGE = "ERROR sending message to federate via RTI";

// Mutex lock held while performing socket write and close operations.
lf_mutex_t outbound_socket_mutex;
lf_cond_t port_status_changed;
lf_cond_t logical_time_changed;

// Variable to track how far in the reaction queue we can go until we need to wait for more network port statuses to be known.
int max_level_allowed_to_advance;

/**
 * The state of this federate instance.
 */
federate_instance_t _fed = {
        .socket_TCP_RTI = -1,
        .number_of_inbound_p2p_connections = 0,
        .inbound_socket_listeners = NULL,
        .number_of_outbound_p2p_connections = 0,
        .sockets_for_inbound_p2p_connections = { -1 },
        .sockets_for_outbound_p2p_connections = { -1 },
        .inbound_p2p_handling_thread_id = 0,
        .server_socket = -1,
        .server_port = -1,
        .last_TAG = {.time = NEVER, .microstep = 0u},
        .is_last_TAG_provisional = false,
        .waiting_for_TAG = false,
        .has_upstream = false,
        .has_downstream = false,
        .received_stop_request_from_rti = false,
        .last_sent_LTC = (tag_t) {.time = NEVER, .microstep = 0u},
        .last_sent_NET = (tag_t) {.time = NEVER, .microstep = 0u},
        .min_delay_from_physical_action_to_federate_output = NEVER
};


federation_metadata_t federation_metadata = {
    .federation_id =  "Unidentified Federation",
    .rti_host = NULL,
    .rti_port = -1,
    .rti_user = NULL
};


/**
 * Create a server to listen to incoming physical
 * connections from remote federates. This function
 * only handles the creation of the server socket.
 * The reserved port for the server socket is then
 * sent to the RTI by sending an MSG_TYPE_ADDRESS_ADVERTISEMENT message
 * (@see net_common.h). This function expects no response
 * from the RTI.
 *
 * If a port is specified by the user, that will be used
 * as the only possibility for the server. This function
 * will fail if that port is not available. If a port is not
 * specified, the STARTING_PORT (@see net_common.h) will be used.
 * The function will keep incrementing the port in this case
 * until the number of tries reaches PORT_RANGE_LIMIT.
 *
 * @note This function is similar to create_server(...) in rti.c.
 * However, it contains specific log messages for the peer to
 * peer connections between federates. It also additionally
 * sends an address advertisement (MSG_TYPE_ADDRESS_ADVERTISEMENT) message to the
 * RTI informing it of the port.
 *
 * @param specified_port The specified port by the user.
 */
void create_server(int specified_port) {
    if (specified_port > UINT16_MAX ||
        specified_port < 0) {
        lf_print_error(
            "create_server(): The specified port (%d) is out of range."
            " Starting with %d instead.",
            specified_port,
            STARTING_PORT
        );
        specified_port = 0;
    }
    uint16_t port = (uint16_t)specified_port;
    if (specified_port == 0) {
        // Use the default starting port.
        port = STARTING_PORT;
    }
    LF_PRINT_DEBUG("Creating a socket server on port %d.", port);
    // Create an IPv4 socket for TCP (not UDP) communication over IP (0).
    int socket_descriptor = socket(AF_INET, SOCK_STREAM, 0);
    if (socket_descriptor < 0) {
        lf_print_error_and_exit("Failed to obtain a socket server.");
    }

    // Server file descriptor.
    struct sockaddr_in server_fd;
    // Zero out the server address structure.
    bzero((char*)&server_fd, sizeof(server_fd));

    server_fd.sin_family = AF_INET;            // IPv4
    server_fd.sin_addr.s_addr = INADDR_ANY;    // All interfaces, 0.0.0.0.
    // Convert the port number from host byte order to network byte order.
    server_fd.sin_port = htons(port);

    int result = bind(
            socket_descriptor,
            (struct sockaddr *) &server_fd,
            sizeof(server_fd));
    // If the binding fails with this port and no particular port was specified
    // in the LF program, then try the next few ports in sequence.
    while (result != 0
            && specified_port == 0
            && port >= STARTING_PORT
            && port <= STARTING_PORT + PORT_RANGE_LIMIT) {
        LF_PRINT_DEBUG("Failed to get port %d. Trying %d.", port, port + 1);
        port++;
        server_fd.sin_port = htons(port);
        result = bind(
                socket_descriptor,
                (struct sockaddr *) &server_fd,
                sizeof(server_fd));
    }
    if (result != 0) {
        if (specified_port == 0) {
            lf_print_error_and_exit("Failed to bind socket. Cannot find a usable port. \
                                 Consider increasing PORT_RANGE_LIMIT in federate.c");
        } else {
            lf_print_error_and_exit("Failed to bind socket. Specified port is not available. \
                                 Consider leaving the port unspecified");
        }
    }
    LF_PRINT_LOG("Server for communicating with other federates started using port %d.", port);

    // Enable listening for socket connections.
    // The second argument is the maximum number of queued socket requests,
    // which according to the Mac man page is limited to 128.
    listen(socket_descriptor, 128);

    // Set the global server port
    _fed.server_port = port;

    // Send the server port number to the RTI
    // on an MSG_TYPE_ADDRESS_ADVERTISEMENT message (@see net_common.h).
    unsigned char buffer[sizeof(int32_t) + 1];
    buffer[0] = MSG_TYPE_ADDRESS_ADVERTISEMENT;
    encode_int32(_fed.server_port, &(buffer[1]));
    // Trace the event when tracing is enabled
    tracepoint_federate_to_rti(_fed.trace, send_ADR_AD, _lf_my_fed_id, NULL);
    write_to_socket_errexit(_fed.socket_TCP_RTI, sizeof(int32_t) + 1, (unsigned char*)buffer,
                    "Failed to send address advertisement.");
    LF_PRINT_DEBUG("Sent port %d to the RTI.", _fed.server_port);

    // Set the global server socket
    _fed.server_socket = socket_descriptor;
}

/**
 * Send a message to another federate directly or via the RTI.
 * This method assumes that the caller does not hold the outbound_socket_mutex lock,
 * which it acquires to perform the send.
 *
 * If the socket connection to the remote federate or the RTI has been broken,
 * then this returns 0 without sending. Otherwise, it returns 1.
 *
 * @note This function is similar to send_timed_message() except that it
 *  does not deal with time and timed_messages.
 *
 * @param message_type The type of the message being sent.
 *  Currently can be MSG_TYPE_MESSAGE for messages sent via
 *  RTI or MSG_TYPE_P2P_MESSAGE for messages sent between
 *  federates.
 * @param port The ID of the destination port.
 * @param federate The ID of the destination federate.
 * @param next_destination_str The name of the next destination in string format
 * @param length The message length.
 * @param message The message.
 * @return 1 if the message has been sent, 0 otherwise.
 * FIXME: Currently, federates can send untimed messages to RTI, but there is no
 *        handling mechanism of MSG_TYPE_MESSAGE at the RTI side.
 *        Is it really needed? Or should the RTI be updated?
 */
int send_message(int message_type,
                  unsigned short port,
                  unsigned short federate,
                  const char* next_destination_str,
                  size_t length,
                  unsigned char* message) {
    unsigned char header_buffer[1 + sizeof(uint16_t) + sizeof(uint16_t) + sizeof(int32_t)];
    // First byte identifies this as a timed message.
    if (message_type != MSG_TYPE_MESSAGE &&
        message_type != MSG_TYPE_P2P_MESSAGE
    ) {
        lf_print_error(
            "send_message() was called with an invalid message type (%d).",
            message_type
        );
        return 0;
    }
    header_buffer[0] = (unsigned char)message_type;
    // Next two bytes identify the destination port.
    // NOTE: Send messages little endian, not big endian.
    encode_uint16(port, &(header_buffer[1]));

    // Next two bytes identify the destination federate.
    encode_uint16(federate, &(header_buffer[1 + sizeof(uint16_t)]));

    // The next four bytes are the message length.
    encode_int32((int32_t)length, &(header_buffer[1 + sizeof(uint16_t) + sizeof(uint16_t)]));

    LF_PRINT_LOG("Sending untimed message to %s.", next_destination_str);

    // Header:  message_type + port_id + federate_id + length of message + timestamp + microstep
    const int header_length = 1 + sizeof(uint16_t) + sizeof(uint16_t) + sizeof(int32_t);
    // Use a mutex lock to prevent multiple threads from simultaneously sending.
    lf_mutex_lock(&outbound_socket_mutex);
    // First, check that the socket is still connected. This must done
    // while holding the mutex lock.
    int socket = -1;
    if (message_type == MSG_TYPE_P2P_MESSAGE) {
        socket = _fed.sockets_for_outbound_p2p_connections[federate];
    } else {
        socket = _fed.socket_TCP_RTI;
    }
    if (socket < 0) {
        lf_print_warning("Socket is no longer connected. Dropping message.");
        lf_mutex_unlock(&outbound_socket_mutex);
        return 0;
    }
    // Trace the event when tracing is enabled
    if (message_type == MSG_TYPE_P2P_MESSAGE) {
        tracepoint_federate_to_federate(_fed.trace, send_P2P_MSG, _lf_my_fed_id, federate, NULL);
    } else { // message_type == MSG_TYPE_MESSAGE)
        tracepoint_federate_to_rti(_fed.trace, send_MSG, _lf_my_fed_id, NULL);
    }
    write_to_socket_errexit_with_mutex(socket, header_length, header_buffer, &outbound_socket_mutex,
            "Failed to send message header to to %s.", next_destination_str);
    write_to_socket_errexit_with_mutex(socket, length, message, &outbound_socket_mutex,
            "Failed to send message body to to %s.", next_destination_str);
    lf_mutex_unlock(&outbound_socket_mutex);
    return 1;
}

/**
 * Send the specified timestamped message to the specified port in the
 * specified federate via the RTI or directly to a federate depending on
 * the given socket. The timestamp is calculated as current_logical_time +
 * additional delay which is greater than or equal to zero.
 * The port should be an input port of a reactor in
 * the destination federate. This version does include the timestamp
 * in the message. The caller can reuse or free the memory after this returns.
 *
 * If the socket connection to the remote federate or the RTI has been broken,
 * then this returns 0 without sending. Otherwise, it returns 1.
 *
 * This method assumes that the caller does not hold the outbound_socket_mutex lock,
 * which it acquires to perform the send.
 *
 * @note This function is similar to send_message() except that it
 *   sends timed messages and also contains logics related to time.
 *
 * @param env The environment of the federate
 * @param additional_delay The offset applied to the timestamp
 *  using after. The additional delay will be greater or equal to zero
 *  if an after is used on the connection. If no after is given in the
 *  program, -1 is passed.
 * @param message_type The type of the message being sent.
 *  Currently can be MSG_TYPE_TAGGED_MESSAGE for messages sent via
 *  RTI or MSG_TYPE_P2P_TAGGED_MESSAGE for messages sent between
 *  federates.
 * @param port The ID of the destination port.
 * @param federate The ID of the destination federate.
 * @param next_destination_str The next destination in string format (RTI or federate)
 *  (used for reporting errors).
 * @param length The message length.
 * @param message The message.
 * @return 1 if the message has been sent, 0 otherwise.
 */
int send_timed_message(environment_t* env,
                        interval_t additional_delay,
                        int message_type,
                        unsigned short port,
                        unsigned short federate,
                        const char* next_destination_str,
                        size_t length,
                        unsigned char* message) {
    assert(env != GLOBAL_ENVIRONMENT);

    unsigned char header_buffer[1 + sizeof(uint16_t) + sizeof(uint16_t)
             + sizeof(int32_t) + sizeof(instant_t) + sizeof(microstep_t)];
    // First byte identifies this as a timed message.
    if (message_type != MSG_TYPE_TAGGED_MESSAGE &&
        message_type != MSG_TYPE_P2P_TAGGED_MESSAGE
    ) {
        lf_print_error(
            "send_message() was called with an invalid message type (%d).",
            message_type
        );
        return 0;
    }
    size_t buffer_head = 0;
    header_buffer[buffer_head] = (unsigned char)message_type;
    buffer_head += sizeof(unsigned char);
    // Next two bytes identify the destination port.
    // NOTE: Send messages little endian, not big endian.
    encode_uint16(port, &(header_buffer[buffer_head]));
    buffer_head += sizeof(uint16_t);

    // Next two bytes identify the destination federate.
    encode_uint16(federate, &(header_buffer[buffer_head]));
    buffer_head += sizeof(uint16_t);

    // The next four bytes are the message length.
    encode_int32((int32_t)length, &(header_buffer[buffer_head]));
    buffer_head += sizeof(int32_t);

    // Apply the additional delay to the current tag and use that as the intended
    // tag of the outgoing message
    tag_t current_message_intended_tag = lf_delay_tag(env->current_tag,
                                                    additional_delay);

    // Next 8 + 4 will be the tag (timestamp, microstep)
    encode_tag(
        &(header_buffer[buffer_head]),
        current_message_intended_tag
    );
    buffer_head += sizeof(int64_t) + sizeof(uint32_t);

    LF_PRINT_LOG("Sending message with tag " PRINTF_TAG " to %s.",
            current_message_intended_tag.time - start_time, current_message_intended_tag.microstep, next_destination_str);

    // Header:  message_type + port_id + federate_id + length of message + timestamp + microstep
    size_t header_length = buffer_head;

    if (_lf_is_tag_after_stop_tag(env, current_message_intended_tag)) {
        // Message tag is past the timeout time (the stop time) so it should
        // not be sent.
        return 0;
    }

    // Use a mutex lock to prevent multiple threads from simultaneously sending.
    lf_mutex_lock(&outbound_socket_mutex);
    // First, check that the socket is still connected. This must done
    // while holding the mutex lock.
    int socket = -1;
    if (message_type == MSG_TYPE_P2P_TAGGED_MESSAGE) {
        socket = _fed.sockets_for_outbound_p2p_connections[federate];
    } else {
        socket = _fed.socket_TCP_RTI;
    }
    if (socket < 0) {
        lf_print_warning("Socket is no longer connected. Dropping message.");
        lf_mutex_unlock(&outbound_socket_mutex);
        return 0;
    }
    // Trace the event when tracing is enabled
    if (message_type == MSG_TYPE_TAGGED_MESSAGE) {
        tracepoint_federate_to_rti(_fed.trace, send_TAGGED_MSG, _lf_my_fed_id, &current_message_intended_tag);
    } else { // message_type == MSG_TYPE_P2P_TAGGED_MESSAGE
        tracepoint_federate_to_federate(_fed.trace, send_P2P_TAGGED_MSG, _lf_my_fed_id, federate, &current_message_intended_tag);
    }
    write_to_socket_errexit_with_mutex(socket, header_length, header_buffer, &outbound_socket_mutex,
            "Failed to send timed message header to %s.", next_destination_str);
    write_to_socket_errexit_with_mutex(socket, length, message, &outbound_socket_mutex,
            "Failed to send timed message body to %s.", next_destination_str);
    lf_mutex_unlock(&outbound_socket_mutex);
    return 1;
}

/**
 * Send a time to the RTI.
 * This is not synchronized.
 * It assumes the caller is.
 * @param type The message type (MSG_TYPE_TIMESTAMP).
 * @param time The time.
 * @param exit_on_error If set to true, exit the program if sending 'time' fails.
 *  Print a soft error message otherwise
 */
void _lf_send_time(unsigned char type, instant_t time, bool exit_on_error) {
    LF_PRINT_DEBUG("Sending time " PRINTF_TIME " to the RTI.", time);
    size_t bytes_to_write = 1 + sizeof(instant_t);
    unsigned char buffer[bytes_to_write];
    buffer[0] = type;
    encode_int64(time, &(buffer[1]));
    lf_mutex_lock(&outbound_socket_mutex);
    if (_fed.socket_TCP_RTI < 0) {
        lf_print_warning("Socket is no longer connected. Dropping message.");
        lf_mutex_unlock(&outbound_socket_mutex);
        return;
    }

    tag_t tag = {.time = time, .microstep = 0};
    // Trace the event when tracing is enabled
    tracepoint_federate_to_rti(_fed.trace, send_TIMESTAMP, _lf_my_fed_id, &tag);

    ssize_t bytes_written = write_to_socket(_fed.socket_TCP_RTI, bytes_to_write, buffer);
    if (bytes_written < (ssize_t)bytes_to_write) {
        if (!exit_on_error) {
            lf_print_error("Failed to send time " PRINTF_TIME " to the RTI."
                            " Error code %d: %s",
                            time - start_time,
                            errno,
                            strerror(errno)
                        );

        } else if (errno == ENOTCONN) {
            // FIXME: Shutdown is probably not working properly because the socket gets disconnected.
            lf_print_error("Socket to the RTI is no longer connected. Considering this a soft error.");
        } else {
            lf_print_error_and_exit("Failed to send time " PRINTF_TIME " to the RTI."
                                    " Error code %d: %s",
                                    time - start_time,
                                    errno,
                                    strerror(errno)
                                );
        }
    }
    lf_mutex_unlock(&outbound_socket_mutex);
}

/**
 * Send a tag to the RTI.
 * This is not synchronized.
 * It assumes the caller is.
 * @param type The message type (MSG_TYPE_NEXT_EVENT_TAG or MSG_TYPE_LOGICAL_TAG_COMPLETE).
 * @param tag The tag.
 * @param exit_on_error If set to true, exit the program if sending 'tag' fails.
 *  Print a soft error message otherwise
 */
void _lf_send_tag(unsigned char type, tag_t tag, bool exit_on_error) {
    LF_PRINT_DEBUG("Sending tag " PRINTF_TAG " to the RTI.", tag.time - start_time, tag.microstep);
    size_t bytes_to_write = 1 + sizeof(instant_t) + sizeof(microstep_t);
    unsigned char buffer[bytes_to_write];
    buffer[0] = type;
    encode_tag(&(buffer[1]), tag);

    lf_mutex_lock(&outbound_socket_mutex);
    if (_fed.socket_TCP_RTI < 0) {
        lf_print_warning("Socket is no longer connected. Dropping message.");
        lf_mutex_unlock(&outbound_socket_mutex);
        return;
    }
    trace_event_t event_type = (type == MSG_TYPE_NEXT_EVENT_TAG) ? send_NET : send_LTC;
    // Trace the event when tracing is enabled
    tracepoint_federate_to_rti(_fed.trace, event_type, _lf_my_fed_id, &tag);
    ssize_t bytes_written = write_to_socket(_fed.socket_TCP_RTI, bytes_to_write, buffer);
    if (bytes_written < (ssize_t)bytes_to_write) {
        if (!exit_on_error) {
            lf_print_error("Failed to send tag " PRINTF_TAG " to the RTI."
                            " Error code %d: %s",
                            tag.time - start_time,
                            tag.microstep,
                            errno,
                            strerror(errno)
                        );
            return;
        } else if (errno == ENOTCONN) {
            lf_print_error("Socket to the RTI is no longer connected. Considering this a soft error.");
            return;
        } else {
            lf_mutex_unlock(&outbound_socket_mutex);
            lf_print_error_and_exit("Failed to send tag " PRINTF_TAG " to the RTI."
                                    " Error code %d: %s",
                                    tag.time - start_time,
                                    tag.microstep,
                                    errno,
                                    strerror(errno)
                                );
        }
    }
    lf_mutex_unlock(&outbound_socket_mutex);
}

/**
 * Thread to accept connections from other federates that send this federate
 * messages directly (not through the RTI). This thread starts a thread for
 * each accepted socket connection and, once it has opened all expected
 * sockets, exits.
 * @param env_arg pointer to the environment of this federate.
 */

void* handle_p2p_connections_from_federates(void* env_arg) {
    assert(env_arg);
    environment_t* env = (environment_t *) env_arg;
    int received_federates = 0;
    // Allocate memory to store thread IDs.
    _fed.inbound_socket_listeners = (lf_thread_t*)calloc(_fed.number_of_inbound_p2p_connections, sizeof(lf_thread_t));
    while (received_federates < _fed.number_of_inbound_p2p_connections) {
        // Wait for an incoming connection request.
        struct sockaddr client_fd;
        uint32_t client_length = sizeof(client_fd);
        int socket_id = accept(_fed.server_socket, &client_fd, &client_length);
        // FIXME: Error handling here is too harsh maybe?
        if (socket_id < 0 && errno != EAGAIN && errno != EWOULDBLOCK) {
            lf_print_error("A fatal error occurred while accepting a new socket. "
                        "Federate will not accept connections anymore.");
            return NULL;
        }
        LF_PRINT_LOG("Accepted new connection from remote federate.");

        size_t header_length = 1 + sizeof(uint16_t) + 1;
        unsigned char buffer[header_length];
        ssize_t bytes_read = read_from_socket(socket_id, header_length, (unsigned char*)&buffer);
        if (bytes_read != (ssize_t)header_length || buffer[0] != MSG_TYPE_P2P_SENDING_FED_ID) {
            lf_print_warning("Federate received invalid first message on P2P socket. Closing socket.");
            if (bytes_read >= 0) {
                unsigned char response[2];
                response[0] = MSG_TYPE_REJECT;
                response[1] = WRONG_SERVER;
                // Trace the event when tracing is enabled
                tracepoint_federate_to_federate(_fed.trace, send_REJECT, _lf_my_fed_id, -3, NULL);
                // Ignore errors on this response.
                write_to_socket(socket_id, 2, response);
            }
            close(socket_id);
            continue;
        }

        // Get the federation ID and check it.
        unsigned char federation_id_length = buffer[header_length - 1];
        char remote_federation_id[federation_id_length];
        bytes_read = read_from_socket(socket_id, federation_id_length, (unsigned char*)remote_federation_id);
        if (bytes_read != federation_id_length
                 || (strncmp(federation_metadata.federation_id, remote_federation_id, strnlen(federation_metadata.federation_id, 255)) != 0)) {
            lf_print_warning("Received invalid federation ID. Closing socket.");
            if (bytes_read >= 0) {
                unsigned char response[2];
                response[0] = MSG_TYPE_REJECT;
                response[1] = FEDERATION_ID_DOES_NOT_MATCH;
                // Trace the event when tracing is enabled
                tracepoint_federate_to_federate(_fed.trace, send_REJECT, _lf_my_fed_id, -3, NULL);
                // Ignore errors on this response.
                write_to_socket(socket_id, 2, response);
            }
            close(socket_id);
            continue;
        }

        // Extract the ID of the sending federate.
        uint16_t remote_fed_id = extract_uint16((unsigned char*)&(buffer[1]));
        LF_PRINT_DEBUG("Received sending federate ID %d.", remote_fed_id);

        // Trace the event when tracing is enabled
        tracepoint_federate_to_federate(_fed.trace, receive_FED_ID, _lf_my_fed_id, remote_fed_id, NULL);

        // Once we record the socket_id here, all future calls to close() on
        // the socket should be done while holding a mutex, and this array
        // element should be reset to -1 during that critical section.
        // Otherwise, there can be race condition where, during termination,
        // two threads attempt to simultaneously access the socket.
        _fed.sockets_for_inbound_p2p_connections[remote_fed_id] = socket_id;

        // Send an MSG_TYPE_ACK message.
        unsigned char response = MSG_TYPE_ACK;
        // Trace the event when tracing is enabled
        tracepoint_federate_to_federate(_fed.trace, send_ACK, _lf_my_fed_id, remote_fed_id, NULL);
        write_to_socket_errexit(socket_id, 1, (unsigned char*)&response,
                "Failed to write MSG_TYPE_ACK in response to federate %d.",
                remote_fed_id);

        // Start a thread to listen for incoming messages from other federates.
        // The fed_id is a uint16_t, which we assume can be safely cast to and from void*.
        void* fed_id_arg = (void*)(uintptr_t)remote_fed_id;
        int result = lf_thread_create(
                &_fed.inbound_socket_listeners[received_federates],
                listen_to_federates,
                fed_id_arg);
        if (result != 0) {
            // Failed to create a listening thread.
            close(socket_id);
            _fed.sockets_for_inbound_p2p_connections[remote_fed_id] = -1;
            lf_print_error_and_exit(
                    "Failed to create a thread to listen for incoming physical connection. Error code: %d.",
                    result
            );
        }

        received_federates++;
    }

    LF_PRINT_LOG("All remote federates are connected.");
    return NULL;
}

/**
 * Close the socket that sends outgoing messages to the
 * specified federate ID. This function assumes the caller holds
 * the outbound_socket_mutex mutex lock.
 * @param fed_id The ID of the peer federate receiving messages from this
 *  federate, or -1 if the RTI (centralized coordination).
 */
void _lf_close_outbound_socket(int fed_id) {
    assert (fed_id >= 0 && fed_id < NUMBER_OF_FEDERATES);
    if (_fed.sockets_for_outbound_p2p_connections[fed_id] >= 0) {
        shutdown(_fed.sockets_for_outbound_p2p_connections[fed_id], SHUT_RDWR);
        close(_fed.sockets_for_outbound_p2p_connections[fed_id]);
        _fed.sockets_for_outbound_p2p_connections[fed_id] = -1;
    }
}

/**
 * For each incoming message socket, we create this thread that listens
 * for upstream messages. Currently, the only possible upstream message
 * is MSG_TYPE_CLOSE_REQUEST.  If this thread receives that message, then closes
 * the socket.  The idea here is that a peer-to-peer socket connection
 * is always closed from the sending end, never from the receiving end.
 * This way, any sends in progress complete before the socket is actually
 * closed.
 */
void* listen_for_upstream_messages_from_downstream_federates(void* fed_id_ptr) {
    uint16_t fed_id = *((uint16_t*)fed_id_ptr);
    unsigned char message;

    lf_mutex_lock(&outbound_socket_mutex);
    while(_fed.sockets_for_outbound_p2p_connections[fed_id] >= 0) {
        // Unlock the mutex before performing a blocking read.
        // Note that there is a race condition here, but the read will return
        // a failure if the socket gets closed.
        lf_mutex_unlock(&outbound_socket_mutex);

        LF_PRINT_DEBUG("Thread listening for MSG_TYPE_CLOSE_REQUEST from federate %d", fed_id);
        ssize_t bytes_read = read_from_socket(
                _fed.sockets_for_outbound_p2p_connections[fed_id], 1, &message);
        // Reacquire the mutex lock before closing or reading the socket again.
        lf_mutex_lock(&outbound_socket_mutex);

        if (bytes_read == 1 && message == MSG_TYPE_CLOSE_REQUEST) {
            // Received a request to close the socket.
            LF_PRINT_DEBUG("Received MSG_TYPE_CLOSE_REQUEST from federate %d.", fed_id);
            // Trace the event when tracing is enabled
            tracepoint_federate_from_federate(_fed.trace, receive_CLOSE_RQ, _lf_my_fed_id, fed_id, NULL);
            _lf_close_outbound_socket(fed_id);
            break;
        }
        if (bytes_read == 0) {
            // EOF.
            LF_PRINT_DEBUG("Received EOF from federate %d.", fed_id);
            _lf_close_outbound_socket(fed_id);
            break;
        }
        if (bytes_read < 0) {
            // EOF.
            LF_PRINT_DEBUG("Error on socket from federate %d.", fed_id);
            _lf_close_outbound_socket(fed_id);
            break;
        }
    }
    lf_mutex_unlock(&outbound_socket_mutex);
    return NULL;
}

/**
 * Connect to the federate with the specified id. This established
 * connection will then be used in functions such as send_timed_message()
 * to send messages directly to the specified federate.
 * This function first sends an MSG_TYPE_ADDRESS_QUERY message to the RTI to obtain
 * the IP address and port number of the specified federate. It then attempts
 * to establish a socket connection to the specified federate.
 * If this fails, the program exits. If it succeeds, it sets element [id] of
 * the _fed.sockets_for_outbound_p2p_connections global array to
 * refer to the socket for communicating directly with the federate.
 * @param remote_federate_id The ID of the remote federate.
 */
void connect_to_federate(uint16_t remote_federate_id) {
    int result = -1;
    int count_retries = 0;

    // Ask the RTI for port number of the remote federate.
    // The buffer is used for both sending and receiving replies.
    // The size is what is needed for receiving replies.
    unsigned char buffer[sizeof(int32_t) + INET_ADDRSTRLEN];
    int port = -1;
    struct in_addr host_ip_addr;
    int count_tries = 0;
    while (port == -1) {
        buffer[0] = MSG_TYPE_ADDRESS_QUERY;
        // NOTE: Sending messages in little endian.
        encode_uint16(remote_federate_id, &(buffer[1]));

        LF_PRINT_DEBUG("Sending address query for federate %d.", remote_federate_id);
        // Trace the event when tracing is enabled
        tracepoint_federate_to_rti(_fed.trace, send_ADR_QR, _lf_my_fed_id, NULL);
        write_to_socket_errexit(_fed.socket_TCP_RTI, sizeof(uint16_t) + 1, buffer,
                "Failed to send address query for federate %d to RTI.",
                remote_federate_id);

        // Read RTI's response.
        read_from_socket_errexit(_fed.socket_TCP_RTI, sizeof(int32_t), buffer,
                "Failed to read the requested port number for federate %d from RTI.",
                remote_federate_id);

        port = extract_int32(buffer);

        read_from_socket_errexit(_fed.socket_TCP_RTI, sizeof(host_ip_addr), (unsigned char*)&host_ip_addr,
                "Failed to read the IP address for federate %d from RTI.",
                remote_federate_id);

        // A reply of -1 for the port means that the RTI does not know
        // the port number of the remote federate, presumably because the
        // remote federate has not yet sent an MSG_TYPE_ADDRESS_ADVERTISEMENT message to the RTI.
        // Sleep for some time before retrying.
        if (port == -1) {
            if (count_tries++ >= CONNECT_NUM_RETRIES) {
                lf_print_error_and_exit("TIMEOUT obtaining IP/port for federate %d from the RTI.",
                        remote_federate_id);
            }
            // Wait ADDRESS_QUERY_RETRY_INTERVAL nanoseconds.
            if (lf_sleep(ADDRESS_QUERY_RETRY_INTERVAL) != 0) {
                // Sleep was interrupted.
                continue;
            }
        }
    }
    assert(port < 65536);
    assert(port > 0);
    uint16_t uport = (uint16_t)port;

#if LOG_LEVEL > 3
    // Print the received IP address in a human readable format
    // Create the human readable format of the received address.
    // This is avoided unless LOG_LEVEL is high enough to
    // subdue the overhead caused by inet_ntop().
    char hostname[INET_ADDRSTRLEN];
    inet_ntop(AF_INET, &host_ip_addr, hostname, INET_ADDRSTRLEN);
    LF_PRINT_LOG("Received address %s port %d for federate %d from RTI.",
            hostname, uport, remote_federate_id);
#endif

    // Iterate until we either successfully connect or exceed the number of
    // attempts given by CONNECT_NUM_RETRIES.
    int socket_id = -1;
    while (result < 0) {
        // Create an IPv4 socket for TCP (not UDP) communication over IP (0).
        socket_id = socket(AF_INET, SOCK_STREAM, 0);
        if (socket_id < 0) {
            lf_print_error_and_exit("Failed to create socket to federate %d.", remote_federate_id);
        }

        // Server file descriptor.
        struct sockaddr_in server_fd;
        // Zero out the server_fd struct.
        bzero((char*)&server_fd, sizeof(server_fd));

        // Set up the server_fd fields.
        server_fd.sin_family = AF_INET;    // IPv4
        server_fd.sin_addr = host_ip_addr; // Received from the RTI

        // Convert the port number from host byte order to network byte order.
        server_fd.sin_port = htons(uport);
        result = connect(
            socket_id,
            (struct sockaddr *)&server_fd,
            sizeof(server_fd));

        if (result != 0) {
            lf_print_error("Failed to connect to federate %d on port %d.", remote_federate_id, uport);

            // Try again after some time if the connection failed.
            // Note that this should not really happen since the remote federate should be
            // accepting socket connections. But possibly it will be busy (in process of accepting
            // another socket connection?). Hence, we retry.
            count_retries++;
            if (count_retries > CONNECT_NUM_RETRIES) {
                // If the remote federate is not accepting the connection after CONNECT_NUM_RETRIES
                // treat it as a soft error condition and return.
                lf_print_error("Failed to connect to federate %d after %d retries. Giving up.",
                            remote_federate_id, CONNECT_NUM_RETRIES);
                return;
            }
            lf_print_warning("Could not connect to federate %d. Will try again every %lld nanoseconds.\n",
                   remote_federate_id, ADDRESS_QUERY_RETRY_INTERVAL);
            // Wait ADDRESS_QUERY_RETRY_INTERVAL nanoseconds.
            if (lf_sleep(ADDRESS_QUERY_RETRY_INTERVAL) != 0) {
                // Sleep was interrupted.
                continue;
            }
        } else {
            // Connect was successful.
            size_t buffer_length = 1 + sizeof(uint16_t) + 1;
            unsigned char buffer[buffer_length];
            buffer[0] = MSG_TYPE_P2P_SENDING_FED_ID;
            if (_lf_my_fed_id > UINT16_MAX) {
                // This error is very unlikely to occur.
                lf_print_error_and_exit("Too many federates! More than %d.", UINT16_MAX);
            }
            encode_uint16((uint16_t)_lf_my_fed_id, (unsigned char*)&(buffer[1]));
            unsigned char federation_id_length = (unsigned char)strnlen(federation_metadata.federation_id, 255);
            buffer[sizeof(uint16_t) + 1] = federation_id_length;
            // Trace the event when tracing is enabled
            tracepoint_federate_to_federate(_fed.trace, send_FED_ID, _lf_my_fed_id, remote_federate_id, NULL);
            write_to_socket_errexit(socket_id,
                    buffer_length, buffer,
                    "Failed to send fed_id to federate %d.", remote_federate_id);
            write_to_socket_errexit(socket_id,
                    federation_id_length, (unsigned char*)federation_metadata.federation_id,
                    "Failed to send federation id to federate %d.",
                    remote_federate_id);

            read_from_socket_errexit(socket_id, 1, (unsigned char*)buffer,
                    "Failed to read MSG_TYPE_ACK from federate %d in response to sending fed_id.",
                    remote_federate_id);
            if (buffer[0] != MSG_TYPE_ACK) {
                // Get the error code.
                read_from_socket_errexit(socket_id, 1, (unsigned char*)buffer,
                        "Failed to read error code from federate %d in response to sending fed_id.", remote_federate_id);
                lf_print_error("Received MSG_TYPE_REJECT message from remote federate (%d).", buffer[0]);
                result = -1;
                continue;
            } else {
                lf_print("Connected to federate %d, port %d.", remote_federate_id, port);
                // Trace the event when tracing is enabled
                tracepoint_federate_to_federate(_fed.trace, receive_ACK, _lf_my_fed_id, remote_federate_id, NULL);
            }
        }
    }
    // Once we set this variable, then all future calls to close() on this
    // socket ID should reset it to -1 within a critical section.
    _fed.sockets_for_outbound_p2p_connections[remote_federate_id] = socket_id;

    // Start a thread to listen for upstream messages (MSG_TYPE_CLOSE_REQUEST) from
    // this downstream federate.
    uint16_t* remote_fed_id_copy = (uint16_t*)malloc(sizeof(uint16_t));
    if (remote_fed_id_copy == NULL) {
        lf_print_error_and_exit("malloc failed.");
    }
    *remote_fed_id_copy = remote_federate_id;
    lf_thread_t thread_id;
    result = lf_thread_create(
            &thread_id,
            listen_for_upstream_messages_from_downstream_federates,
            remote_fed_id_copy);
    if (result != 0) {
        // Failed to create a listening thread.
        lf_print_error_and_exit(
                "Failed to create a thread to listen for upstream message. Error code: %d.",
                result
        );
    }
}

#ifdef FEDERATED_AUTHENTICATED
/**
 * Perform HMAC-based authentication with the RTI, using the federation ID
 * as an HMAC key.
 *
 * @param rti_socket TCP socket for connection with the RTI.
 */
void perform_hmac_authentication(int rti_socket) {

    // Send buffer including message type, federate ID, federate's nonce.
    size_t fed_id_length = sizeof(uint16_t);
    size_t message_length = 1 + fed_id_length + NONCE_LENGTH;
    unsigned char fed_hello_buf[message_length];
    fed_hello_buf[0] = MSG_TYPE_FED_NONCE;
    encode_uint16((uint16_t)_lf_my_fed_id, &fed_hello_buf[1]);
    unsigned char fed_nonce[NONCE_LENGTH];
    RAND_bytes(fed_nonce, NONCE_LENGTH);
    memcpy(&fed_hello_buf[1 + fed_id_length], fed_nonce, NONCE_LENGTH);
    write_to_socket(rti_socket, message_length, fed_hello_buf);

    // Check HMAC of received FED_RESPONSE message.
    unsigned int hmac_length = SHA256_HMAC_LENGTH;
    size_t federation_id_length = strnlen(federation_metadata.federation_id, 255);
<<<<<<< HEAD
    // HMAC tag is created with MSG_TYPE, federate ID, received rti nonce.
    unsigned char mac_buf[1 + sizeof(uint16_t) + NONCE_LENGTH];
    mac_buf[0] = MSG_TYPE_FED_RESPONSE;
    encode_uint16((uint16_t)_lf_my_fed_id, &mac_buf[1]);
    memcpy(&mac_buf[1 + sizeof(uint16_t)], &buffer[1], NONCE_LENGTH);
    unsigned char hmac_tag[hmac_length];
    unsigned char * ret = HMAC(EVP_sha256(), federation_metadata.federation_id,
        federation_id_length, mac_buf, 1 + sizeof(uint16_t) + NONCE_LENGTH,
        hmac_tag, &hmac_length);
    if (ret == NULL) {
        lf_print_error_and_exit("HMAC failure for MSG_TYPE_FED_RESPONSE.");
    }

    // Buffer for message type, federate's nonce, federate ID, and HMAC tag.
    unsigned char sender[1 + NONCE_LENGTH + sizeof(uint16_t) + hmac_length];
    sender[0] = MSG_TYPE_FED_RESPONSE;
    unsigned char federate_nonce[NONCE_LENGTH];
    RAND_bytes(federate_nonce, NONCE_LENGTH);
    int num_bytes = 1;
    memcpy(&sender[num_bytes], federate_nonce, NONCE_LENGTH);
    num_bytes += NONCE_LENGTH;
    encode_uint16((uint16_t)_lf_my_fed_id, &sender[num_bytes]);
    num_bytes += sizeof(uint16_t);
    memcpy(&sender[num_bytes], hmac_tag, hmac_length);
    num_bytes += hmac_length;
    write_to_socket(rti_socket, num_bytes, sender);

    // Received MSG_TYPE_RTI_RESPONSE
    unsigned char received[1 + hmac_length];
    read_from_socket_errexit(rti_socket, 1 + hmac_length, received,
                             "Failed to read RTI response.");
=======

    unsigned char received[1 + NONCE_LENGTH + hmac_length];
    read_from_socket_errexit(rti_socket, 1 + NONCE_LENGTH + hmac_length, received, "Failed to read RTI response.");
>>>>>>> 294fbb2a
    if (received[0] != MSG_TYPE_RTI_RESPONSE) {
        lf_print_error("Received unexpected response %u from the RTI (see net_common.h).",
                received[0]);
    }
    // Create tag to compare to received tag.
    unsigned char buf_to_check[1 + fed_id_length + NONCE_LENGTH];
    buf_to_check[0] = MSG_TYPE_RTI_RESPONSE;
    encode_uint16((uint16_t)_lf_my_fed_id, &buf_to_check[1]);
    memcpy(&buf_to_check[1 + fed_id_length], fed_nonce, NONCE_LENGTH);
    unsigned char fed_tag[hmac_length];
    HMAC(EVP_sha256(), federation_metadata.federation_id, federation_id_length, buf_to_check, 1 + fed_id_length + NONCE_LENGTH,
         fed_tag, &hmac_length);

    // Compare received tag and created tag.
    if (memcmp(&received[1 + NONCE_LENGTH], fed_tag, hmac_length) != 0) {
        // HMAC does not match. Send back a MSG_TYPE_REJECT message.
        lf_print_error("HMAC authentication failed.");
        unsigned char response[2];
        response[0] = MSG_TYPE_REJECT;
        response[1] = HMAC_DOES_NOT_MATCH;
        write_to_socket_errexit(
            rti_socket, 2, response,
            "Federate failed to write MSG_TYPE_REJECT message on the socket.");
        close(rti_socket);
    }
    else {
        LF_PRINT_LOG("HMAC verified.");
        // HMAC tag is created with MSG_TYPE_FED_RESPONSE and received federate nonce.
        unsigned char mac_buf[1 + NONCE_LENGTH];
        mac_buf[0] = MSG_TYPE_FED_RESPONSE;
        memcpy(&mac_buf[1], &received[1], NONCE_LENGTH);
        // Buffer for message type and HMAC tag.
        unsigned char sender[1 + hmac_length];
        sender[0] = MSG_TYPE_FED_RESPONSE;
        HMAC(EVP_sha256(), federation_metadata.federation_id, federation_id_length, mac_buf, 1 + NONCE_LENGTH,
             &sender[1], &hmac_length);
        write_to_socket(rti_socket, 1 + hmac_length, sender);
    }
}
#endif

/**
 * Connect to the RTI at the specified host and port and return
 * the socket descriptor for the connection. If this fails, the
 * program exits. If it succeeds, it sets the _fed.socket_TCP_RTI global
 * variable to refer to the socket for communicating with the RTI.
 * @param hostname A hostname, such as "localhost".
 * @param port_number A port number.
 */
void connect_to_rti(const char* hostname, int port) {
    LF_PRINT_LOG("Connecting to the RTI.");

    // override passed hostname and port if passed as runtime arguments
    hostname = federation_metadata.rti_host ? federation_metadata.rti_host : hostname;
    port = federation_metadata.rti_port >= 0 ? federation_metadata.rti_port : port;

    uint16_t uport = 0;
    if (port < 0 ||
            port > INT16_MAX) {
        lf_print_error(
            "connect_to_rti(): Specified port (%d) is out of range,"
            " using zero instead.",
            port
        );
    } else {
        uport = (uint16_t)port;
    }

    // Repeatedly try to connect, one attempt every 2 seconds, until
    // either the program is killed, the sleep is interrupted,
    // or the connection succeeds.
    // If the specified port is 0, set it instead to the start of the
    // port range.
    bool specific_port_given = true;
    if (uport == 0) {
        uport = STARTING_PORT;
        specific_port_given = false;
    }
    int result = -1;
    int count_retries = 0;

    struct addrinfo hints;
    struct addrinfo *res;

    memset(&hints, 0, sizeof(hints));
    hints.ai_family = AF_INET;          /* Allow IPv4 */
    hints.ai_socktype = SOCK_STREAM;    /* Stream socket */
    hints.ai_protocol = IPPROTO_TCP;    /* TCP protocol */
    hints.ai_addr = NULL;
    hints.ai_next = NULL;
    hints.ai_flags = AI_NUMERICSERV;    /* Allow only numeric port numbers */

    while (result < 0) {
        // Convert port number to string
        char str[6];
        sprintf(str,"%u",uport);

        // Get address structure matching hostname and hints criteria, and
        // set port to the port number provided in str. There should only 
        // ever be one matching address structure, and we connect to that.
        int server = getaddrinfo(hostname, (const char*)&str, &hints, &res);
        if (server != 0) {
            lf_print_error_and_exit("No host for RTI matching given hostname: %s", hostname);
        }

        // Create a socket matching hints criteria
        _fed.socket_TCP_RTI = socket(res->ai_family, res->ai_socktype, res->ai_protocol);
        if (_fed.socket_TCP_RTI < 0) {
            lf_print_error_and_exit("Failed to create socket to RTI.");
        }

        result = connect(_fed.socket_TCP_RTI, res->ai_addr, res->ai_addrlen);
        if (result == 0) {
            lf_print("Successfully connected to RTI.");
        }

        freeaddrinfo(res);           /* No longer needed */

        // If this failed, try more ports, unless a specific port was given.
        if (result != 0
                && !specific_port_given
                && uport >= STARTING_PORT
                && uport <= STARTING_PORT + PORT_RANGE_LIMIT
        ) {
            lf_print("Failed to connect to RTI on port %d. Trying %d.", uport, uport + 1);
            uport++;
            // Wait PORT_KNOCKING_RETRY_INTERVAL seconds.
            if (lf_sleep(PORT_KNOCKING_RETRY_INTERVAL) != 0) {
                // Sleep was interrupted.
                continue;
            }
        }
        // If this still failed, try again with the original port after some time.
        if (result < 0) {
            if (!specific_port_given && uport == STARTING_PORT + PORT_RANGE_LIMIT + 1) {
                uport = STARTING_PORT;
            }
            count_retries++;
            if (count_retries > CONNECT_NUM_RETRIES) {
                lf_print_error_and_exit("Failed to connect to the RTI after %d retries. Giving up.",
                                     CONNECT_NUM_RETRIES);
            }
            lf_print("Could not connect to RTI at %s. Will try again every %lld seconds.",
                   hostname, CONNECT_RETRY_INTERVAL / BILLION);
            // Wait CONNECT_RETRY_INTERVAL nanoseconds.
            if (lf_sleep(CONNECT_RETRY_INTERVAL) != 0) {
                // Sleep was interrupted.
                continue;
            }
        } else {
            // Have connected to an RTI, but not sure it's the right RTI.
            // Send a MSG_TYPE_FED_IDS message and wait for a reply.
            // Notify the RTI of the ID of this federate and its federation.
            unsigned char buffer[4];

#ifdef FEDERATED_AUTHENTICATED
            LF_PRINT_LOG("Connected to an RTI. Performing HMAC-based authentication using federation ID.");
            perform_hmac_authentication(_fed.socket_TCP_RTI);
#else
            LF_PRINT_LOG("Connected to an RTI. Sending federation ID for authentication.");
#endif

            // Send the message type first.
            buffer[0] = MSG_TYPE_FED_IDS;
            // Next send the federate ID.
            if (_lf_my_fed_id > UINT16_MAX) {
                lf_print_error_and_exit("Too many federates! More than %d.", UINT16_MAX);
            }
            encode_uint16((uint16_t)_lf_my_fed_id, &buffer[1]);
            // Next send the federation ID length.
            // The federation ID is limited to 255 bytes.
            size_t federation_id_length = strnlen(federation_metadata.federation_id, 255);
            buffer[1 + sizeof(uint16_t)] = (unsigned char)(federation_id_length & 0xff);

            // Trace the event when tracing is enabled
            tracepoint_federate_to_rti(_fed.trace, send_FED_ID, _lf_my_fed_id, NULL);

            write_to_socket_errexit(_fed.socket_TCP_RTI, 2 + sizeof(uint16_t), buffer,
                    "Failed to send federate ID to RTI.");

            // Next send the federation ID itself.
            write_to_socket_errexit(_fed.socket_TCP_RTI, federation_id_length, (unsigned char*)federation_metadata.federation_id,
                            "Failed to send federation ID to RTI.");

            // Wait for a response.
            // The response will be MSG_TYPE_REJECT if the federation ID doesn't match.
            // Otherwise, it will be either MSG_TYPE_ACK or MSG_TYPE_UDP_PORT, where the latter
            // is used if clock synchronization will be performed.
            unsigned char response;

            LF_PRINT_DEBUG("Waiting for response to federation ID from the RTI.");

            read_from_socket_errexit(_fed.socket_TCP_RTI, 1, &response, "Failed to read response from RTI.");
            if (response == MSG_TYPE_REJECT) {
                // Trace the event when tracing is enabled
                tracepoint_federate_from_rti(_fed.trace, receive_REJECT, _lf_my_fed_id, NULL);
                // Read one more byte to determine the cause of rejection.
                unsigned char cause;
                read_from_socket_errexit(_fed.socket_TCP_RTI, 1, &cause, "Failed to read the cause of rejection by the RTI.");
                if (cause == FEDERATION_ID_DOES_NOT_MATCH || cause == WRONG_SERVER) {
                    lf_print("Connected to the wrong RTI on port %d. Trying %d.", uport, uport + 1);
                    uport++;
                    result = -1;
                    continue;
                }
                lf_print_error_and_exit("RTI Rejected MSG_TYPE_FED_IDS message with response (see net_common.h): "
                        "%d. Error code: %d. Federate quits.\n", response, cause);
            } else if (response == MSG_TYPE_ACK) {
                // Trace the event when tracing is enabled
                tracepoint_federate_from_rti(_fed.trace, receive_ACK, _lf_my_fed_id, NULL);
                LF_PRINT_LOG("Received acknowledgment from the RTI.");

                // Call a generated (external) function that sends information
                // about connections between this federate and other federates
                // where messages are routed through the RTI.
                // @see MSG_TYPE_NEIGHBOR_STRUCTURE in net_common.h
                send_neighbor_structure_to_RTI(_fed.socket_TCP_RTI);

                uint16_t udp_port = setup_clock_synchronization_with_rti();

                // Write the returned port number to the RTI
                unsigned char UDP_port_number[1 + sizeof(uint16_t)];
                UDP_port_number[0] = MSG_TYPE_UDP_PORT;
                encode_uint16(udp_port, &(UDP_port_number[1]));
                write_to_socket_errexit(_fed.socket_TCP_RTI, 1 + sizeof(uint16_t), UDP_port_number,
                            "Failed to send the UDP port number to the RTI.");
            } else {
                lf_print_error_and_exit("Received unexpected response %u from the RTI (see net_common.h).",
                        response);
            }
            lf_print("Connected to RTI at %s:%d.", hostname, uport);
        }
    }
}

/**
 * Send the specified timestamp to the RTI and wait for a response.
 * The specified timestamp should be current physical time of the
 * federate, and the response will be the designated start time for
 * the federate. This procedure blocks until the response is
 * received from the RTI.
 * @param my_physical_time The physical time at this federate.
 * @return The designated start time for the federate.
 */
instant_t get_start_time_from_rti(instant_t my_physical_time) {
    // Send the timestamp marker first.
    _lf_send_time(MSG_TYPE_TIMESTAMP, my_physical_time, true);

    // Read bytes from the socket. We need 9 bytes.
    // Buffer for message ID plus timestamp.
    size_t buffer_length = 1 + sizeof(instant_t);
    unsigned char buffer[buffer_length];

    read_from_socket_errexit(_fed.socket_TCP_RTI, buffer_length, buffer,
            "Failed to read MSG_TYPE_TIMESTAMP message from RTI.");
    LF_PRINT_DEBUG("Read 9 bytes.");

    // First byte received is the message ID.
    if (buffer[0] != MSG_TYPE_TIMESTAMP) {
        lf_print_error_and_exit("Expected a MSG_TYPE_TIMESTAMP message from the RTI. Got %u (see net_common.h).",
                             buffer[0]);
    }

    instant_t timestamp = extract_int64(&(buffer[1]));

    tag_t tag = {.time = timestamp, .microstep = 0};
    // Trace the event when tracing is enabled
    tracepoint_federate_from_rti(_fed.trace, receive_TIMESTAMP, _lf_my_fed_id, &tag);
    lf_print("Starting timestamp is: " PRINTF_TIME ".", timestamp);
    LF_PRINT_LOG("Current physical time is: " PRINTF_TIME ".", lf_time_physical());

    return timestamp;
}

////////////////////////////////Port Status Handling///////////////////////////////////////

extern lf_action_base_t* _lf_action_table[];
extern size_t _lf_action_table_size;
extern lf_action_base_t* _lf_zero_delay_action_table[];
extern size_t _lf_zero_delay_action_table_size;
extern reaction_t* network_input_reactions[];
extern size_t num_network_input_reactions;
extern reaction_t* port_absent_reaction[];
extern size_t num_sender_reactions;
#ifdef FEDERATED_DECENTRALIZED
extern staa_t* staa_lst[];
extern size_t staa_lst_size;
#endif

/**
 * Return a pointer to the action struct for the action
 * corresponding to the specified port ID.
 * @param port_id The port ID.
 * @return A pointer to an action struct or null if the ID is out of range.
 */
lf_action_base_t* _lf_action_for_port(int port_id) {
    if (port_id < _lf_action_table_size) {
        return _lf_action_table[port_id];
    }
    lf_print_error("Invalid port ID: %d", port_id);
    return NULL;
}

/**
 * Set the status of network port with id portID.
 *
 * @param portID The network port ID
 * @param status The network port status (port_status_t)
 */
void set_network_port_status(int portID, port_status_t status) {
    lf_action_base_t* network_input_port_action = _lf_action_for_port(portID);
    network_input_port_action->trigger->status = status;
}

/**
 * Update the last known status tag of all network input ports
 * to the value of `tag`, unless that the provided `tag` is less
 * than the last_known_status_tag of the port. This is called when
 * all inputs to network ports with tags up to and including `tag`
 * have been received by those ports. If any update occurs and if
 * there are control reactions blocked, then this broadcasts a
 * signal to potentially unblock those control reactions.
 *
 * This assumes the caller holds the mutex.
 *
 * @param tag The tag on which the latest status of network input
 *  ports is known.
 */
void update_last_known_status_on_input_ports(tag_t tag) {
    LF_PRINT_DEBUG("In update_last_known_status_on_input ports.");
    bool notify = false;
    for (int i = 0; i < _lf_action_table_size; i++) {
        lf_action_base_t* input_port_action = _lf_action_for_port(i);
        // This is called when a TAG is received.
        // But it is possible for an input port to have received already
        // a message with a larger tag (if there is an after delay on the
        // connection), in which case, the last known status tag of the port
        // is in the future and should not be rolled back. So in that case,
        // we do not update the last known status tag.
        if (lf_tag_compare(tag,
                input_port_action->trigger->last_known_status_tag) >= 0) {
            LF_PRINT_DEBUG(
                "Updating the last known status tag of port %d from " PRINTF_TAG " to " PRINTF_TAG ".",
                i,
                input_port_action->trigger->last_known_status_tag.time - lf_time_start(),
                input_port_action->trigger->last_known_status_tag.microstep,
                tag.time - lf_time_start(),
                tag.microstep
            );
            input_port_action->trigger->last_known_status_tag = tag;
            //if (waiting_to_advance_level) {
                notify = true;
            //}
        }
    }
    // Then, check if any control reaction is waiting.
    // If so, notify them.
    // FIXME: We could put a condition variable into the trigger_t
    // struct for each network input port, in which case this won't
    // be a broadcast but rather a targetted signal.
    if (notify) {
        update_max_level(tag, false);
        // Notify network input control reactions
        lf_cond_broadcast(&port_status_changed);
    }
}


/**
 * Update the last known status tag of a network input port
 * to the value of "tag". This is the largest tag at which the status
 * (present or absent) of the port was known.
 *
 * This function assumes the caller holds the mutex, and, if the tag
 * actually increases, it notifies the waiting control reaction if there is one.
 *
 * @param tag The tag on which the latest status of network input
 *  ports is known.
 * @param portID The port ID
 */
void update_last_known_status_on_input_port(tag_t tag, int port_id) {
    trigger_t* input_port_action = _lf_action_for_port(port_id)->trigger;
    if (lf_tag_compare(tag,
            input_port_action->last_known_status_tag) >= 0) {
                if (lf_tag_compare(tag,
                        input_port_action->last_known_status_tag) == 0) {
                    // If the intended tag for an input port is equal to the last known status, we need
                    // to increment the microstep. This is a direct result of the behavior of the lf_delay_tag()
                    // semantics in tag.h.
                    tag.microstep++;
                }
        LF_PRINT_DEBUG(
            "Updating the last known status tag of port %d from " PRINTF_TAG " to " PRINTF_TAG ".",
            port_id,
            input_port_action->last_known_status_tag.time - lf_time_start(),
            input_port_action->last_known_status_tag.microstep,
            tag.time - lf_time_start(),
            tag.microstep
        );
        input_port_action->last_known_status_tag = tag;
        // If any control reaction is waiting, notify them that the status has changed
        //if (waitingToAdvance) {
            // The last known status tag of the port has changed. Notify any waiting threads.
        // There is no guarantee that there is either a TAG or a PTAG for this time.
        // The message that triggered this to be called could be from an upstream
        // federate that is far ahead of other upstream federates in logical time.
        // Therefore, do not pass `tag` to `update_max_level`.
        update_max_level(_fed.last_TAG, _fed.is_last_TAG_provisional);
        lf_cond_broadcast(&port_status_changed);
        //}
    } else {
        LF_PRINT_DEBUG("Attempt to update the last known status tag "
               "of network input port %d to an earlier tag was ignored.", port_id);
    }
}

/**
 * Reset the status fields on network input ports to unknown.
 *
 * @note This function must be called at the beginning of each
 *  logical time.
 */
void reset_status_fields_on_input_port_triggers() {
    for (int i = 0; i < _lf_action_table_size; i++) {
        set_network_port_status(i, unknown);
    }
    LF_PRINT_DEBUG("Resetting port status fields.");
    update_max_level(_fed.last_TAG, _fed.is_last_TAG_provisional);
}

/**
 * Mark the trigger associated with the specified port to
 * indicate whether a control reaction is waiting.
 */
// void mark_control_reaction_waiting(int portID, bool waiting) {
//     trigger_t* network_input_port_action = _lf_action_for_port(portID)->trigger;
//     network_input_port_action->is_a_control_reaction_waiting = waiting;
// }

/**
 * Return the status of the port at the current tag.
 *
 * This assumes that the caller holds the mutex.
 *
 * @param env The environment of the federate
 * @param portID the ID of the port to determine status for
 */
port_status_t get_current_port_status(environment_t* env, int portID) {
    assert(env != GLOBAL_ENVIRONMENT);
    // Check whether the status of the port is known at the current tag.
    trigger_t* network_input_port_action = _lf_action_for_port(portID)->trigger;
    if (network_input_port_action->status == present) {
        // The status of the trigger is present.
        return present;
    } else if (network_input_port_action->status == absent) {
        // The status of the trigger is absent.
        return absent;
    } else if (network_input_port_action->status == unknown
            && lf_tag_compare(network_input_port_action->last_known_status_tag, env->current_tag) >= 0) {
        // We have a known status for this port in a future tag. Therefore, no event is going
        // to be present for this port at the current tag.
        set_network_port_status(portID, absent);
        return absent;
    } else if (_fed.is_last_TAG_provisional
            && lf_tag_compare(_fed.last_TAG, env->current_tag) > 0) {
        // In this case, a PTAG has been received with a larger tag than the current tag,
        // which means that the input port is known to be absent.
        set_network_port_status(portID, absent);
        return absent;
    }
    return unknown;
}

/**
 * Enqueue network input control reactions that determine if the trigger for a
 * given network input port is going to be present at the current logical time
 * or absent.
 * @param env The environment of the federate
 */
<<<<<<< HEAD
// void enqueue_network_input_control_reactions() {
// #ifdef FEDERATED_CENTRALIZED
//     if (!_fed.has_upstream) {
//         // This federate is not connected to any upstream federates via a
//         // logical connection. No need to trigger network input control
//         // reactions.
//         return;
//     }
// #endif
//     for (int i = 0; i < _fed.triggers_for_network_input_control_reactions_size; i++) {
//         // Reaction 0 should always be the network input control reaction
//         if (get_current_port_status(i) == unknown) {
//             reaction_t *reaction = _fed.triggers_for_network_input_control_reactions[i]->reactions[0];
//             if (reaction->status == inactive) {
//                 reaction->is_a_control_reaction = true;
//                 LF_PRINT_DEBUG("Inserting network input control reaction on reaction queue.");
//                 lf_sched_trigger_reaction(reaction, -1);
//                 mark_control_reaction_waiting(i, true);
//             }
//         }
//     }
// }
=======
void enqueue_network_input_control_reactions(environment_t* env) {
    assert(env != GLOBAL_ENVIRONMENT);
#ifdef FEDERATED_CENTRALIZED
    if (!_fed.has_upstream) {
        // This federate is not connected to any upstream federates via a
        // logical connection. No need to trigger network input control
        // reactions.
        return;
    }
#endif
    for (int i = 0; i < _fed.triggers_for_network_input_control_reactions_size; i++) {
        // Reaction 0 should always be the network input control reaction
        if (get_current_port_status(env, i) == unknown) {
            reaction_t *reaction = _fed.triggers_for_network_input_control_reactions[i]->reactions[0];
            if (reaction->status == inactive) {
                reaction->is_a_control_reaction = true;
                LF_PRINT_DEBUG("Inserting network input control reaction on reaction queue.");
                lf_scheduler_trigger_reaction(env->scheduler, reaction, -1);
                mark_control_reaction_waiting(i, true);
            }
        }
    }
}
>>>>>>> 294fbb2a

/**
 * Enqueue network output control reactions that will send a MSG_TYPE_PORT_ABSENT
 * message to downstream federates if a given network output port is not present.
 * @param env The environment of the federate
 */
<<<<<<< HEAD
void enqueue_network_output_control_reactions() {
=======
void enqueue_network_output_control_reactions(environment_t* env){
    assert(env != GLOBAL_ENVIRONMENT);
>>>>>>> 294fbb2a
#ifdef FEDERATED_CENTRALIZED
    if (!_fed.has_downstream) {
        // This federate is not connected to any downstream federates via a
        // logical connection. No need to trigger network output control
        // reactions.
        return;
    }
#endif
    LF_PRINT_DEBUG("Enqueueing port absent reactions at time %lld.", (long long) (current_tag.time - start_time));
    if (num_sender_reactions == 0) {
        LF_PRINT_DEBUG("No port absent reactions.");
        return;
    }
    for (int i = 0; i < num_sender_reactions; i++) {
        reaction_t* reaction = port_absent_reaction[i];
        if (reaction && reaction->status == inactive) {
            reaction->is_a_control_reaction = true;
<<<<<<< HEAD
            LF_PRINT_DEBUG("Enqueueing port absent reaction.");
            _lf_trigger_reaction(reaction, -1);
=======
            LF_PRINT_DEBUG("Inserting network output control reaction on reaction queue.");
            lf_scheduler_trigger_reaction(env->scheduler, reaction, -1);
>>>>>>> 294fbb2a
        }
    }
}


/**
 * Enqueue network control reactions.
 * @param env The environment of the federate
 */
<<<<<<< HEAD
// void enqueue_network_control_reactions() {
//     enqueue_network_output_control_reactions();
// #ifdef FEDERATED_CENTRALIZED
//     // If the granted tag is not provisional, there is no
//     // need for network input control reactions
//     if (lf_tag_compare(_fed.last_TAG, lf_tag()) != 0
//             || _fed.is_last_TAG_provisional == false) {
//         return;
//     }
// #endif
//     enqueue_network_input_control_reactions();
// }
=======
void enqueue_network_control_reactions(environment_t *env) {
    assert(env != GLOBAL_ENVIRONMENT);
    enqueue_network_output_control_reactions(env);
#ifdef FEDERATED_CENTRALIZED
    // If the granted tag is not provisional, there is no
    // need for network input control reactions
    if (lf_tag_compare(_fed.last_TAG, env->current_tag) != 0
            || _fed.is_last_TAG_provisional == false) {
        return;
    }
#endif
    enqueue_network_input_control_reactions(env);
}
>>>>>>> 294fbb2a

/**
 * Send a port absent message to federate with fed_ID, informing the
 * remote federate that the current federate will not produce an event
 * on this network port at the current logical time.
 *
 * @param env The environment of the federate
 * @param additional_delay The offset applied to the timestamp
 *  using after. The additional delay will be greater or equal to zero
 *  if an after is used on the connection. If no after is given in the
 *  program, -1 is passed.
 * @param port_ID The ID of the receiving port.
 * @param fed_ID The fed ID of the receiving federate.
 */
void send_port_absent_to_federate(environment_t* env, interval_t additional_delay,
                                    unsigned short port_ID,
                                  unsigned short fed_ID) {
    assert(env != GLOBAL_ENVIRONMENT);

    // Construct the message
    size_t message_length = 1 + sizeof(port_ID) + sizeof(fed_ID) + sizeof(instant_t) + sizeof(microstep_t);
    unsigned char buffer[message_length];

    // Apply the additional delay to the current tag and use that as the intended
    // tag of the outgoing message
    tag_t current_message_intended_tag = lf_delay_tag(env->current_tag,
                                                    additional_delay);

    LF_PRINT_LOG("Sending port "
            "absent for tag " PRINTF_TAG " for port %d to federate %d.",
            current_message_intended_tag.time - start_time,
            current_message_intended_tag.microstep,
            port_ID, fed_ID);

    buffer[0] = MSG_TYPE_PORT_ABSENT;
    encode_uint16(port_ID, &(buffer[1]));
    encode_uint16(fed_ID, &(buffer[1+sizeof(port_ID)]));
    encode_tag(&(buffer[1+sizeof(port_ID)+sizeof(fed_ID)]), current_message_intended_tag);

    lf_mutex_lock(&outbound_socket_mutex);
#ifdef FEDERATED_CENTRALIZED
    // Send the absent message through the RTI
    int socket = _fed.socket_TCP_RTI;
#else
    // Send the absent message directly to the federate
    int socket = _fed.sockets_for_outbound_p2p_connections[fed_ID];
#endif
    // Do not write if the socket is closed.
    if (socket >= 0) {
        // Trace the event when tracing is enabled
        tracepoint_federate_to_rti(_fed.trace, send_PORT_ABS, _lf_my_fed_id, &current_message_intended_tag);
        write_to_socket_errexit_with_mutex(socket, message_length, buffer, &outbound_socket_mutex,
                "Failed to send port absent message for port %hu to federate %hu.",
                port_ID, fed_ID);
    }
    lf_mutex_unlock(&outbound_socket_mutex);
}

/**
 * Wait until the status of network port "port_ID" is known.
 *
 * In decentralized coordination mode, the wait time is capped by STAA + STA,
 * after which the status of the port is presumed to be absent.
 *
 * This function assumes the holder does not hold a mutex.
 *
 * @param env The environment of the federate
 * @param port_ID The ID of the network port
 * @param STAA The safe-to-assume-absent threshold for the port
 */
<<<<<<< HEAD
// void wait_until_port_status_known(int port_ID, interval_t STAA) {
//     // Need to lock the mutex to prevent
//     // a race condition with the network
//     // receiver logic.
//     lf_mutex_lock(&mutex);

//     // See if the port status is already known.
//     if (get_current_port_status(port_ID) != unknown) {
//         // The status of the trigger is known. No need to wait.
//         LF_PRINT_LOG("------ Not waiting for network input port %d: "
//                     "Status of the port is known already.", port_ID);
//         //mark_control_reaction_waiting(port_ID, false);
//         lf_mutex_unlock(&mutex);
//         return;
//     }

//     // Determine the wait time.
//     // In centralized coordination, the wait time is until
//     // the RTI can determine the port status and send a TAG
//     // replacing the PTAG it sent earlier or until a port absent
//     // message has been sent by an upstream federate for this port
//     // with a tag greater than the current tag. The federate will
//     // block here FOREVER, until one of the aforementioned
//     // conditions is met.
//     interval_t wait_until_time = FOREVER;
// #ifdef FEDERATED_DECENTRALIZED // Only applies to decentralized coordination
//     // The wait time for port status in the decentralized
//     // coordination is capped by the STAA offset assigned
//     // to the port plus the global STA offset for this federate.
//     wait_until_time = current_tag.time + STAA + _lf_fed_STA_offset;
// #endif

//     // Perform the wait, unless the STAA is zero.
//     if (wait_until_time != current_tag.time) {
//         LF_PRINT_LOG("------ Waiting until time " PRINTF_TIME "ns for network input port %d at tag (%llu, %d).",
//                 wait_until_time,
//                 port_ID,
//                 current_tag.time - start_time,
//                 current_tag.microstep);
//         while(!wait_until(wait_until_time, &port_status_changed)) {
//             // Interrupted
//             LF_PRINT_DEBUG("------ Wait for network input port %d interrupted.", port_ID);
//             // Check if the status of the port is known
//             if (get_current_port_status(port_ID) != unknown) {
//                 // The status of the trigger is known. No need to wait.
//                 LF_PRINT_LOG("------ Done waiting for network input port %d: "
//                             "Status of the port has changed.", port_ID);
//                 mark_control_reaction_waiting(port_ID, false);
//                 lf_mutex_unlock(&mutex);
//                 return;
//             }
//         }
//     }
//     // NOTE: In centralized coordination, cannot reach this point because
//     // the wait_until is called with FOREVER, so the while loop above exits
//     // only when the port becomes known.

// #ifdef FEDERATED_DECENTRALIZED // Only applies in decentralized coordination
//     // The wait has timed out. However, a message header
//     // for the current tag could have been received in time
//     // but not the the body of the message.
//     // Wait on the tag barrier based on the current tag.
//     _lf_wait_on_global_tag_barrier(lf_tag());

//     // Done waiting
//     // If the status of the port is still unknown, assume it is absent.
//     if (get_current_port_status(port_ID) == unknown) {
//         // Port will not be triggered at the
//         // current logical time. Set the absent
//         // value of the trigger accordingly
//         // so that the receiving logic cannot
//         // insert any further reaction
//         set_network_port_status(port_ID, absent);
//     }
//     mark_control_reaction_waiting(port_ID, false);
//     lf_mutex_unlock(&mutex);
//     LF_PRINT_LOG("------ Done waiting for network input port %d: "
//                 "Wait timed out without a port status change.", port_ID);
// #endif
// }
=======
void wait_until_port_status_known(environment_t* env, int port_ID, interval_t STAA) {
    assert(env != GLOBAL_ENVIRONMENT);

    // Need to lock the mutex to prevent
    // a race condition with the network
    // receiver logic.
    lf_mutex_lock(&env->mutex);

    // See if the port status is already known.
    if (get_current_port_status(env, port_ID) != unknown) {
        // The status of the trigger is known. No need to wait.
        LF_PRINT_LOG("------ Not waiting for network input port %d: "
                    "Status of the port is known already.", port_ID);
        mark_control_reaction_waiting(port_ID, false);
        lf_mutex_unlock(&env->mutex);
        return;
    }

    // Determine the wait time.
    // In centralized coordination, the wait time is until
    // the RTI can determine the port status and send a TAG
    // replacing the PTAG it sent earlier or until a port absent
    // message has been sent by an upstream federate for this port
    // with a tag greater than the current tag. The federate will
    // block here FOREVER, until one of the aforementioned
    // conditions is met.
    interval_t wait_until_time = FOREVER;
#ifdef FEDERATED_DECENTRALIZED // Only applies to decentralized coordination
    // The wait time for port status in the decentralized
    // coordination is capped by the STAA offset assigned
    // to the port plus the global STA offset for this federate.
    wait_until_time = env->current_tag.time + STAA + _lf_fed_STA_offset;
#endif

    // Perform the wait, unless the STAA is zero.
    if (wait_until_time != env->current_tag.time) {
        LF_PRINT_LOG("------ Waiting until time " PRINTF_TIME "ns for network input port %d at tag ("PRINTF_TAG").",
                wait_until_time,
                port_ID,
                env->current_tag.time - start_time,
                env->current_tag.microstep);
        while(!wait_until(env, wait_until_time, &port_status_changed)) {
            // Interrupted
            LF_PRINT_DEBUG("------ Wait for network input port %d interrupted.", port_ID);
            // Check if the status of the port is known
            if (get_current_port_status(env, port_ID) != unknown) {
                // The status of the trigger is known. No need to wait.
                LF_PRINT_LOG("------ Done waiting for network input port %d: "
                            "Status of the port has changed.", port_ID);
                mark_control_reaction_waiting(port_ID, false);
                lf_mutex_unlock(&env->mutex);
                return;
            }
        }
    }
    // NOTE: In centralized coordination, cannot reach this point because
    // the wait_until is called with FOREVER, so the while loop above exits
    // only when the port becomes known.

#ifdef FEDERATED_DECENTRALIZED // Only applies in decentralized coordination
    // The wait has timed out. However, a message header
    // for the current tag could have been received in time
    // but not the the body of the message.
    // Wait on the tag barrier based on the current tag. 
    _lf_wait_on_tag_barrier(env, env->current_tag);

    // Done waiting
    // If the status of the port is still unknown, assume it is absent.
    if (get_current_port_status(env, port_ID) == unknown) {
        // Port will not be triggered at the
        // current logical time. Set the absent
        // value of the trigger accordingly
        // so that the receiving logic cannot
        // insert any further reaction
        set_network_port_status(port_ID, absent);
    }
    mark_control_reaction_waiting(port_ID, false);
    lf_mutex_unlock(&env->mutex);
    LF_PRINT_LOG("------ Done waiting for network input port %d: "
                "Wait timed out without a port status change.", port_ID);
#endif
}
>>>>>>> 294fbb2a

/////////////////////////////////////////////////////////////////////////////////////////

/**
 * Version of schedule_value() similar to that in reactor_common.c
 * except that it does not acquire the mutex lock and has a special
 * behavior during startup where it can inject reactions to the reaction
 * queue if execution has not started yet.
 * It is also responsible for setting the intended tag of the
 * network message based on the calculated delay.
 * This function assumes that the caller holds the mutex lock.
 *
 * This is used for handling incoming timed messages to a federate.
 *
 * @param env The environment of the federate
 * @param action The action or timer to be triggered.
 * @param tag The tag of the message received over the network.
 * @param value Dynamically allocated memory containing the value to send.
 * @param length The length of the array, if it is an array, or 1 for a
 *  scalar and 0 for no payload.
 * @return A handle to the event, or 0 if no event was scheduled, or -1 for error.
 */
static trigger_handle_t schedule_message_received_from_network_locked(
        environment_t* env,
        trigger_t* trigger,
        tag_t tag,
        lf_token_t* token) {
    assert(env != GLOBAL_ENVIRONMENT);

    // Return value of the function
    int return_value = 0;

    // Indicates whether or not the intended tag
    // of the message (timestamp, microstep) is
    // in the future relative to the tag of this
    // federate. By default, assume it is not.
    bool message_tag_is_in_the_future = lf_tag_compare(tag, env->current_tag) > 0;

    // Assign the intended tag
    trigger->intended_tag = tag;

    // Calculate the extra_delay required to be passed
    // to the schedule function.
    interval_t extra_delay = tag.time - env->current_tag.time;
    if (!message_tag_is_in_the_future) {
#ifdef FEDERATED_CENTRALIZED
        // If the coordination is centralized, receiving a message
        // that does not carry a timestamp that is in the future
        // would indicate a critical condition, showing that the
        // time advance mechanism is not working correctly.
        lf_print_error_and_exit("Received a message at tag " PRINTF_TAG " that"
                                " has a tag " PRINTF_TAG " that has violated the STP offset. "
                                "Centralized coordination should not have these types of messages.",
                                env->current_tag.time - start_time, env->current_tag.microstep,
                                tag.time - start_time, tag.microstep);
#else
        // Set the delay back to 0
        extra_delay = 0LL;
        LF_PRINT_LOG("Calling schedule with 0 delay and intended tag " PRINTF_TAG ".",
                    trigger->intended_tag.time - start_time,
                    trigger->intended_tag.microstep);
        return_value = _lf_schedule(env, trigger, extra_delay, token);
#endif
    } else {
        // In case the message is in the future, call
        // _lf_schedule_at_tag() so that the microstep is respected.
        LF_PRINT_LOG("Received a message that is (" PRINTF_TIME " nanoseconds, " PRINTF_MICROSTEP " microsteps) "
                "in the future.", extra_delay, tag.microstep - env->current_tag.microstep);
        return_value = _lf_schedule_at_tag(env, trigger, tag, token);
    }
    // Notify the main thread in case it is waiting for physical time to elapse.
    LF_PRINT_DEBUG("Broadcasting notification that event queue changed.");
    lf_cond_broadcast(&env->event_q_changed);
    return return_value;
}

/**
 * Request to close the socket that receives incoming messages from the
 * specified federate ID. This sends a message to the upstream federate
 * requesting that it close the socket. If the message is sent successfully,
 * this returns 1. Otherwise it returns 0, which presumably means that the
 * socket is already closed.
 *
 * @param The ID of the peer federate sending messages to this federate.
 *
 * @return 1 if the MSG_TYPE_CLOSE_REQUEST message is sent successfully, 0 otherwise.
 */
int _lf_request_close_inbound_socket(int fed_id) {
    assert(fed_id >= 0 && fed_id < NUMBER_OF_FEDERATES);

    if (_fed.sockets_for_inbound_p2p_connections[fed_id] < 1) return 0;

    // Send a MSG_TYPE_CLOSE_REQUEST message.
    unsigned char message_marker = MSG_TYPE_CLOSE_REQUEST;
    LF_PRINT_LOG("Sending MSG_TYPE_CLOSE_REQUEST message to upstream federate.");

    // Trace the event when tracing is enabled
    tracepoint_federate_to_federate(_fed.trace, send_CLOSE_RQ, _lf_my_fed_id, fed_id, NULL);

    ssize_t written = write_to_socket(
        _fed.sockets_for_inbound_p2p_connections[fed_id],
        1, &message_marker);
    _fed.sockets_for_inbound_p2p_connections[fed_id] = -1;
    if (written == 1) {
        LF_PRINT_LOG("Sent MSG_TYPE_CLOSE_REQUEST message to upstream federate.");
        return 1;
    } else {
        return 0;
    }
}

/**
 * Close the socket that receives incoming messages from the
 * specified federate ID or RTI. This function should be called when a read
 * of incoming socket fails or when an EOF is received.
 *
 * @param The ID of the peer federate sending messages to this
 *  federate, or -1 if the RTI.
 */
void _lf_close_inbound_socket(int fed_id) {
    if (fed_id < 0) {
        // socket connection is to the RTI.
        int socket = _fed.socket_TCP_RTI;
        // First, set the global socket to -1.
        _fed.socket_TCP_RTI = -1;
        // Then shutdown and close the socket.
        shutdown(socket, SHUT_RDWR);
        close(socket);
    } else if (_fed.sockets_for_inbound_p2p_connections[fed_id] >= 0) {
        shutdown(_fed.sockets_for_inbound_p2p_connections[fed_id], SHUT_RDWR);
        close(_fed.sockets_for_inbound_p2p_connections[fed_id]);
        _fed.sockets_for_inbound_p2p_connections[fed_id] = -1;
    }
}

/**
 * Handle a port absent message received from a remote federate.
 * This just sets the last known status tag of the port specified
 * in the message.
 *
 * @param socket The socket to read the message from
 * @param buffer The buffer to read
 * @param fed_id The sending federate ID or -1 if the centralized coordination.
 */
static void handle_port_absent_message(int socket, int fed_id) {
    size_t bytes_to_read = sizeof(uint16_t) + sizeof(uint16_t) + sizeof(instant_t) + sizeof(microstep_t);
    unsigned char buffer[bytes_to_read];
    read_from_socket_errexit(socket, bytes_to_read, buffer,
            "Failed to read port absent message.");

    // Extract the header information.
    unsigned short port_id = extract_uint16(buffer);
    // The next part of the message is the federate_id, but we don't need it.
    // unsigned short federate_id = extract_uint16(&(buffer[sizeof(uint16_t)]));
    tag_t intended_tag = extract_tag(&(buffer[sizeof(uint16_t)+sizeof(uint16_t)]));

    // Trace the event when tracing is enabled
    if (fed_id == -1) {
        tracepoint_federate_from_rti(_fed.trace, receive_PORT_ABS, _lf_my_fed_id, &intended_tag);
    } else {
        tracepoint_federate_from_federate(_fed.trace, receive_PORT_ABS, _lf_my_fed_id, fed_id, &intended_tag);
    }
    LF_PRINT_LOG("Handling port absent for tag " PRINTF_TAG " for port %hu of fed %d.",
            intended_tag.time - lf_time_start(),
            intended_tag.microstep,
            port_id,
            fed_id
    );

    // Environment is always the one corresponding to the top-level scheduling enclave.
    environment_t *env;
    _lf_get_environments(&env);

    lf_mutex_lock(&env->mutex);
#ifdef FEDERATED_DECENTRALIZED
    trigger_t* network_input_port_action = _lf_action_for_port(port_id)->trigger;
    if (lf_tag_compare(intended_tag,
            network_input_port_action->last_known_status_tag) < 0) {
<<<<<<< HEAD
        lf_mutex_unlock(&mutex);
        // lf_print_error_and_exit("The following contract was violated for port absent messages: In-order "
        //                      "delivery of messages over a TCP socket. Had status for " PRINTF_TAG ", got "
        //                      "port absent with intended tag " PRINTF_TAG ".",
        //                      network_input_port_action->last_known_status_tag.time - start_time,
        //                      network_input_port_action->last_known_status_tag.microstep,
        //                      intended_tag.time - start_time,
        //                      intended_tag.microstep);
=======
        lf_mutex_unlock(&env->mutex);
        lf_print_error_and_exit("The following contract was violated for port absent messages: In-order "
                             "delivery of messages over a TCP socket. Had status for " PRINTF_TAG ", got "
                             "port absent with intended tag " PRINTF_TAG ".",
                             network_input_port_action->last_known_status_tag.time - start_time,
                             network_input_port_action->last_known_status_tag.microstep,
                             intended_tag.time - start_time,
                             intended_tag.microstep);
>>>>>>> 294fbb2a
    }
#endif // In centralized coordination, a TAG message from the RTI
       // can set the last_known_status_tag to a future tag where messages
       // have not arrived yet.
    // Set the mutex status as absent
    update_last_known_status_on_input_port(intended_tag, port_id);
    lf_mutex_unlock(&env->mutex);
}

/**
 * Handle a message being received from a remote federate.
 *
 * This function assumes the caller does not hold the mutex lock.
 * @param socket The socket to read the message from
 * @param buffer The buffer to read
 * @param fed_id The sending federate ID or -1 if the centralized coordination.
 */
void handle_message(int socket, int fed_id) {
    // FIXME: Need better error handling?
    // Read the header.
    size_t bytes_to_read = sizeof(uint16_t) + sizeof(uint16_t) + sizeof(int32_t);
    unsigned char buffer[bytes_to_read];
    read_from_socket_errexit(socket, bytes_to_read, buffer,
            "Failed to read message header.");

    // Extract the header information.
    unsigned short port_id;
    unsigned short federate_id;
    size_t length;
    extract_header(buffer, &port_id, &federate_id, &length);
    // Check if the message is intended for this federate
    assert(_lf_my_fed_id == federate_id);
    LF_PRINT_DEBUG("Receiving message to port %d of length %zu.", port_id, length);

    // Get the triggering action for the corresponding port
    lf_action_base_t* action = _lf_action_for_port(port_id);

    // Read the payload.
    // Allocate memory for the message contents.
    unsigned char* message_contents = (unsigned char*)malloc(length);
    read_from_socket_errexit(socket, length, message_contents,
            "Failed to read message body.");
    // Trace the event when tracing is enabled
    tracepoint_federate_from_federate(_fed.trace, receive_P2P_MSG, _lf_my_fed_id, federate_id, NULL);
    LF_PRINT_LOG("Message received by federate: %s. Length: %zu.", message_contents, length);

    LF_PRINT_DEBUG("Calling schedule for message received on a physical connection.");
    _lf_schedule_value(action, 0, message_contents, length);
}

/**
 * @brief Prevent the advancement to the next level of the reaction queue until the
 *        level we try to advance to is known to be under the max level allowed to advance.
 *
 * @param next_reaction_level
 */
void stall_advance_level_federation(size_t next_reaction_level) {
    LF_PRINT_DEBUG("Trying to acquire the global mutex.");
    lf_mutex_lock(&mutex);
    LF_PRINT_DEBUG("Waiting on MLAA with next_reaction_level %d and MLAA %d.", next_reaction_level, max_level_allowed_to_advance);
    while (((int) next_reaction_level) >= max_level_allowed_to_advance) {
        lf_cond_wait(&port_status_changed);
    };
    LF_PRINT_DEBUG("Exiting wait with MLAA %d and next_reaction_level %d at time %lld.", max_level_allowed_to_advance, next_reaction_level, (long long) (current_tag.time - start_time));
    lf_mutex_unlock(&mutex);
}

/**
 * Handle a timed message being received from a remote federate via the RTI
 * or directly from other federates.
 * This will read the tag encoded in the header
 * and calculate an offset to pass to the schedule function.
 * This function assumes the caller does not hold the mutex lock.
 * Instead of holding the mutex lock, this function calls
 * _lf_increment_tag_barrier with the tag carried in
 * the message header as an argument. This ensures that the current tag
 * will not advance to the tag of the message if it is in the future, or
 * the tag will not advance at all if the tag of the message is
 * now or in the past.
 * @param socket The socket to read the message from.
 * @param buffer The buffer to read.
 * @param fed_id The sending federate ID or -1 if the centralized coordination.
 */
void handle_tagged_message(int socket, int fed_id) {
    // Environment is always the one corresponding to the top-level scheduling enclave.
    environment_t *env;
    _lf_get_environments(&env);

    // FIXME: Need better error handling?
    // Read the header which contains the timestamp.
    size_t bytes_to_read = sizeof(uint16_t) + sizeof(uint16_t) + sizeof(int32_t)
            + sizeof(instant_t) + sizeof(microstep_t);
    unsigned char buffer[bytes_to_read];
    read_from_socket_errexit(socket, bytes_to_read, buffer,
            "Failed to read timed message header");

    // Extract the header information.
    unsigned short port_id;
    unsigned short federate_id;
    size_t length;
    tag_t intended_tag;
    extract_timed_header(buffer, &port_id, &federate_id, &length, &intended_tag);
    // Trace the event when tracing is enabled
    if (fed_id == -1) {
        tracepoint_federate_from_rti(_fed.trace, receive_TAGGED_MSG, _lf_my_fed_id, &intended_tag);
    } else {
        tracepoint_federate_from_federate(_fed.trace, receive_P2P_TAGGED_MSG, _lf_my_fed_id, fed_id, &intended_tag);
    }
    // Check if the message is intended for this federate
    assert(_lf_my_fed_id == federate_id);
    LF_PRINT_DEBUG("Receiving message to port %d of length %zu.", port_id, length);

    // Get the triggering action for the corresponding port
    lf_action_base_t* action = _lf_action_for_port(port_id);

    // Record the physical time of arrival of the message
    action->trigger->physical_time_of_arrival = lf_time_physical();

    if (action->trigger->is_physical) {
        // Messages sent on physical connections should be handled via handle_message().
        lf_print_error_and_exit("Received a timed message on a physical connection.");
    }

#ifdef FEDERATED_DECENTRALIZED
    // Only applicable for federated programs with decentralized coordination:
    // For logical connections in decentralized coordination,
    // increment the barrier to prevent advancement of tag beyond
    // the received tag if possible. The following function call
    // suggests that the tag barrier be raised to the tag provided
    // by the message. If this tag is in the past, the function will cause
    // the tag to freeze at the current level.
    // If something happens, make sure to release the barrier.
    _lf_increment_tag_barrier(env, intended_tag);
#endif
    LF_PRINT_LOG("Received message with tag: " PRINTF_TAG ", Current tag: " PRINTF_TAG ".",
            intended_tag.time - start_time, intended_tag.microstep,
            lf_time_logical_elapsed(env), env->current_tag.microstep);

    // Read the payload.
    // Allocate memory for the message contents.
    unsigned char* message_contents = (unsigned char*)malloc(length);
    read_from_socket_errexit(socket, length, message_contents,
            "Failed to read message body.");

    // The following is only valid for string messages.
    // LF_PRINT_DEBUG("Message received: %s.", message_contents);

    lf_mutex_lock(&env->mutex);

    // Create a token for the message
    lf_token_t* message_token = _lf_new_token((token_type_t*)action, message_contents, length);

    // Sanity checks
#ifdef FEDERATED_DECENTRALIZED
    if (lf_tag_compare(intended_tag,
            action->trigger->last_known_status_tag) < 0) {
        // lf_print_error_and_exit("The following contract was violated for a timed message: In-order "
                            //  "delivery of messages over a TCP socket. Had status for " PRINTF_TAG ", got "
                            //  "timed message with intended tag " PRINTF_TAG ".",
                            //  action->trigger->last_known_status_tag.time - start_time,
                            //  action->trigger->last_known_status_tag.microstep,
                            //  intended_tag.time - start_time,
                            //  intended_tag.microstep);
    }
#endif // In centralized coordination, a TAG message from the RTI
       // can set the last_known_status_tag to a future tag where messages
       // have not arrived yet.

    // FIXME: It might be enough to just check this field and not the status at all
    update_last_known_status_on_input_port(intended_tag, port_id);

    // Check whether reactions need to be inserted directly into the reaction
    // queue or a call to schedule is needed. This checks if the intended
    // tag of the message is for the current tag or a tag that is already
    // passed and if any control reaction is waiting on this port (or the
    // execution hasn't even started).
    // If the tag is intended for a tag that is passed, the control reactions
    // would need to exit because only one message can be processed per tag,
    // and that message is going to be a tardy message. The actual tardiness
    // handling is done inside _lf_insert_reactions_for_trigger.
    // To prevent multiple processing of messages per tag,
    // we also need to check the port status.
    // For example, there could be a case where current tag is
    // 10 with a control reaction waiting, and a message has arrived with intended_tag 8.
    // This message will eventually cause the control reaction to exit, but before that,
    // a message with intended_tag of 9 could arrive before the control reaction has had a chance
    // to exit. The port status is on the other hand changed in this thread, and thus,
    // can be checked in this scenario without this race condition. The message with
    // intended_tag of 9 in this case needs to wait one microstep to be processed.
<<<<<<< HEAD
    if (lf_tag_compare(intended_tag, lf_tag()) <= 0 && // The event is meant for the current or a previous tag.
            ((//action->trigger->is_a_control_reaction_waiting && // Check if a control reaction is waiting and
=======
    if (lf_tag_compare(intended_tag, env->current_tag) <= 0 && // The event is meant for the current or a previous tag.
            ((action->trigger->is_a_control_reaction_waiting && // Check if a control reaction is waiting and
>>>>>>> 294fbb2a
             action->trigger->status == unknown) ||             // if the status of the port is still unknown.
             (_lf_execution_started == false))         // Or, execution hasn't even started, so it's safe to handle this event.
    ) {
        // Since the message is intended for the current tag and a control reaction
        // was waiting for the message, trigger the corresponding reactions for this
        // message.
        LF_PRINT_LOG(
            "Inserting reactions directly at tag " PRINTF_TAG ". "
            "Intended tag: " PRINTF_TAG ".",
            env->current_tag.time - lf_time_start(),
            env->current_tag.microstep, 
            intended_tag.time - lf_time_start(), 
            intended_tag.microstep
        );
        action->trigger->intended_tag = intended_tag;
        _lf_insert_reactions_for_trigger(env, action->trigger, message_token);

        // Set the status of the port as present here to inform the network input
        // control reactions know that they no longer need to block. The reason for
        // that is because the network receiver reaction is now in the reaction queue
        // keeping the precedence order intact.
        set_network_port_status(port_id, present);

        // Port is now present. Therefore, notify the level advancer to proceed
        update_max_level(_fed.last_TAG, _fed.is_last_TAG_provisional);
        lf_cond_broadcast(&port_status_changed);
    } else {
        // If no control reaction is waiting for this message, or if the intended
        // tag is in the future, use schedule functions to process the message.

        // Before that, if the current time >= stop time, discard the message.
        // But only if the stop time is not equal to the start time!
        if (lf_tag_compare(env->current_tag, env->stop_tag) >= 0) {
            lf_mutex_unlock(&env->mutex);
            lf_print_error("Received message too late. Already at stop tag.\n"
            		"Current tag is " PRINTF_TAG " and intended tag is " PRINTF_TAG ".\n"
            		"Discarding message.",
					env->current_tag.time - start_time, env->current_tag.microstep,
					intended_tag.time - start_time, intended_tag.microstep);
            return;
        }

        LF_PRINT_LOG("Calling schedule with tag " PRINTF_TAG ".", intended_tag.time - start_time, intended_tag.microstep);
        schedule_message_received_from_network_locked(env, action->trigger, intended_tag, message_token);
    }


#ifdef FEDERATED_DECENTRALIZED // Only applicable for federated programs with decentralized coordination
    // Finally, decrement the barrier to allow the execution to continue
    // past the raised barrier
    _lf_decrement_tag_barrier_locked(env);
#endif

    // The mutex is unlocked here after the barrier on
    // logical time has been removed to avoid
    // the need for unecessary lock and unlock
    // operations.
    lf_mutex_unlock(&env->mutex);
}

/**
 * Handle a time advance grant (TAG) message from the RTI.
 * This updates the last known status tag for each network input
 * port, and broadcasts a signal, which may cause a blocking
 * control reaction to unblock.
 *
 * In addition, this updates the last known TAG/PTAG and broadcasts
 * a notification of this update, which may unblock whichever worker
 * thread is trying to advance time.
 *
 * @note This function is very similar to handle_provisinal_tag_advance_grant() except that
 *  it sets last_TAG_was_provisional to false.
 */
void handle_tag_advance_grant(void) {
    // Environment is always the one corresponding to the top-level scheduling enclave.
    environment_t *env;
    _lf_get_environments(&env);

    size_t bytes_to_read = sizeof(instant_t) + sizeof(microstep_t);
    unsigned char buffer[bytes_to_read];
    read_from_socket_errexit(_fed.socket_TCP_RTI, bytes_to_read, buffer,
            "Failed to read tag advance grant from RTI.");
    tag_t TAG = extract_tag(buffer);

    // Trace the event when tracing is enabled
    tracepoint_federate_from_rti(_fed.trace, receive_TAG, _lf_my_fed_id, &TAG);

    lf_mutex_lock(&env->mutex);

    // Update the last known status tag of all network input ports
    // to the TAG received from the RTI. Here we assume that the RTI
    // knows the status of network ports up to and including the granted tag,
    // so by extension, we assume that the federate can safely rely
    // on the RTI to handle port statuses up until the granted tag.
    update_last_known_status_on_input_ports(TAG);

    // It is possible for this federate to have received a PTAG
    // earlier with the same tag as this TAG.
    if (lf_tag_compare(TAG, _fed.last_TAG) >= 0) {
        _fed.last_TAG.time = TAG.time;
        _fed.last_TAG.microstep = TAG.microstep;
        _fed.is_last_TAG_provisional = false;
        LF_PRINT_LOG("Received Time Advance Grant (TAG): " PRINTF_TAG ".",
                _fed.last_TAG.time - start_time, _fed.last_TAG.microstep);
    } else {
        lf_mutex_unlock(&env->mutex);
        lf_print_error("Received a TAG " PRINTF_TAG " that wasn't larger "
                "than the previous TAG or PTAG " PRINTF_TAG ". Ignoring the TAG.",
                TAG.time - start_time, TAG.microstep,
                _fed.last_TAG.time - start_time, _fed.last_TAG.microstep);
    }

    _fed.waiting_for_TAG = false;
    // Notify everything that is blocked.
    lf_cond_broadcast(&env->event_q_changed);

    lf_mutex_unlock(&env->mutex);
}

/**
 * Send a logical tag complete (LTC) message to the RTI
 * unless an equal or later LTC has previously been sent.
 * This function assumes the caller holds the mutex lock.
 *
 * @param tag_to_send The tag to send.
 */
void _lf_logical_tag_complete(tag_t tag_to_send) {
    int compare_with_last_tag = lf_tag_compare(_fed.last_sent_LTC, tag_to_send);
    if (compare_with_last_tag >= 0) {
        return;
    }
    LF_PRINT_LOG("Sending Logical Time Complete (LTC) " PRINTF_TAG " to the RTI.",
            tag_to_send.time - start_time,
            tag_to_send.microstep);
    _lf_send_tag(MSG_TYPE_LOGICAL_TAG_COMPLETE, tag_to_send, true);
    _fed.last_sent_LTC = tag_to_send;
}

/**
 * @brief Attempts to update the max level the reaction queue is allowed to advance to
 * for the current logical timestep.
 *
 * @param tag The latest TAG received by this federate.
 * @param is_provisional Whether the latest tag was provisional
 *
 * This function assumes that the caller holds the mutex.
 */
void update_max_level(tag_t tag, bool is_provisional) {
    max_level_allowed_to_advance = INT_MAX;
    LF_PRINT_DEBUG("last_TAG=" PRINTF_TIME, tag.time);
    if ((lf_tag_compare(current_tag, tag) < 0) || (
        lf_tag_compare(current_tag, tag) == 0 && !is_provisional
    )) {
        LF_PRINT_DEBUG("Updated MLAA to %d at time " PRINTF_TIME " with last_TAG=" PRINTF_TIME " and current time " PRINTF_TIME ".", max_level_allowed_to_advance, lf_time_logical_elapsed(), tag.time, current_tag.time);
        return;  // Safe to complete the current tag
    }
    for (int i = 0; i < _lf_zero_delay_action_table_size; i++) {
        lf_action_base_t* input_port_action = _lf_zero_delay_action_table[i];
        if (lf_tag_compare(current_tag,
            input_port_action->trigger->last_known_status_tag) > 0 && !input_port_action->trigger->is_physical) {
            max_level_allowed_to_advance = LF_MIN(max_level_allowed_to_advance, ((int) LF_LEVEL(input_port_action->trigger->reactions[0]->index)));
        }
    }
    LF_PRINT_DEBUG("Updated MLAA to %d at time " PRINTF_TIME " with %lld items in zero-delay action table.", max_level_allowed_to_advance, lf_time_logical_elapsed(), (long long) _lf_zero_delay_action_table_size);
}

#ifdef FEDERATED_DECENTRALIZED
bool a_port_is_unknown(staa_t* staa_elem) {
    bool do_wait = false;
    for (int j = 0; j < staa_elem->numActions; ++j) {
        if (staa_elem->actions[j]->trigger->status == unknown) {
            do_wait = true;
            break;
        }
    }
    return do_wait;
}
#endif

int id_of_action(lf_action_base_t* input_port_action) {
    for (int i = 0; 1; i++) {
        if (_lf_action_for_port(i) == input_port_action) return i;
    }
    // There will be no UB buffer overrun because _lf_action_for_port(i) has a check.
}

/**
 * @brief Given a list of staa offsets and its associated triggers,
 * have a single thread work to set ports to absent at a given logical time
 *
 */
#ifdef FEDERATED_DECENTRALIZED
void* update_ports_from_staa_offsets(void* args) {
    while (1) {
        bool restart = false;
        tag_t tag_when_started_waiting = lf_tag();
        for (int i = 0; i < staa_lst_size; ++i) {
            staa_t* staa_elem = staa_lst[i];
            interval_t wait_until_time = current_tag.time + staa_elem->STAA + _lf_fed_STA_offset;
            lf_mutex_lock(&mutex);
            // Both before and after the wait, check that the tag has not changed
            if (a_port_is_unknown(staa_elem) && lf_tag_compare(lf_tag(), tag_when_started_waiting) == 0 && wait_until(wait_until_time, &port_status_changed) && lf_tag_compare(lf_tag(), tag_when_started_waiting) == 0) {
                for (int j = 0; j < staa_elem->numActions; ++j) {
                    lf_action_base_t* input_port_action = staa_elem->actions[j];
                    if (input_port_action->trigger->status == unknown) {
                        input_port_action->trigger->status = absent;
                        LF_PRINT_DEBUG("Assuming port absent at time %lld.", (long long) (lf_tag().time - start_time));
                        update_last_known_status_on_input_port(lf_tag(), id_of_action(input_port_action));
                        update_max_level(_fed.last_TAG, _fed.is_last_TAG_provisional);
                        lf_cond_broadcast(&port_status_changed);
                    }
                }
                lf_mutex_unlock(&mutex);
            } else if (lf_tag_compare(lf_tag(), tag_when_started_waiting) != 0) {
                // We have committed to a new tag before we finish processing the list. Start over.
                restart = true;
                lf_mutex_unlock(&mutex);
                break;
            } else {
                lf_mutex_unlock(&mutex);
            }
        }
        if (restart) continue;

        lf_mutex_lock(&mutex);
        while (lf_tag_compare(lf_tag(), tag_when_started_waiting) == 0) {
            lf_cond_wait(&logical_time_changed);
        }
        lf_mutex_unlock(&mutex);
    }
}

/**
 * @brief Spawns a thread to iterate through STAA structs, setting its associated ports absent
 * at an offset if the port is not present with a value by a certain physical time.
 *
 */
void spawn_staa_thread(){
    lf_thread_create(&_fed.staaSetter, update_ports_from_staa_offsets, NULL);
}
#endif

/**
 * Handle a provisional tag advance grant (PTAG) message from the RTI.
 * This updates the last known TAG/PTAG and broadcasts
 * a notification of this update, which may unblock whichever worker
 * thread is trying to advance time.
 * If current_time is less than the specified PTAG, then this will
 * also insert into the event_q a dummy event with the specified tag.
 * This will ensure that the federate advances time to the specified
 * tag and, for centralized coordination, inserts blocking reactions
 * and null-message-sending output reactions at that tag.
 *
 * @note This function is similar to handle_tag_advance_grant() except that
 *  it sets last_TAG_was_provisional to true and also it does not update the
 *  last known tag for input ports.
 */
void handle_provisional_tag_advance_grant() {
    // Environment is always the one corresponding to the top-level scheduling enclave.
    environment_t *env;
    _lf_get_environments(&env);

    size_t bytes_to_read = sizeof(instant_t) + sizeof(microstep_t);
    unsigned char buffer[bytes_to_read];
    read_from_socket_errexit(_fed.socket_TCP_RTI, bytes_to_read, buffer,
            "Failed to read provisional tag advance grant from RTI.");
    tag_t PTAG = extract_tag(buffer);

    // Trace the event when tracing is enabled
    tracepoint_federate_from_rti(_fed.trace, receive_PTAG, _lf_my_fed_id, &PTAG);

    // Note: it is important that last_known_status_tag of ports does not
    // get updated to a PTAG value because a PTAG does not indicate that
    // the RTI knows about the status of all ports up to and _including_
    // the value of PTAG. Only a TAG message indicates that.
    lf_mutex_lock(&env->mutex);

    // Sanity check
    if (lf_tag_compare(PTAG, _fed.last_TAG) < 0
            || (lf_tag_compare(PTAG, _fed.last_TAG) == 0 && !_fed.is_last_TAG_provisional)) {
        lf_mutex_unlock(&env->mutex);
        lf_print_error_and_exit("Received a PTAG " PRINTF_TAG " that is equal or earlier "
                "than an already received TAG " PRINTF_TAG ".",
                PTAG.time, PTAG.microstep,
                _fed.last_TAG.time, _fed.last_TAG.microstep);
    }

    _fed.last_TAG = PTAG;
    _fed.waiting_for_TAG = false;
    _fed.is_last_TAG_provisional = true;
    LF_PRINT_LOG("At tag " PRINTF_TAG ", received Provisional Tag Advance Grant (PTAG): " PRINTF_TAG ".",
            env->current_tag.time - start_time, env->current_tag.microstep,
            _fed.last_TAG.time - start_time, _fed.last_TAG.microstep);

    // Even if we don't modify the event queue, we need to broadcast a change
    // because we do not need to continue to wait for a TAG.
<<<<<<< HEAD
    lf_cond_broadcast(&event_q_changed);
    // Notify level advance thread which is blocked.
    //if (waiting_to_advance_level) {
    update_max_level(_fed.last_TAG, _fed.is_last_TAG_provisional);
    lf_cond_broadcast(&port_status_changed);
    //}
=======
    lf_cond_broadcast(&env->event_q_changed);
    // Notify control reactions that are blocked.
    // Check here whether there is any control reaction waiting
    // before broadcasting to avoid an unnecessary broadcast.
    // This also avoids problems waking up threads before execution
    // has started (while they are waiting for the start time).
    if (is_input_control_reaction_blocked()) {
        lf_cond_broadcast(&port_status_changed);
    }
>>>>>>> 294fbb2a

    // Possibly insert a dummy event into the event queue if current time is behind
    // (which it should be). Do not do this if the federate has not fully
    // started yet.

    instant_t dummy_event_time = PTAG.time;
    microstep_t dummy_event_relative_microstep = PTAG.microstep;

    if (lf_tag_compare(env->current_tag, PTAG) == 0) {
        // The current tag can equal the PTAG if we are at the start time
        // or if this federate has been able to advance time to the current
        // tag (e.g., it has no upstream federates). In either case, either
        // it is already treating the current tag as PTAG cycle (e.g. at the
        // start time) or it will be completing the current cycle and sending
        // a LTC message shortly. In either case, there is nothing more to do.
           lf_mutex_unlock(&env->mutex);
        return;
    } else if (lf_tag_compare(env->current_tag, PTAG) > 0) {
        // Current tag is greater than the PTAG.
        // It could be that we have sent an LTC that crossed with the incoming
        // PTAG or that we have advanced to a tag greater than the PTAG.
        // In the former case, there is nothing more to do.
        // In the latter case, we may be blocked processing a PTAG cycle at
        // a greater tag or we may be in the middle of processing a regular
        // TAG. In either case, we know that at the PTAG tag, all outputs
        // have either been sent or are absent, so we can send an LTC.
        // Send an LTC to indicate absent outputs.
        _lf_logical_tag_complete(PTAG);
        // Nothing more to do.
           lf_mutex_unlock(&env->mutex);
        return;
    } else if (PTAG.time == env->current_tag.time) {
        // We now know env->current_tag < PTAG, but the times are equal.
        // Adjust the microstep for scheduling the dummy event.
        dummy_event_relative_microstep -= env->current_tag.microstep;
    }
    // We now know env->current_tag < PTAG.

    if (dummy_event_time != FOREVER) {
        // Schedule a dummy event at the specified time and (relative) microstep.
        LF_PRINT_DEBUG("At tag " PRINTF_TAG ", inserting into the event queue a dummy event "
               "with time " PRINTF_TIME " and (relative) microstep " PRINTF_MICROSTEP ".",
        env->current_tag.time - start_time, env->current_tag.microstep,
        dummy_event_time - start_time, dummy_event_relative_microstep);
        // Dummy event points to a NULL trigger and NULL real event.
        event_t* dummy = _lf_create_dummy_events(env,
                NULL, dummy_event_time, NULL, dummy_event_relative_microstep);
        pqueue_insert(env->event_q, dummy);
    }

    lf_mutex_unlock(&env->mutex);
}

/**
 * Send a MSG_TYPE_STOP_REQUEST message to the RTI with payload equal
 * to the specified tag plus one microstep. If this federate has previously
 * received a stop request from the RTI, then do not send the message and
 * return 1. Return -1 if the socket is disconnected. Otherwise, return 0.
 * @return 0 if the message is sent.
 */
int _lf_fd_send_stop_request_to_rti(tag_t stop_tag) {

    // Send a stop request with the specified tag to the RTI
    unsigned char buffer[MSG_TYPE_STOP_REQUEST_LENGTH];
    // Stop at the next microstep
    ENCODE_STOP_REQUEST(buffer, stop_tag.time, stop_tag.microstep + 1);

    lf_mutex_lock(&outbound_socket_mutex);
    // Do not send a stop request if a stop request has been previously received from the RTI.
    if (!_fed.received_stop_request_from_rti) {
        LF_PRINT_LOG("Sending to RTI a MSG_TYPE_STOP_REQUEST message with tag " PRINTF_TAG ".",
                stop_tag.time - start_time,
                stop_tag.microstep);

        if (_fed.socket_TCP_RTI < 0) {
            lf_print_warning("Socket is no longer connected. Dropping message.");
            lf_mutex_unlock(&outbound_socket_mutex);
            return -1;
        }
        // Trace the event when tracing is enabled
        tracepoint_federate_to_rti(_fed.trace, send_STOP_REQ, _lf_my_fed_id, &stop_tag);
        write_to_socket_errexit_with_mutex(_fed.socket_TCP_RTI, MSG_TYPE_STOP_REQUEST_LENGTH,
                buffer, &outbound_socket_mutex,
                "Failed to send stop time " PRINTF_TIME " to the RTI.", stop_tag.time - start_time);
        lf_mutex_unlock(&outbound_socket_mutex);
        return 0;
    } else {
        lf_mutex_unlock(&outbound_socket_mutex);
        return 1;
    }
}

/**
 * Handle a MSG_TYPE_STOP_GRANTED message from the RTI.
 *
 * This function removes the global barrier on
 * logical time raised when lf_request_stop() was
 * called in the environment for each enclave.
 */
void handle_stop_granted_message() {

    size_t bytes_to_read = MSG_TYPE_STOP_GRANTED_LENGTH - 1;
    unsigned char buffer[bytes_to_read];
    read_from_socket_errexit(_fed.socket_TCP_RTI, bytes_to_read, buffer,
            "Failed to read stop granted from RTI.");

    tag_t received_stop_tag = extract_tag(buffer);

    // Trace the event when tracing is enabled
    tracepoint_federate_from_rti(_fed.trace, receive_STOP_GRN, _lf_my_fed_id, &received_stop_tag);

    LF_PRINT_LOG("Received from RTI a MSG_TYPE_STOP_GRANTED message with elapsed tag " PRINTF_TAG ".",
            received_stop_tag.time - start_time, received_stop_tag.microstep);

    environment_t *env;
    int num_environments = _lf_get_environments(&env);

    for (int i = 0; i < num_environments; i++) {
        lf_mutex_lock(&env[i].mutex);

        // Sanity check.
        if (lf_tag_compare(received_stop_tag, env[i].current_tag) <= 0) {
            lf_print_error("RTI granted a MSG_TYPE_STOP_GRANTED tag that is equal to or less than this federate's current tag " PRINTF_TAG ". "
                    "Stopping at the next microstep instead.",
                    env[i].current_tag.time - start_time, env[i].current_tag.microstep);
            received_stop_tag = env[i].current_tag;
            received_stop_tag.microstep++;
        }

        env[i].stop_tag = received_stop_tag;
        LF_PRINT_DEBUG("Setting the stop tag to " PRINTF_TAG ".",
                    env[i].stop_tag.time - start_time,
                    env[i].stop_tag.microstep);

        _lf_decrement_tag_barrier_locked(&env[i]);
        // We signal instead of broadcast under the assumption that only
        // one worker thread can call wait_until at a given time because
        // the call to wait_until is protected by a mutex lock
        lf_cond_signal(&env[i].event_q_changed);
        lf_mutex_unlock(&env[i].mutex);
    }
}

/**
 * Handle a MSG_TYPE_STOP_REQUEST message from the RTI.
 */
void handle_stop_request_message() {
    size_t bytes_to_read = MSG_TYPE_STOP_REQUEST_LENGTH - 1;
    unsigned char buffer[bytes_to_read];
    read_from_socket_errexit(_fed.socket_TCP_RTI, bytes_to_read, buffer,
            "Failed to read stop request from RTI.");
    tag_t tag_to_stop = extract_tag(buffer);

    // Trace the event when tracing is enabled
    tracepoint_federate_from_rti(_fed.trace, receive_STOP_REQ, _lf_my_fed_id, &tag_to_stop);
    LF_PRINT_LOG("Received from RTI a MSG_TYPE_STOP_REQUEST message with tag " PRINTF_TAG ".",
             tag_to_stop.time - start_time,
             tag_to_stop.microstep);

    // If we have previously received from the RTI a stop request,
    // or we have previously sent a stop request to the RTI,
    // then we have already blocked tag advance in enclaves.
    // Do not do this twice. The record of whether the first has occurred
    // is guarded by the outbound socket mutex.
    // The second is guarded by the global mutex.
    // Note that the RTI should not send stop requests more than once to federates.
    lf_mutex_lock(&outbound_socket_mutex);
    bool already_blocked = false;
    if (_fed.received_stop_request_from_rti) {
        already_blocked = true;
    }
    _fed.received_stop_request_from_rti = true;
    lf_mutex_unlock(&outbound_socket_mutex);

    extern lf_mutex_t global_mutex;
    extern bool lf_stop_requested;
    lf_mutex_lock(&global_mutex);
    if (lf_stop_requested) {
        already_blocked = true;
    }
    lf_mutex_unlock(&global_mutex);


    // Iterate over the scheduling enclaves to find the maximum current tag
    // and adjust the tag_to_stop if any of those is greater than tag_to_stop.
    // If not done previously, block tag advance in the enclave.
    environment_t *env;
    int num_environments = _lf_get_environments(&env);
    for (int i = 0; i < num_environments; i++) {
        lf_mutex_lock(&env[i].mutex);
        if (lf_tag_compare(tag_to_stop, env[i].current_tag) <= 0) {
            // Can't stop at the requested tag. Make a counteroffer.
            tag_to_stop = env->current_tag;
            tag_to_stop.microstep++;
        }
        if (!already_blocked) {
            // Set a barrier to prevent the enclave from advancing past the so-far tag to stop.
            _lf_increment_tag_barrier_locked(&env[i], tag_to_stop);
        }
        lf_mutex_unlock(&env[i].mutex);
    }
    // Send the reply, which is the least tag at which we can stop.
    unsigned char outgoing_buffer[MSG_TYPE_STOP_REQUEST_REPLY_LENGTH];
    ENCODE_STOP_REQUEST_REPLY(outgoing_buffer, tag_to_stop.time, tag_to_stop.microstep);

    lf_mutex_lock(&outbound_socket_mutex);
    if (_fed.socket_TCP_RTI < 0) {
        lf_print_warning("Socket is no longer connected. Dropping message.");
        lf_mutex_unlock(&outbound_socket_mutex);
        return;
    }
    // Trace the event when tracing is enabled
    tracepoint_federate_to_rti(_fed.trace, send_STOP_REQ_REP, _lf_my_fed_id, &tag_to_stop);
    // Send the current logical time to the RTI. This message does not have an identifying byte
    // since the RTI is waiting for a response from this federate.
    write_to_socket_errexit_with_mutex(
            _fed.socket_TCP_RTI, MSG_TYPE_STOP_REQUEST_REPLY_LENGTH, outgoing_buffer, &outbound_socket_mutex,
            "Failed to send the answer to MSG_TYPE_STOP_REQUEST to RTI.");
    lf_mutex_unlock(&outbound_socket_mutex);
}

/**
 * Close sockets used to communicate with other federates, if they are open,
 * and send a MSG_TYPE_RESIGN message to the RTI. This implements the function
 * defined in reactor.h. For unfederated execution, the code generator
 * generates an empty implementation.
 * @param env The environment of the federate
 */
void terminate_execution(environment_t* env) {
    assert(env != GLOBAL_ENVIRONMENT);

    // Check for all outgoing physical connections in
    // _fed.sockets_for_outbound_p2p_connections and
    // if the socket ID is not -1, the connection is still open.
    // Send an EOF by closing the socket here.
    // NOTE: It is dangerous to acquire a mutex in a termination
    // process because it can block program exit if a deadlock occurs.
    // Hence, it is paramount that these mutexes not allow for any
    // possibility of deadlock. To ensure this, this
    // function should NEVER be called while holding any mutex lock.
    lf_mutex_lock(&outbound_socket_mutex);
    for (int i=0; i < NUMBER_OF_FEDERATES; i++) {
        // Close outbound connections, in case they have not closed themselves.
        // This will result in EOF being sent to the remote federate, I think.
        _lf_close_outbound_socket(i);
    }
    // Resign the federation, which will close the socket to the RTI.
    if (_fed.socket_TCP_RTI >= 0) {
        size_t bytes_to_write = 1 + sizeof(tag_t);
        unsigned char buffer[bytes_to_write];
        buffer[0] = MSG_TYPE_RESIGN;
        tag_t tag = env->current_tag;
        encode_tag(&(buffer[1]), tag);
        // Trace the event when tracing is enabled
        tracepoint_federate_to_rti(_fed.trace, send_RESIGN, _lf_my_fed_id, &tag);
        ssize_t written = write_to_socket(_fed.socket_TCP_RTI, bytes_to_write, &(buffer[0]));
        if (written == bytes_to_write) {
            LF_PRINT_LOG("Resigned.");
        }
    }
    lf_mutex_unlock(&outbound_socket_mutex);

    LF_PRINT_DEBUG("Requesting closing of incoming P2P sockets.");
    // Request closing the incoming P2P sockets.
    for (int i=0; i < NUMBER_OF_FEDERATES; i++) {
        if (_lf_request_close_inbound_socket(i) == 0) {
            // Sending the close request failed. Mark the socket closed.
            _fed.sockets_for_inbound_p2p_connections[i] = -1;
        }
    }

    LF_PRINT_DEBUG("Waiting for inbound p2p socket listener threads.");
    // Wait for each inbound socket listener thread to close.
    if (_fed.number_of_inbound_p2p_connections > 0) {
        LF_PRINT_LOG("Waiting for %zu threads listening for incoming messages to exit.",
                _fed.number_of_inbound_p2p_connections);
        for (int i=0; i < _fed.number_of_inbound_p2p_connections; i++) {
            // Ignoring errors here.
            lf_thread_join(_fed.inbound_socket_listeners[i], NULL);
        }
    }

    LF_PRINT_DEBUG("Waiting for RTI's socket listener threads.");
    // Wait for the thread listening for messages from the RTI to close.
    lf_thread_join(_fed.RTI_socket_listener, NULL);

    LF_PRINT_DEBUG("Freeing memory occupied by the federate.");
    free(_fed.inbound_socket_listeners);
    free(federation_metadata.rti_host);
    free(federation_metadata.rti_user);
}

/**
 * Thread that listens for inputs from other federates.
 * This thread listens for messages of type MSG_TYPE_P2P_MESSAGE,
 * MSG_TYPE_P2P_TAGGED_MESSAGE, or MSG_TYPE_PORT_ABSENT (@see net_common.h) from the specified
 * peer federate and calls the appropriate handling function for
 * each message type. If an error occurs or an EOF is received
 * from the peer, then this procedure sets the corresponding
 * socket in _fed.sockets_for_inbound_p2p_connections
 * to -1 and returns, terminating the thread.
 * @param _args The remote federate ID (cast to void*).
 * @param fed_id_ptr A pointer to a uint16_t containing federate ID being listened to.
 *  This procedure frees the memory pointed to before returning.
 */
void* listen_to_federates(void* _args) {
    uint16_t fed_id = (uint16_t)(uintptr_t)_args;

    LF_PRINT_LOG("Listening to federate %d.", fed_id);

    int socket_id = _fed.sockets_for_inbound_p2p_connections[fed_id];

    // Buffer for incoming messages.
    // This does not constrain the message size
    // because the message will be put into malloc'd memory.
    unsigned char buffer[FED_COM_BUFFER_SIZE];

    // Listen for messages from the federate.
    // TODO: Add logic for STAA offset
    while (1) {
        // Read one byte to get the message type.
        LF_PRINT_DEBUG("Waiting for a P2P message on socket %d.", socket_id);
        ssize_t bytes_read = read_from_socket(socket_id, 1, buffer);
        if (bytes_read == 0) {
            // EOF occurred. This breaks the connection.
            lf_print("Received EOF from peer federate %d. Closing the socket.", fed_id);
            _lf_close_inbound_socket(fed_id);
            break;
        } else if (bytes_read < 0) {
            lf_print_error("P2P socket to federate %d is broken.", fed_id);
            _lf_close_inbound_socket(fed_id);
            break;
        }
        LF_PRINT_DEBUG("Received a P2P message on socket %d of type %d.",
                socket_id, buffer[0]);
        bool bad_message = false;
        switch (buffer[0]) {
            case MSG_TYPE_P2P_MESSAGE:
                LF_PRINT_LOG("Received untimed message from federate %d.", fed_id);
                handle_message(socket_id, fed_id);
                break;
            case MSG_TYPE_P2P_TAGGED_MESSAGE:
                LF_PRINT_LOG("Received timed message from federate %d.", fed_id);
                handle_tagged_message(socket_id, fed_id);
                break;
            case MSG_TYPE_PORT_ABSENT:
                LF_PRINT_LOG("Received port absent message from federate %d.", fed_id);
                handle_port_absent_message(socket_id, fed_id);
                break;
            default:
                bad_message = true;
        }
        if (bad_message) {
            // FIXME: Better error handling needed.
            lf_print_error("Received erroneous message type: %d. Closing the socket.", buffer[0]);
            break;
            // Trace the event when tracing is enabled
            tracepoint_federate_from_federate(_fed.trace, receive_UNIDENTIFIED, _lf_my_fed_id, fed_id, NULL);
        }
    }
    return NULL;
}

/**
 * Thread that listens for TCP inputs from the RTI.
 * When messages arrive, this calls the appropriate handler.
 * @param args Ignored
 */
void* listen_to_rti_TCP(void* args) {
    // Buffer for incoming messages.
    // This does not constrain the message size
    // because the message will be put into malloc'd memory.
    unsigned char buffer[FED_COM_BUFFER_SIZE];

    // Listen for messages from the federate.
    while (1) {
        // Check whether the RTI socket is still valid
        if (_fed.socket_TCP_RTI < 0) {
            lf_print_warning("Socket to the RTI unexpectedly closed.");
            return NULL;
        }
        // Read one byte to get the message type.
        // This will exit if the read fails.
        ssize_t bytes_read = read_from_socket(_fed.socket_TCP_RTI, 1, buffer);
        if (bytes_read < 0) {
            if (errno == ECONNRESET) {
                lf_print_error("Socket connection to the RTI was closed by the RTI without"
                            " properly sending an EOF first. Considering this a soft error.");
                // FIXME: If this happens, possibly a new RTI must be elected.
                _fed.socket_TCP_RTI = -1;
                return NULL;
            } else {
                lf_print_error("Socket connection to the RTI has been broken"
                                    " with error %d: %s. The RTI should"
                                    " close connections with an EOF first."
                                    " Considering this a soft error.",
                                    errno,
                                    strerror(errno));
                // FIXME: If this happens, possibly a new RTI must be elected.
                _fed.socket_TCP_RTI = -1;
                return NULL;
            }
        } else if (bytes_read == 0) {
            // EOF received.
            lf_print("Connection to the RTI closed with an EOF.");
            _fed.socket_TCP_RTI = -1;
            stop_trace();
            return NULL;
        }
        switch (buffer[0]) {
            case MSG_TYPE_TAGGED_MESSAGE:
                handle_tagged_message(_fed.socket_TCP_RTI, -1);
                break;
            case MSG_TYPE_TAG_ADVANCE_GRANT:
                handle_tag_advance_grant();
                break;
            case MSG_TYPE_PROVISIONAL_TAG_ADVANCE_GRANT:
                handle_provisional_tag_advance_grant();
                break;
            case MSG_TYPE_STOP_REQUEST:
                handle_stop_request_message();
                break;
            case MSG_TYPE_STOP_GRANTED:
                handle_stop_granted_message();
                break;
            case MSG_TYPE_PORT_ABSENT:
                handle_port_absent_message(_fed.socket_TCP_RTI, -1);
                break;
            case MSG_TYPE_CLOCK_SYNC_T1:
            case MSG_TYPE_CLOCK_SYNC_T4:
                lf_print_error("Federate %d received unexpected clock sync message from RTI on TCP socket.",
                            _lf_my_fed_id);
                break;
            default:
                lf_print_error_and_exit("Received from RTI an unrecognized TCP message type: %hhx.", buffer[0]);
                // Trace the event when tracing is enabled
                tracepoint_federate_from_rti(_fed.trace, receive_UNIDENTIFIED, _lf_my_fed_id, NULL);
            }
    }
    return NULL;
}

void synchronize_with_other_federates(void) {

    LF_PRINT_DEBUG("Synchronizing with other federates.");

    // Reset the start time to the coordinated start time for all federates.
    // Note that this does not grant execution to this federate.
    start_time = get_start_time_from_rti(lf_time_physical());

    // Start a thread to listen for incoming TCP messages from the RTI.
    // @note Up until this point, the federate has been listening for messages
    //  from the RTI in a sequential manner in the main thread. From now on, a
    //  separate thread is created to allow for asynchronous communication.
    lf_thread_create(&_fed.RTI_socket_listener, listen_to_rti_TCP, NULL);
    lf_thread_t thread_id;
    if (create_clock_sync_thread(&thread_id)) {
        lf_print_warning("Failed to create thread to handle clock synchronization.");
    }
}

/**
 * Modify the specified tag, if necessary, to be an earlier tag based
 * on the current physical time. The earlier tag is necessary if this federate
 * has downstream federates and also has physical actions that may trigger
 * outputs.  In that case, the earlier tag will be the current physical time
 * plus the minimum delay on all such physical actions plus any other delays
 * along the path from the triggering physical action to the output port
 * minus one nanosecond. The modified tag is assured of being less than any
 * output tag that might later be produced.
 * @param tag A pointer to the proposed NET.
 * @return True if this federate requires this modification and the tag was
 *  modified.
 */
bool _lf_bounded_NET(tag_t* tag) {
    // The tag sent by this function is a promise that, absent
    // inputs from another federate, this federate will not produce events
    // earlier than t. But if there are downstream federates and there is
    // a physical action (not counting receivers from upstream federates),
    // then we can only promise up to current physical time (plus the minimum
    // of all minimum delays on the physical actions).
    // In this case, we send a NET message with the current physical time
    // to permit downstream federates to advance. To avoid
    // overwhelming the network, this NET message should be sent periodically
    // at specified intervals controlled by the target parameter
    // coordination-options: {advance-message-interval: time units}.
    // The larger the interval, the more downstream federates will lag
    // behind real time, but the less network traffic. If this option is
    // missing, we issue a warning message suggesting that a redesign
    // might be in order so that outputs don't depend on physical actions.
    LF_PRINT_DEBUG("Checking NET to see whether it should be bounded by physical time."
            " Min delay from physical action: " PRINTF_TIME ".",
            _fed.min_delay_from_physical_action_to_federate_output);
    if (_fed.min_delay_from_physical_action_to_federate_output >= 0LL
            && _fed.has_downstream
    ) {
        // There is a physical action upstream of some output from this
        // federate, and there is at least one downstream federate.
        // Compare the tag to the current physical time.
        instant_t physical_time = lf_time_physical();
        if (physical_time + _fed.min_delay_from_physical_action_to_federate_output < tag->time) {
            // Can only promise up and not including this new time:
            tag->time = physical_time + _fed.min_delay_from_physical_action_to_federate_output - 1L;
            tag->microstep = 0;
            LF_PRINT_LOG("Has physical actions that bound NET to " PRINTF_TAG ".",
                    tag->time - start_time, tag->microstep);
            return true;
        }
    }
    return false;
}

/**
 * If this federate depends on upstream federates or sends data to downstream
 * federates, then send to the RTI a NET, which will give the tag of the
 * earliest event on the event queue, or, if the queue is empty, the timeout
 * time, or, if there is no timeout, FOREVER.
 *
 * If there are network outputs that
 * depend on physical actions, then insert a dummy event to ensure this federate
 * advances its tag so that downstream federates can make progress.
 *
 * A NET is a promise saying that, absent network inputs, this federate will
 * not produce an output message with tag earlier than the NET value.
 *
 * If there are upstream federates, then after sending a NET, this will block
 * until either the RTI grants the advance to the requested time or the wait
 * for the response from the RTI is interrupted by a change in the event queue
 * (e.g., a physical action triggered or a network message arrived).
 * If there are no upstream federates, then it will not wait for a TAG
 * (which won't be forthcoming anyway) and returns the earliest tag on the event queue.
 *
 * If the federate has neither upstream nor downstream federates, then this
 * returns the specified tag immediately without sending anything to the RTI.
 *
 * If there is at least one physical action somewhere in the federate that can
 * trigger an output to a downstream federate, then the NET is required to be
 * less than the current physical time. If physical time is less than the
 * earliest event in the event queue (or the event queue is empty), then this
 * function will insert a dummy event with a tag equal to the current physical
 * time (and a microstep of 0). This will enforce advancement of tag for this
 * federate and causes a NET message to be sent repeatedly as physical time
 * advances with the time interval between messages controlled by the target
 * parameter coordination-options: {advance-message-interval timevalue}. It will
 * stop creating dummy events if and when its event queue has an event with a
 * timestamp less than physical time.
 *
 * If wait_for_reply is false, then this function will simply send the
 * specified tag and return that tag immediately. This is useful when a
 * federate is shutting down and will not be sending any more messages at all.
 *
 * In all cases, this returns either the specified tag or
 * another tag when it is safe to advance logical time to the returned tag.
 * The returned tag may be less than the specified tag if there are upstream
 * federates and either the RTI responds with a lesser tag or
 * the wait for a response from the RTI is interrupted by a
 * change in the event queue.
 *
 * This function is used in centralized coordination only.
 *
 * This function assumes the caller holds the mutex lock.
 *
 * @param env The environment of the federate
 * @param tag The tag.
 * @param wait_for_reply If true, wait for a reply.
 */
tag_t _lf_send_next_event_tag(environment_t* env, tag_t tag, bool wait_for_reply) {
    assert(env != GLOBAL_ENVIRONMENT);
    while (true) {
        if (!_fed.has_downstream && !_fed.has_upstream) {
            // This federate is not connected (except possibly by physical links)
            // so there is no need for the RTI to get involved.

            // NOTE: If the event queue is empty, then the time argument is either
            // the timeout_time or FOREVER. If -fast is also set, then
            // it matters whether there are upstream federates connected by physical
            // connections, which do not affect _fed.has_upstream. Perhaps we
            // should not return immediately because
            // then the execution will hit its timeout_time and fail to receive any
            // messages sent by upstream federates.
            // However, -fast is really incompatible with federated execution with
            // physical connections, so I don't think we need to worry about this.
            LF_PRINT_DEBUG("Granted tag " PRINTF_TAG " because the federate has neither "
                    "upstream nor downstream federates.",
                    tag.time - start_time, tag.microstep);
            return tag;
        }

        // If time advance (TAG or PTAG) has already been granted for this tag
        // or a larger tag, then return immediately.
        if (lf_tag_compare(_fed.last_TAG, tag) >= 0) {
            LF_PRINT_DEBUG("Granted tag " PRINTF_TAG " because TAG or PTAG has been received.",
                    _fed.last_TAG.time - start_time, _fed.last_TAG.microstep);
            return _fed.last_TAG;
        }

        // Copy the tag because _lf_bounded_NET() may modify it.
        tag_t original_tag = tag;

        // A NET sent by this function is a promise that, absent
        // inputs from another federate, this federate will not produce events
        // earlier than t. But if there are downstream federates and there is
        // a physical action (not counting receivers from upstream federates),
        // then we can only promise up to current physical time (plus the minimum
        // of all minimum delays on the physical actions).
        // If wait_for_reply is false, leave the tag alone.
        bool tag_bounded_by_physical_time = wait_for_reply ?
                _lf_bounded_NET(&tag)
                : false;

        // What we do next depends on whether the NET has been bounded by
        // physical time or by an event on the event queue.
        if (!tag_bounded_by_physical_time) {
            // This if statement does not fall through but rather returns.
            // NET is not bounded by physical time or has no downstream federates.
            // Normal case.
            _lf_send_tag(MSG_TYPE_NEXT_EVENT_TAG, tag, wait_for_reply);
            _fed.last_sent_NET = tag;
            LF_PRINT_LOG("Sent next event tag (NET) " PRINTF_TAG " to RTI.",
                    tag.time - start_time, tag.microstep);

            if (!wait_for_reply) {
                LF_PRINT_LOG("Not waiting for reply to NET.");
                return tag;
            }

            // If there are no upstream federates, return immediately, without
            // waiting for a reply. This federate does not need to wait for
            // any other federate.
            // NOTE: If fast execution is being used, it may be necessary to
            // throttle upstream federates.
            if (!_fed.has_upstream) {
                LF_PRINT_DEBUG("Not waiting for reply to NET " PRINTF_TAG " because I "
                        "have no upstream federates.",
                        tag.time - start_time, tag.microstep);
                return tag;
            }
            // Fed has upstream federates. Have to wait for a TAG or PTAG.
            _fed.waiting_for_TAG = true;

            // Wait until a TAG is received from the RTI.
            while (true) {
                // Wait until either something changes on the event queue or
                // the RTI has responded with a TAG.
                LF_PRINT_DEBUG("Waiting for a TAG from the RTI.");
                if (lf_cond_wait(&env->event_q_changed) != 0) {
                    lf_print_error("Wait error.");
                }
                // Either a TAG or PTAG arrived or something appeared on the event queue.
                if (!_fed.waiting_for_TAG) {
                    // _fed.last_TAG will have been set by the thread receiving the TAG message that
                    // set _fed.waiting_for_TAG to false.
                    return _fed.last_TAG;
                }
                // Check whether the new event on the event queue requires sending a new NET.
                tag_t next_tag = get_next_event_tag(env);
                if (lf_tag_compare(next_tag, tag) != 0) {
                    _lf_send_tag(MSG_TYPE_NEXT_EVENT_TAG, next_tag, wait_for_reply);
                    _fed.last_sent_NET = next_tag;
                    LF_PRINT_LOG("Sent next event tag (NET) " PRINTF_TAG " to RTI.",
                        next_tag.time - lf_time_start(), next_tag.microstep);
                }
            }
        }

        if (tag.time != FOREVER) {
            // Create a dummy event that will force this federate to advance time and subsequently enable progress for
            // downstream federates.
            event_t* dummy = _lf_create_dummy_events(env, NULL, tag.time, NULL, 0);
            pqueue_insert(env->event_q, dummy);
        }

        LF_PRINT_DEBUG("Inserted a dummy event for logical time " PRINTF_TIME ".",
                tag.time - lf_time_start());

        if (!wait_for_reply) {
            LF_PRINT_LOG("Not waiting physical time to advance further.");
            return tag;
        }

        // This federate should repeatedly advance its tag to ensure downstream federates can make progress.
        // Before advancing to the next tag, we need to wait some time so that we don't overwhelm the network and the
        // RTI. That amount of time will be no greater than ADVANCE_MESSAGE_INTERVAL in the future.
        LF_PRINT_DEBUG("Waiting for physical time to elapse or an event on the event queue.");

        // The above call to _lf_bounded_NET called lf_time_physical()
        // set _lf_last_reported_unadjusted_physical_time_ns, the
        // time obtained using CLOCK_REALTIME before adjustment for
        // clock synchronization. Since that is the clock used by
        // lf_cond_timedwait, this is the clock we want to use.
        instant_t wait_until_time_ns =
                _lf_last_reported_unadjusted_physical_time_ns + ADVANCE_MESSAGE_INTERVAL;

        // Regardless of the ADVANCE_MESSAGE_INTERVAL, do not let this
        // wait exceed the time of the next tag.
        if (wait_until_time_ns > original_tag.time) {
            wait_until_time_ns = original_tag.time;
        }

        lf_cond_timedwait(&env->event_q_changed, wait_until_time_ns);

        LF_PRINT_DEBUG("Wait finished or interrupted.");

        // Either the timeout expired or the wait was interrupted by an event being
        // put onto the event queue. In either case, we can just loop around.
        // The next iteration will determine whether another
        // NET should be sent or not.
        tag = get_next_event_tag(env);
    }
}

/**
 * Parse the address of the RTI and store them into the global federation_metadata struct.
 * @return a parse_rti_code_t indicating the result of the parse.
 */
parse_rti_code_t parse_rti_addr(const char* rti_addr) {
    bool has_host = false, has_port = false, has_user = false;
    rti_addr_info_t rti_addr_info = {0};
    extract_rti_addr_info(rti_addr, &rti_addr_info);
    if (!rti_addr_info.has_host && !rti_addr_info.has_port && !rti_addr_info.has_user) {
        return FAILED_TO_PARSE;
    }
    if (rti_addr_info.has_host) {
        if (validate_host(rti_addr_info.rti_host_str)) {
            char* rti_host = (char*) calloc(256, sizeof(char));
            strncpy(rti_host, rti_addr_info.rti_host_str, 255);
            federation_metadata.rti_host = rti_host;
        } else {
            return INVALID_HOST;
        }
    }
    if (rti_addr_info.has_port) {
        if (validate_port(rti_addr_info.rti_port_str)) {
            federation_metadata.rti_port = atoi(rti_addr_info.rti_port_str);
        } else {
            return INVALID_PORT;
        }
    }
    if (rti_addr_info.has_user) {
        if (validate_user(rti_addr_info.rti_user_str)) {
            char* rti_user = (char*) calloc(256, sizeof(char));
            strncpy(rti_user, rti_addr_info.rti_user_str, 255);
            federation_metadata.rti_user = rti_user;
        } else {
            return INVALID_USER;
        }
    }
    return SUCCESS;
}

/**
 * Sets the federation_id of this federate to fid.
 */
void set_federation_id(const char* fid) {
    federation_metadata.federation_id = fid;
}
<<<<<<< HEAD
//#endif
=======

void set_federation_trace_object(trace_t * trace) {
    _fed.trace = trace;    
}
#endif
>>>>>>> 294fbb2a
<|MERGE_RESOLUTION|>--- conflicted
+++ resolved
@@ -931,43 +931,9 @@
     // Check HMAC of received FED_RESPONSE message.
     unsigned int hmac_length = SHA256_HMAC_LENGTH;
     size_t federation_id_length = strnlen(federation_metadata.federation_id, 255);
-<<<<<<< HEAD
-    // HMAC tag is created with MSG_TYPE, federate ID, received rti nonce.
-    unsigned char mac_buf[1 + sizeof(uint16_t) + NONCE_LENGTH];
-    mac_buf[0] = MSG_TYPE_FED_RESPONSE;
-    encode_uint16((uint16_t)_lf_my_fed_id, &mac_buf[1]);
-    memcpy(&mac_buf[1 + sizeof(uint16_t)], &buffer[1], NONCE_LENGTH);
-    unsigned char hmac_tag[hmac_length];
-    unsigned char * ret = HMAC(EVP_sha256(), federation_metadata.federation_id,
-        federation_id_length, mac_buf, 1 + sizeof(uint16_t) + NONCE_LENGTH,
-        hmac_tag, &hmac_length);
-    if (ret == NULL) {
-        lf_print_error_and_exit("HMAC failure for MSG_TYPE_FED_RESPONSE.");
-    }
-
-    // Buffer for message type, federate's nonce, federate ID, and HMAC tag.
-    unsigned char sender[1 + NONCE_LENGTH + sizeof(uint16_t) + hmac_length];
-    sender[0] = MSG_TYPE_FED_RESPONSE;
-    unsigned char federate_nonce[NONCE_LENGTH];
-    RAND_bytes(federate_nonce, NONCE_LENGTH);
-    int num_bytes = 1;
-    memcpy(&sender[num_bytes], federate_nonce, NONCE_LENGTH);
-    num_bytes += NONCE_LENGTH;
-    encode_uint16((uint16_t)_lf_my_fed_id, &sender[num_bytes]);
-    num_bytes += sizeof(uint16_t);
-    memcpy(&sender[num_bytes], hmac_tag, hmac_length);
-    num_bytes += hmac_length;
-    write_to_socket(rti_socket, num_bytes, sender);
-
-    // Received MSG_TYPE_RTI_RESPONSE
-    unsigned char received[1 + hmac_length];
-    read_from_socket_errexit(rti_socket, 1 + hmac_length, received,
-                             "Failed to read RTI response.");
-=======
 
     unsigned char received[1 + NONCE_LENGTH + hmac_length];
     read_from_socket_errexit(rti_socket, 1 + NONCE_LENGTH + hmac_length, received, "Failed to read RTI response.");
->>>>>>> 294fbb2a
     if (received[0] != MSG_TYPE_RTI_RESPONSE) {
         lf_print_error("Received unexpected response %u from the RTI (see net_common.h).",
                 received[0]);
@@ -1442,71 +1408,12 @@
 }
 
 /**
- * Enqueue network input control reactions that determine if the trigger for a
- * given network input port is going to be present at the current logical time
- * or absent.
- * @param env The environment of the federate
- */
-<<<<<<< HEAD
-// void enqueue_network_input_control_reactions() {
-// #ifdef FEDERATED_CENTRALIZED
-//     if (!_fed.has_upstream) {
-//         // This federate is not connected to any upstream federates via a
-//         // logical connection. No need to trigger network input control
-//         // reactions.
-//         return;
-//     }
-// #endif
-//     for (int i = 0; i < _fed.triggers_for_network_input_control_reactions_size; i++) {
-//         // Reaction 0 should always be the network input control reaction
-//         if (get_current_port_status(i) == unknown) {
-//             reaction_t *reaction = _fed.triggers_for_network_input_control_reactions[i]->reactions[0];
-//             if (reaction->status == inactive) {
-//                 reaction->is_a_control_reaction = true;
-//                 LF_PRINT_DEBUG("Inserting network input control reaction on reaction queue.");
-//                 lf_sched_trigger_reaction(reaction, -1);
-//                 mark_control_reaction_waiting(i, true);
-//             }
-//         }
-//     }
-// }
-=======
-void enqueue_network_input_control_reactions(environment_t* env) {
-    assert(env != GLOBAL_ENVIRONMENT);
-#ifdef FEDERATED_CENTRALIZED
-    if (!_fed.has_upstream) {
-        // This federate is not connected to any upstream federates via a
-        // logical connection. No need to trigger network input control
-        // reactions.
-        return;
-    }
-#endif
-    for (int i = 0; i < _fed.triggers_for_network_input_control_reactions_size; i++) {
-        // Reaction 0 should always be the network input control reaction
-        if (get_current_port_status(env, i) == unknown) {
-            reaction_t *reaction = _fed.triggers_for_network_input_control_reactions[i]->reactions[0];
-            if (reaction->status == inactive) {
-                reaction->is_a_control_reaction = true;
-                LF_PRINT_DEBUG("Inserting network input control reaction on reaction queue.");
-                lf_scheduler_trigger_reaction(env->scheduler, reaction, -1);
-                mark_control_reaction_waiting(i, true);
-            }
-        }
-    }
-}
->>>>>>> 294fbb2a
-
-/**
  * Enqueue network output control reactions that will send a MSG_TYPE_PORT_ABSENT
  * message to downstream federates if a given network output port is not present.
  * @param env The environment of the federate
  */
-<<<<<<< HEAD
-void enqueue_network_output_control_reactions() {
-=======
 void enqueue_network_output_control_reactions(environment_t* env){
     assert(env != GLOBAL_ENVIRONMENT);
->>>>>>> 294fbb2a
 #ifdef FEDERATED_CENTRALIZED
     if (!_fed.has_downstream) {
         // This federate is not connected to any downstream federates via a
@@ -1524,50 +1431,11 @@
         reaction_t* reaction = port_absent_reaction[i];
         if (reaction && reaction->status == inactive) {
             reaction->is_a_control_reaction = true;
-<<<<<<< HEAD
-            LF_PRINT_DEBUG("Enqueueing port absent reaction.");
-            _lf_trigger_reaction(reaction, -1);
-=======
             LF_PRINT_DEBUG("Inserting network output control reaction on reaction queue.");
             lf_scheduler_trigger_reaction(env->scheduler, reaction, -1);
->>>>>>> 294fbb2a
-        }
-    }
-}
-
-
-/**
- * Enqueue network control reactions.
- * @param env The environment of the federate
- */
-<<<<<<< HEAD
-// void enqueue_network_control_reactions() {
-//     enqueue_network_output_control_reactions();
-// #ifdef FEDERATED_CENTRALIZED
-//     // If the granted tag is not provisional, there is no
-//     // need for network input control reactions
-//     if (lf_tag_compare(_fed.last_TAG, lf_tag()) != 0
-//             || _fed.is_last_TAG_provisional == false) {
-//         return;
-//     }
-// #endif
-//     enqueue_network_input_control_reactions();
-// }
-=======
-void enqueue_network_control_reactions(environment_t *env) {
-    assert(env != GLOBAL_ENVIRONMENT);
-    enqueue_network_output_control_reactions(env);
-#ifdef FEDERATED_CENTRALIZED
-    // If the granted tag is not provisional, there is no
-    // need for network input control reactions
-    if (lf_tag_compare(_fed.last_TAG, env->current_tag) != 0
-            || _fed.is_last_TAG_provisional == false) {
-        return;
-    }
-#endif
-    enqueue_network_input_control_reactions(env);
-}
->>>>>>> 294fbb2a
+        }
+    }
+}
 
 /**
  * Send a port absent message to federate with fed_ID, informing the
@@ -1625,184 +1493,6 @@
     }
     lf_mutex_unlock(&outbound_socket_mutex);
 }
-
-/**
- * Wait until the status of network port "port_ID" is known.
- *
- * In decentralized coordination mode, the wait time is capped by STAA + STA,
- * after which the status of the port is presumed to be absent.
- *
- * This function assumes the holder does not hold a mutex.
- *
- * @param env The environment of the federate
- * @param port_ID The ID of the network port
- * @param STAA The safe-to-assume-absent threshold for the port
- */
-<<<<<<< HEAD
-// void wait_until_port_status_known(int port_ID, interval_t STAA) {
-//     // Need to lock the mutex to prevent
-//     // a race condition with the network
-//     // receiver logic.
-//     lf_mutex_lock(&mutex);
-
-//     // See if the port status is already known.
-//     if (get_current_port_status(port_ID) != unknown) {
-//         // The status of the trigger is known. No need to wait.
-//         LF_PRINT_LOG("------ Not waiting for network input port %d: "
-//                     "Status of the port is known already.", port_ID);
-//         //mark_control_reaction_waiting(port_ID, false);
-//         lf_mutex_unlock(&mutex);
-//         return;
-//     }
-
-//     // Determine the wait time.
-//     // In centralized coordination, the wait time is until
-//     // the RTI can determine the port status and send a TAG
-//     // replacing the PTAG it sent earlier or until a port absent
-//     // message has been sent by an upstream federate for this port
-//     // with a tag greater than the current tag. The federate will
-//     // block here FOREVER, until one of the aforementioned
-//     // conditions is met.
-//     interval_t wait_until_time = FOREVER;
-// #ifdef FEDERATED_DECENTRALIZED // Only applies to decentralized coordination
-//     // The wait time for port status in the decentralized
-//     // coordination is capped by the STAA offset assigned
-//     // to the port plus the global STA offset for this federate.
-//     wait_until_time = current_tag.time + STAA + _lf_fed_STA_offset;
-// #endif
-
-//     // Perform the wait, unless the STAA is zero.
-//     if (wait_until_time != current_tag.time) {
-//         LF_PRINT_LOG("------ Waiting until time " PRINTF_TIME "ns for network input port %d at tag (%llu, %d).",
-//                 wait_until_time,
-//                 port_ID,
-//                 current_tag.time - start_time,
-//                 current_tag.microstep);
-//         while(!wait_until(wait_until_time, &port_status_changed)) {
-//             // Interrupted
-//             LF_PRINT_DEBUG("------ Wait for network input port %d interrupted.", port_ID);
-//             // Check if the status of the port is known
-//             if (get_current_port_status(port_ID) != unknown) {
-//                 // The status of the trigger is known. No need to wait.
-//                 LF_PRINT_LOG("------ Done waiting for network input port %d: "
-//                             "Status of the port has changed.", port_ID);
-//                 mark_control_reaction_waiting(port_ID, false);
-//                 lf_mutex_unlock(&mutex);
-//                 return;
-//             }
-//         }
-//     }
-//     // NOTE: In centralized coordination, cannot reach this point because
-//     // the wait_until is called with FOREVER, so the while loop above exits
-//     // only when the port becomes known.
-
-// #ifdef FEDERATED_DECENTRALIZED // Only applies in decentralized coordination
-//     // The wait has timed out. However, a message header
-//     // for the current tag could have been received in time
-//     // but not the the body of the message.
-//     // Wait on the tag barrier based on the current tag.
-//     _lf_wait_on_global_tag_barrier(lf_tag());
-
-//     // Done waiting
-//     // If the status of the port is still unknown, assume it is absent.
-//     if (get_current_port_status(port_ID) == unknown) {
-//         // Port will not be triggered at the
-//         // current logical time. Set the absent
-//         // value of the trigger accordingly
-//         // so that the receiving logic cannot
-//         // insert any further reaction
-//         set_network_port_status(port_ID, absent);
-//     }
-//     mark_control_reaction_waiting(port_ID, false);
-//     lf_mutex_unlock(&mutex);
-//     LF_PRINT_LOG("------ Done waiting for network input port %d: "
-//                 "Wait timed out without a port status change.", port_ID);
-// #endif
-// }
-=======
-void wait_until_port_status_known(environment_t* env, int port_ID, interval_t STAA) {
-    assert(env != GLOBAL_ENVIRONMENT);
-
-    // Need to lock the mutex to prevent
-    // a race condition with the network
-    // receiver logic.
-    lf_mutex_lock(&env->mutex);
-
-    // See if the port status is already known.
-    if (get_current_port_status(env, port_ID) != unknown) {
-        // The status of the trigger is known. No need to wait.
-        LF_PRINT_LOG("------ Not waiting for network input port %d: "
-                    "Status of the port is known already.", port_ID);
-        mark_control_reaction_waiting(port_ID, false);
-        lf_mutex_unlock(&env->mutex);
-        return;
-    }
-
-    // Determine the wait time.
-    // In centralized coordination, the wait time is until
-    // the RTI can determine the port status and send a TAG
-    // replacing the PTAG it sent earlier or until a port absent
-    // message has been sent by an upstream federate for this port
-    // with a tag greater than the current tag. The federate will
-    // block here FOREVER, until one of the aforementioned
-    // conditions is met.
-    interval_t wait_until_time = FOREVER;
-#ifdef FEDERATED_DECENTRALIZED // Only applies to decentralized coordination
-    // The wait time for port status in the decentralized
-    // coordination is capped by the STAA offset assigned
-    // to the port plus the global STA offset for this federate.
-    wait_until_time = env->current_tag.time + STAA + _lf_fed_STA_offset;
-#endif
-
-    // Perform the wait, unless the STAA is zero.
-    if (wait_until_time != env->current_tag.time) {
-        LF_PRINT_LOG("------ Waiting until time " PRINTF_TIME "ns for network input port %d at tag ("PRINTF_TAG").",
-                wait_until_time,
-                port_ID,
-                env->current_tag.time - start_time,
-                env->current_tag.microstep);
-        while(!wait_until(env, wait_until_time, &port_status_changed)) {
-            // Interrupted
-            LF_PRINT_DEBUG("------ Wait for network input port %d interrupted.", port_ID);
-            // Check if the status of the port is known
-            if (get_current_port_status(env, port_ID) != unknown) {
-                // The status of the trigger is known. No need to wait.
-                LF_PRINT_LOG("------ Done waiting for network input port %d: "
-                            "Status of the port has changed.", port_ID);
-                mark_control_reaction_waiting(port_ID, false);
-                lf_mutex_unlock(&env->mutex);
-                return;
-            }
-        }
-    }
-    // NOTE: In centralized coordination, cannot reach this point because
-    // the wait_until is called with FOREVER, so the while loop above exits
-    // only when the port becomes known.
-
-#ifdef FEDERATED_DECENTRALIZED // Only applies in decentralized coordination
-    // The wait has timed out. However, a message header
-    // for the current tag could have been received in time
-    // but not the the body of the message.
-    // Wait on the tag barrier based on the current tag. 
-    _lf_wait_on_tag_barrier(env, env->current_tag);
-
-    // Done waiting
-    // If the status of the port is still unknown, assume it is absent.
-    if (get_current_port_status(env, port_ID) == unknown) {
-        // Port will not be triggered at the
-        // current logical time. Set the absent
-        // value of the trigger accordingly
-        // so that the receiving logic cannot
-        // insert any further reaction
-        set_network_port_status(port_ID, absent);
-    }
-    mark_control_reaction_waiting(port_ID, false);
-    lf_mutex_unlock(&env->mutex);
-    LF_PRINT_LOG("------ Done waiting for network input port %d: "
-                "Wait timed out without a port status change.", port_ID);
-#endif
-}
->>>>>>> 294fbb2a
 
 /////////////////////////////////////////////////////////////////////////////////////////
 
@@ -1981,25 +1671,7 @@
     trigger_t* network_input_port_action = _lf_action_for_port(port_id)->trigger;
     if (lf_tag_compare(intended_tag,
             network_input_port_action->last_known_status_tag) < 0) {
-<<<<<<< HEAD
         lf_mutex_unlock(&mutex);
-        // lf_print_error_and_exit("The following contract was violated for port absent messages: In-order "
-        //                      "delivery of messages over a TCP socket. Had status for " PRINTF_TAG ", got "
-        //                      "port absent with intended tag " PRINTF_TAG ".",
-        //                      network_input_port_action->last_known_status_tag.time - start_time,
-        //                      network_input_port_action->last_known_status_tag.microstep,
-        //                      intended_tag.time - start_time,
-        //                      intended_tag.microstep);
-=======
-        lf_mutex_unlock(&env->mutex);
-        lf_print_error_and_exit("The following contract was violated for port absent messages: In-order "
-                             "delivery of messages over a TCP socket. Had status for " PRINTF_TAG ", got "
-                             "port absent with intended tag " PRINTF_TAG ".",
-                             network_input_port_action->last_known_status_tag.time - start_time,
-                             network_input_port_action->last_known_status_tag.microstep,
-                             intended_tag.time - start_time,
-                             intended_tag.microstep);
->>>>>>> 294fbb2a
     }
 #endif // In centralized coordination, a TAG message from the RTI
        // can set the last_known_status_tag to a future tag where messages
@@ -2189,15 +1861,9 @@
     // to exit. The port status is on the other hand changed in this thread, and thus,
     // can be checked in this scenario without this race condition. The message with
     // intended_tag of 9 in this case needs to wait one microstep to be processed.
-<<<<<<< HEAD
     if (lf_tag_compare(intended_tag, lf_tag()) <= 0 && // The event is meant for the current or a previous tag.
-            ((//action->trigger->is_a_control_reaction_waiting && // Check if a control reaction is waiting and
-=======
-    if (lf_tag_compare(intended_tag, env->current_tag) <= 0 && // The event is meant for the current or a previous tag.
-            ((action->trigger->is_a_control_reaction_waiting && // Check if a control reaction is waiting and
->>>>>>> 294fbb2a
-             action->trigger->status == unknown) ||             // if the status of the port is still unknown.
-             (_lf_execution_started == false))         // Or, execution hasn't even started, so it's safe to handle this event.
+            (action->trigger->status == unknown ||             // if the status of the port is still unknown.
+             _lf_execution_started == false)         // Or, execution hasn't even started, so it's safe to handle this event.
     ) {
         // Since the message is intended for the current tag and a control reaction
         // was waiting for the message, trigger the corresponding reactions for this
@@ -2492,24 +2158,12 @@
 
     // Even if we don't modify the event queue, we need to broadcast a change
     // because we do not need to continue to wait for a TAG.
-<<<<<<< HEAD
-    lf_cond_broadcast(&event_q_changed);
+    lf_cond_broadcast(&env->event_q_changed);
     // Notify level advance thread which is blocked.
     //if (waiting_to_advance_level) {
     update_max_level(_fed.last_TAG, _fed.is_last_TAG_provisional);
     lf_cond_broadcast(&port_status_changed);
     //}
-=======
-    lf_cond_broadcast(&env->event_q_changed);
-    // Notify control reactions that are blocked.
-    // Check here whether there is any control reaction waiting
-    // before broadcasting to avoid an unnecessary broadcast.
-    // This also avoids problems waking up threads before execution
-    // has started (while they are waiting for the start time).
-    if (is_input_control_reaction_blocked()) {
-        lf_cond_broadcast(&port_status_changed);
-    }
->>>>>>> 294fbb2a
 
     // Possibly insert a dummy event into the event queue if current time is behind
     // (which it should be). Do not do this if the federate has not fully
@@ -3266,12 +2920,8 @@
 void set_federation_id(const char* fid) {
     federation_metadata.federation_id = fid;
 }
-<<<<<<< HEAD
-//#endif
-=======
 
 void set_federation_trace_object(trace_t * trace) {
-    _fed.trace = trace;    
-}
-#endif
->>>>>>> 294fbb2a
+    _fed.trace = trace;
+}
+#endif