/**
 * @file
 * @author Edward A. Lee (eal@berkeley.edu)
 *
 * @section LICENSE
Copyright (c) 2020, The University of California at Berkeley.

Redistribution and use in source and binary forms, with or without modification,
are permitted provided that the following conditions are met:

1. Redistributions of source code must retain the above copyright notice,
   this list of conditions and the following disclaimer.

2. Redistributions in binary form must reproduce the above copyright notice,
   this list of conditions and the following disclaimer in the documentation
   and/or other materials provided with the distribution.

THIS SOFTWARE IS PROVIDED BY THE COPYRIGHT HOLDERS AND CONTRIBUTORS "AS IS" AND ANY
EXPRESS OR IMPLIED WARRANTIES, INCLUDING, BUT NOT LIMITED TO, THE IMPLIED WARRANTIES OF
MERCHANTABILITY AND FITNESS FOR A PARTICULAR PURPOSE ARE DISCLAIMED. IN NO EVENT SHALL
THE COPYRIGHT HOLDER OR CONTRIBUTORS BE LIABLE FOR ANY DIRECT, INDIRECT, INCIDENTAL,
SPECIAL, EXEMPLARY, OR CONSEQUENTIAL DAMAGES (INCLUDING, BUT NOT LIMITED TO,
PROCUREMENT OF SUBSTITUTE GOODS OR SERVICES; LOSS OF USE, DATA, OR PROFITS; OR BUSINESS
INTERRUPTION) HOWEVER CAUSED AND ON ANY THEORY OF LIABILITY, WHETHER IN CONTRACT,
STRICT LIABILITY, OR TORT (INCLUDING NEGLIGENCE OR OTHERWISE) ARISING IN ANY WAY OUT OF
THE USE OF THIS SOFTWARE, EVEN IF ADVISED OF THE POSSIBILITY OF SUCH DAMAGE.

 * @section DESCRIPTION
 * Utility functions for a federate in a federated execution.
 * The main entry point is synchronize_with_other_federates().
 */

#include <stdio.h>
#include <stdlib.h>
#include <errno.h>      // Defined perror(), errno
#include <sys/socket.h>
#include <netinet/in.h> // Defines struct sockaddr_in
#include <arpa/inet.h>  // inet_ntop & inet_pton
#include <unistd.h>     // Defines read(), write(), and close()
#include <netdb.h>      // Defines gethostbyname().
#include <strings.h>    // Defines bzero().
#include <assert.h>
#include <signal.h>     // Defines sigaction.
#include "net_util.c"   // Defines network functions.
#include "net_common.h" // Defines message types, etc.
#include "../reactor.h"    // Defines instant_t.
#include "../platform.h"
#include "../threaded/scheduler.h"
#include "clock-sync.c" // Defines clock synchronization functions.
#include "federate.h"   // Defines federate_instance_t
#include "regex.h"

// Error messages.
char* ERROR_SENDING_HEADER = "ERROR sending header information to federate via RTI";
char* ERROR_SENDING_MESSAGE = "ERROR sending message to federate via RTI";

// Mutex lock held while performing socket write and close operations.
lf_mutex_t outbound_socket_mutex;
lf_cond_t port_status_changed;

/**
 * The state of this federate instance.
 */
federate_instance_t _fed = {
        .socket_TCP_RTI = -1,
        .number_of_inbound_p2p_connections = 0,
		.inbound_socket_listeners = NULL,
        .number_of_outbound_p2p_connections = 0,
        .sockets_for_inbound_p2p_connections = { -1 },
        .sockets_for_outbound_p2p_connections = { -1 },
        .inbound_p2p_handling_thread_id = 0,
        .server_socket = -1,
        .server_port = -1,
        .last_TAG = {.time = NEVER, .microstep = 0u},
        .is_last_TAG_provisional = false,
        .waiting_for_TAG = false,
        .has_upstream = false,
        .has_downstream = false,
        .sent_a_stop_request_to_rti = false,
        .last_sent_LTC = (tag_t) {.time = NEVER, .microstep = 0u},
        .last_sent_NET = (tag_t) {.time = NEVER, .microstep = 0u},
        .min_delay_from_physical_action_to_federate_output = NEVER,
        .triggers_for_network_input_control_reactions = NULL,
        .triggers_for_network_input_control_reactions_size = 0,
        .trigger_for_network_output_control_reactions = NULL
};


federation_metadata_t federation_metadata = {
    .federation_id =  "Unidentified Federation",
    .rti_host = NULL,
    .rti_port = -1,
    .rti_user = NULL
};


/** 
 * Thread that listens for inputs from other federates.
 * This thread listens for messages of type MSG_TYPE_P2P_TAGGED_MESSAGE
 * from the specified peer federate and calls schedule to 
 * schedule an event. If an error occurs or an EOF is received 
 * from the peer, then this procedure returns, terminating the 
 * thread.
 * @param fed_id_ptr A pointer to a uint16_t containing federate ID being listened to.
 *  This procedure frees the memory pointed to before returning.
 */
void* listen_to_federates(void* args);


/**
 * Generated function that sends information about connections between this federate and
 * other federates where messages are routed through the RTI. Currently, this
 * only includes logical connections when the coordination is centralized. This
 * information is needed for the RTI to perform the centralized coordination.
 * @see MSG_TYPE_NEIGHBOR_STRUCTURE in net_common.h
 */
void send_neighbor_structure_to_RTI(int rti_socket);

/** 
 * Create a server to listen to incoming physical
 * connections from remote federates. This function
 * only handles the creation of the server socket.
 * The reserved port for the server socket is then
 * sent to the RTI by sending an MSG_TYPE_ADDRESS_ADVERTISEMENT message
 * (@see net_common.h). This function expects no response
 * from the RTI.
 * 
 * If a port is specified by the user, that will be used
 * as the only possibility for the server. This function
 * will fail if that port is not available. If a port is not
 * specified, the STARTING_PORT (@see net_common.h) will be used.
 * The function will keep incrementing the port in this case 
 * until the number of tries reaches PORT_RANGE_LIMIT.
 * 
 * @note This function is similar to create_server(...) in rti.c.
 * However, it contains specific log messages for the peer to
 * peer connections between federates. It also additionally 
 * sends an address advertisement (MSG_TYPE_ADDRESS_ADVERTISEMENT) message to the
 * RTI informing it of the port.
 * 
 * @param specified_port The specified port by the user.
 */
void create_server(int specified_port) {
    if (specified_port > UINT16_MAX ||
        specified_port < 0) {
        lf_print_error(
            "create_server(): The specified port (%d) is out of range."
            " Starting with %d instead.",
            specified_port,
            STARTING_PORT
        );
        specified_port = 0;
    }
    uint16_t port = (uint16_t)specified_port;
    if (specified_port == 0) {
        // Use the default starting port.
        port = STARTING_PORT;
    }
    LF_PRINT_DEBUG("Creating a socket server on port %d.", port);
    // Create an IPv4 socket for TCP (not UDP) communication over IP (0).
    int socket_descriptor = socket(AF_INET, SOCK_STREAM, 0);
    if (socket_descriptor < 0) {
        lf_print_error_and_exit("Failed to obtain a socket server.");
    }

    // Server file descriptor.
    struct sockaddr_in server_fd;
    // Zero out the server address structure.
    bzero((char*)&server_fd, sizeof(server_fd));

    server_fd.sin_family = AF_INET;            // IPv4
    server_fd.sin_addr.s_addr = INADDR_ANY;    // All interfaces, 0.0.0.0.
    // Convert the port number from host byte order to network byte order.
    server_fd.sin_port = htons(port);

    int result = bind(
            socket_descriptor,
            (struct sockaddr *) &server_fd,
            sizeof(server_fd));
    // If the binding fails with this port and no particular port was specified
    // in the LF program, then try the next few ports in sequence.
    while (result != 0
            && specified_port == 0
            && port >= STARTING_PORT
            && port <= STARTING_PORT + PORT_RANGE_LIMIT) {
        LF_PRINT_DEBUG("Failed to get port %d. Trying %d.", port, port + 1);
        port++;
        server_fd.sin_port = htons(port);
        result = bind(
                socket_descriptor,
                (struct sockaddr *) &server_fd,
                sizeof(server_fd));
    }
    if (result != 0) {
        if (specified_port == 0) {
            lf_print_error_and_exit("Failed to bind socket. Cannot find a usable port. \
                                 Consider increasing PORT_RANGE_LIMIT in federate.c");
        } else {
            lf_print_error_and_exit("Failed to bind socket. Specified port is not available. \
                                 Consider leaving the port unspecified");
        }
    }
    LF_PRINT_LOG("Server for communicating with other federates started using port %d.", port);

    // Enable listening for socket connections.
    // The second argument is the maximum number of queued socket requests,
    // which according to the Mac man page is limited to 128.
    listen(socket_descriptor, 128);

    // Set the global server port
    _fed.server_port = port;

    // Send the server port number to the RTI
    // on an MSG_TYPE_ADDRESS_ADVERTISEMENT message (@see net_common.h).
    unsigned char buffer[sizeof(int32_t) + 1];
    buffer[0] = MSG_TYPE_ADDRESS_ADVERTISEMENT;
    encode_int32(_fed.server_port, &(buffer[1]));
    write_to_socket_errexit(_fed.socket_TCP_RTI, sizeof(int32_t) + 1, (unsigned char*)buffer,
                    "Failed to send address advertisement.");
    LF_PRINT_DEBUG("Sent port %d to the RTI.", _fed.server_port);

    // Set the global server socket
    _fed.server_socket = socket_descriptor;
}

/**
 * Send a message to another federate directly or via the RTI.
 * This method assumes that the caller does not hold the outbound_socket_mutex lock,
 * which it acquires to perform the send.
 *
 * If the socket connection to the remote federate or the RTI has been broken,
 * then this returns 0 without sending. Otherwise, it returns 1.
 * 
 * @note This function is similar to send_timed_message() except that it
 *  does not deal with time and timed_messages.
 * 
 * @param message_type The type of the message being sent. 
 *  Currently can be MSG_TYPE_TAGGED_MESSAGE for messages sent via
 *  RTI or MSG_TYPE_P2P_TAGGED_MESSAGE for messages sent between
 *  federates.
 * @param port The ID of the destination port.
 * @param federate The ID of the destination federate.
 * @param next_destination_str The name of the next destination in string format
 * @param length The message length.
 * @param message The message.
 * @return 1 if the message has been sent, 0 otherwise.
 */
int send_message(int message_type,
                  unsigned short port,
                  unsigned short federate,
                  const char* next_destination_str,
                  size_t length,
                  unsigned char* message) {
    unsigned char header_buffer[1 + sizeof(uint16_t) + sizeof(uint16_t) + sizeof(int32_t)];
    // First byte identifies this as a timed message.
    if (message_type != MSG_TYPE_MESSAGE &&
        message_type != MSG_TYPE_P2P_MESSAGE
    ) {
        lf_print_error(
            "send_message() was called with an invalid message type (%d).",
            message_type
        );
        return 0;
    }
    header_buffer[0] = (unsigned char)message_type;
    // Next two bytes identify the destination port.
    // NOTE: Send messages little endian, not big endian.
    encode_uint16(port, &(header_buffer[1]));

    // Next two bytes identify the destination federate.
    encode_uint16(federate, &(header_buffer[1 + sizeof(uint16_t)]));

    // The next four bytes are the message length.
    encode_int32((int32_t)length, &(header_buffer[1 + sizeof(uint16_t) + sizeof(uint16_t)]));

    LF_PRINT_LOG("Sending untimed message to %s.", next_destination_str);

    // Header:  message_type + port_id + federate_id + length of message + timestamp + microstep
    const int header_length = 1 + sizeof(uint16_t) + sizeof(uint16_t) + sizeof(int32_t);
    // Use a mutex lock to prevent multiple threads from simultaneously sending.
    lf_mutex_lock(&outbound_socket_mutex);
    // First, check that the socket is still connected. This must done
    // while holding the mutex lock.
    int socket = -1;
    if (message_type == MSG_TYPE_P2P_MESSAGE || message_type == MSG_TYPE_P2P_TAGGED_MESSAGE) {
        socket = _fed.sockets_for_outbound_p2p_connections[federate];
    } else {
        socket = _fed.socket_TCP_RTI;
    }
    if (socket < 0) {
    	lf_print_warning("Socket is no longer connected. Dropping message.");
        lf_mutex_unlock(&outbound_socket_mutex);
    	return 0;
    }
    write_to_socket_errexit_with_mutex(socket, header_length, header_buffer, &outbound_socket_mutex,
            "Failed to send message header to to %s.", next_destination_str);
    write_to_socket_errexit_with_mutex(socket, length, message, &outbound_socket_mutex,
            "Failed to send message body to to %s.", next_destination_str);
    lf_mutex_unlock(&outbound_socket_mutex);
    return 1;
}

/** 
 * Send the specified timestamped message to the specified port in the
 * specified federate via the RTI or directly to a federate depending on
 * the given socket. The timestamp is calculated as current_logical_time +
 * additional delay which is greater than or equal to zero.
 * The port should be an input port of a reactor in 
 * the destination federate. This version does include the timestamp 
 * in the message. The caller can reuse or free the memory after this returns.
 *
 * If the socket connection to the remote federate or the RTI has been broken,
 * then this returns 0 without sending. Otherwise, it returns 1.
 *
 * This method assumes that the caller does not hold the outbound_socket_mutex lock,
 * which it acquires to perform the send.
 * 
 * @note This function is similar to send_message() except that it
 *   sends timed messages and also contains logics related to time.
 * 
 * @param additional_delay The offset applied to the timestamp
 *  using after. The additional delay will be greater or equal to zero
 *  if an after is used on the connection. If no after is given in the
 *  program, -1 is passed.
 * @param message_type The type of the message being sent. 
 *  Currently can be MSG_TYPE_TAGGED_MESSAGE for messages sent via
 *  RTI or MSG_TYPE_P2P_TAGGED_MESSAGE for messages sent between
 *  federates.
 * @param port The ID of the destination port.
 * @param federate The ID of the destination federate.
 * @param next_destination_str The next destination in string format (RTI or federate)
 *  (used for reporting errors).
 * @param length The message length.
 * @param message The message.
 * @return 1 if the message has been sent, 0 otherwise.
 */
int send_timed_message(interval_t additional_delay,
                        int message_type,
                        unsigned short port,
                        unsigned short federate,
                        const char* next_destination_str,
                        size_t length,
                        unsigned char* message) {
    unsigned char header_buffer[1 + sizeof(uint16_t) + sizeof(uint16_t)
             + sizeof(int32_t) + sizeof(instant_t) + sizeof(microstep_t)];
    // First byte identifies this as a timed message.
    if (message_type != MSG_TYPE_TAGGED_MESSAGE &&
        message_type != MSG_TYPE_P2P_TAGGED_MESSAGE
    ) {
        lf_print_error(
            "send_message() was called with an invalid message type (%d).",
            message_type
        );
        return 0;
    }
    size_t buffer_head = 0;
    header_buffer[buffer_head] = (unsigned char)message_type;
    buffer_head += sizeof(unsigned char);
    // Next two bytes identify the destination port.
    // NOTE: Send messages little endian, not big endian.
    encode_uint16(port, &(header_buffer[buffer_head]));
    buffer_head += sizeof(uint16_t);

    // Next two bytes identify the destination federate.
    encode_uint16(federate, &(header_buffer[buffer_head]));
    buffer_head += sizeof(uint16_t);

    // The next four bytes are the message length.
    encode_int32((int32_t)length, &(header_buffer[buffer_head]));
    buffer_head += sizeof(int32_t);

    // Apply the additional delay to the current tag and use that as the intended
    // tag of the outgoing message
    tag_t current_message_intended_tag = _lf_delay_tag(lf_tag(),
                                                    additional_delay);

    // Next 8 + 4 will be the tag (timestamp, microstep)
    encode_tag(
        &(header_buffer[buffer_head]), 
        current_message_intended_tag
    );
    buffer_head += sizeof(int64_t) + sizeof(uint32_t);

    LF_PRINT_LOG("Sending message with tag (%lld, %u) to %s.",
            current_message_intended_tag.time - start_time, current_message_intended_tag.microstep, next_destination_str);

    // Header:  message_type + port_id + federate_id + length of message + timestamp + microstep
    size_t header_length = buffer_head;

    if (_lf_is_tag_after_stop_tag(current_message_intended_tag)) {
        // Message tag is past the timeout time (the stop time) so it should
        // not be sent.
        return 0;
    }

    // Use a mutex lock to prevent multiple threads from simultaneously sending.
    lf_mutex_lock(&outbound_socket_mutex);
    // First, check that the socket is still connected. This must done
    // while holding the mutex lock.
    int socket = -1;
    if (message_type == MSG_TYPE_P2P_MESSAGE || message_type == MSG_TYPE_P2P_TAGGED_MESSAGE) {
        socket = _fed.sockets_for_outbound_p2p_connections[federate];
    } else {
        socket = _fed.socket_TCP_RTI;
    }
    if (socket < 0) {
    	lf_print_warning("Socket is no longer connected. Dropping message.");
        lf_mutex_unlock(&outbound_socket_mutex);
    	return 0;
    }
    write_to_socket_errexit_with_mutex(socket, header_length, header_buffer, &outbound_socket_mutex,
            "Failed to send timed message header to %s.", next_destination_str);
    write_to_socket_errexit_with_mutex(socket, length, message, &outbound_socket_mutex,
            "Failed to send timed message body to %s.", next_destination_str);
    lf_mutex_unlock(&outbound_socket_mutex);
    return 1;
}

/** 
 * Send a time to the RTI.
 * This is not synchronized.
 * It assumes the caller is.
 * @param type The message type (MSG_TYPE_TIMESTAMP or MSG_TYPE_TIME_ADVANCE_NOTICE).
 * @param time The time.
 * @param exit_on_error If set to true, exit the program if sending 'time' fails.
 *  Print a soft error message otherwise
 */
void _lf_send_time(unsigned char type, instant_t time, bool exit_on_error) {
    LF_PRINT_DEBUG("Sending time %lld to the RTI.", time);
    size_t bytes_to_write = 1 + sizeof(instant_t);
    unsigned char buffer[bytes_to_write];
    buffer[0] = type;
    encode_int64(time, &(buffer[1]));
    lf_mutex_lock(&outbound_socket_mutex);
    if (_fed.socket_TCP_RTI < 0) {
    	lf_print_warning("Socket is no longer connected. Dropping message.");
        lf_mutex_unlock(&outbound_socket_mutex);
    	return;
    }
    ssize_t bytes_written = write_to_socket(_fed.socket_TCP_RTI, bytes_to_write, buffer);
    if (bytes_written < (ssize_t)bytes_to_write) {
        if (!exit_on_error) {
            lf_print_error("Failed to send time %lld to the RTI." 
                            " Error code %d: %s",
                            time - start_time,
                            errno,
                            strerror(errno)
                        );

        } else if (errno == ENOTCONN) {
            // FIXME: Shutdown is probably not working properly because the socket gets disconnected.
            lf_print_error("Socket to the RTI is no longer connected. Considering this a soft error.");
        } else {
            lf_print_error_and_exit("Failed to send time %lld to the RTI." 
                                    " Error code %d: %s",
                                    time - start_time,
                                    errno,
                                    strerror(errno)
                                );
        }
    }
    lf_mutex_unlock(&outbound_socket_mutex);
}

/**
 * Send a tag to the RTI.
 * This is not synchronized.
 * It assumes the caller is.
 * @param type The message type (MSG_TYPE_NEXT_EVENT_TAG or MSG_TYPE_LOGICAL_TAG_COMPLETE).
 * @param tag The tag.
 * @param exit_on_error If set to true, exit the program if sending 'tag' fails.
 *  Print a soft error message otherwise
 */
void _lf_send_tag(unsigned char type, tag_t tag, bool exit_on_error) {
    LF_PRINT_DEBUG("Sending tag (%lld, %u) to the RTI.", tag.time - start_time, tag.microstep);
    size_t bytes_to_write = 1 + sizeof(instant_t) + sizeof(microstep_t);
    unsigned char buffer[bytes_to_write];
    buffer[0] = type;
    encode_tag(&(buffer[1]), tag);

    lf_mutex_lock(&outbound_socket_mutex);
    if (_fed.socket_TCP_RTI < 0) {
    	lf_print_warning("Socket is no longer connected. Dropping message.");
        lf_mutex_unlock(&outbound_socket_mutex);
    	return;
    }
    ssize_t bytes_written = write_to_socket(_fed.socket_TCP_RTI, bytes_to_write, buffer);
    if (bytes_written < (ssize_t)bytes_to_write) {
        if (!exit_on_error) {
            lf_print_error("Failed to send tag (%lld, %u) to the RTI." 
                            " Error code %d: %s",
                            tag.time - start_time, 
                            tag.microstep,
                            errno,
                            strerror(errno)
                        );

        } else if (errno == ENOTCONN) {
            lf_print_error("Socket to the RTI is no longer connected. Considering this a soft error.");
        } else {
            lf_mutex_unlock(&outbound_socket_mutex);
            lf_print_error_and_exit("Failed to send tag (%lld, %u) to the RTI." 
                                    " Error code %d: %s",
                                    tag.time - start_time, 
                                    tag.microstep,
                                    errno,
                                    strerror(errno)
                                );
        }
    }

    lf_mutex_unlock(&outbound_socket_mutex);
}

/**
 * Thread to accept connections from other federates that send this federate
 * messages directly (not through the RTI). This thread starts a thread for
 * each accepted socket connection and, once it has opened all expected
 * sockets, exits.
 * @param ignored No argument needed for this thread.
 */
void* handle_p2p_connections_from_federates(void* ignored) {
    int received_federates = 0;
    // Allocate memory to store thread IDs.
    _fed.inbound_socket_listeners = (lf_thread_t*)calloc(_fed.number_of_inbound_p2p_connections, sizeof(lf_thread_t));
    while (received_federates < _fed.number_of_inbound_p2p_connections) {
        // Wait for an incoming connection request.
        struct sockaddr client_fd;
        uint32_t client_length = sizeof(client_fd);
        int socket_id = accept(_fed.server_socket, &client_fd, &client_length);
        // FIXME: Error handling here is too harsh maybe?
        if (socket_id < 0 && errno != EAGAIN && errno != EWOULDBLOCK) {
            lf_print_error("A fatal error occurred while accepting a new socket. "
                        "Federate %d will not accept connections anymore.");
            return NULL;
        }
        LF_PRINT_LOG("Accepted new connection from remote federate.");

        size_t header_length = 1 + sizeof(uint16_t) + 1;
        unsigned char buffer[header_length];
        ssize_t bytes_read = read_from_socket(socket_id, header_length, (unsigned char*)&buffer);
        if (bytes_read != (ssize_t)header_length || buffer[0] != MSG_TYPE_P2P_SENDING_FED_ID) {
            lf_print_warning("Federate received invalid first message on P2P socket. Closing socket.");
            if (bytes_read >= 0) {
                unsigned char response[2];
                response[0] = MSG_TYPE_REJECT;
                response[1] = WRONG_SERVER;
                // Ignore errors on this response.
                write_to_socket(socket_id, 2, response);
            }
            close(socket_id);
            continue;
        }

        // Get the federation ID and check it.
        unsigned char federation_id_length = buffer[header_length - 1];
        char remote_federation_id[federation_id_length];
        bytes_read = read_from_socket(socket_id, federation_id_length, (unsigned char*)remote_federation_id);
        if (bytes_read != federation_id_length
                 || (strncmp(federation_metadata.federation_id, remote_federation_id, strnlen(federation_metadata.federation_id, 255)) != 0)) {
            lf_print_warning("Received invalid federation ID. Closing socket.");
            if (bytes_read >= 0) {
                unsigned char response[2];
                response[0] = MSG_TYPE_REJECT;
                response[1] = FEDERATION_ID_DOES_NOT_MATCH;
                // Ignore errors on this response.
                write_to_socket(socket_id, 2, response);
            }
            close(socket_id);
            continue;
        }

        // Extract the ID of the sending federate.
        uint16_t remote_fed_id = extract_uint16((unsigned char*)&(buffer[1]));
        LF_PRINT_DEBUG("Received sending federate ID %d.", remote_fed_id);

        // Once we record the socket_id here, all future calls to close() on
        // the socket should be done while holding a mutex, and this array
        // element should be reset to -1 during that critical section.
        // Otherwise, there can be race condition where, during termination,
        // two threads attempt to simultaneously access the socket.
        _fed.sockets_for_inbound_p2p_connections[remote_fed_id] = socket_id;

        // Send an MSG_TYPE_ACK message.
        unsigned char response = MSG_TYPE_ACK;
        write_to_socket_errexit(socket_id, 1, (unsigned char*)&response,
                "Failed to write MSG_TYPE_ACK in response to federate %d.",
                remote_fed_id);

        // Start a thread to listen for incoming messages from other federates.
        // We cannot pass a pointer to remote_fed_id to the thread we need to create
        // because that variable is on the stack. Instead, we malloc memory.
        // The created thread is responsible for calling free().
        uint16_t* remote_fed_id_copy = (uint16_t*)malloc(sizeof(uint16_t));
        if (remote_fed_id_copy == NULL) {
            lf_print_error_and_exit("malloc failed.");
        }
        *remote_fed_id_copy = remote_fed_id;
        int result = lf_thread_create(
        		&_fed.inbound_socket_listeners[received_federates],
				listen_to_federates,
				remote_fed_id_copy);
        if (result != 0) {
            // Failed to create a listening thread.
            close(socket_id);
            _fed.sockets_for_inbound_p2p_connections[remote_fed_id] = -1;
            lf_print_error_and_exit(
                    "Failed to create a thread to listen for incoming physical connection. Error code: %d.",
                    result
            );
        }

        received_federates++;
    }

    LF_PRINT_LOG("All remote federates are connected.");
    return NULL;
}

/**
 * Close the socket that sends outgoing messages to the
 * specified federate ID. This function assumes the caller holds
 * the outbound_socket_mutex mutex lock.
 * @param The ID of the peer federate receiving messages from this
 *  federate, or -1 if the RTI (centralized coordination).
 */
void _lf_close_outbound_socket(int fed_id) {
	assert (fed_id >= 0 && fed_id < NUMBER_OF_FEDERATES);
	if (_fed.sockets_for_outbound_p2p_connections[fed_id] >= 0) {
        shutdown(_fed.sockets_for_outbound_p2p_connections[fed_id], SHUT_RDWR);
        close(_fed.sockets_for_outbound_p2p_connections[fed_id]);
        _fed.sockets_for_outbound_p2p_connections[fed_id] = -1;
    }
}

/**
 * For each incoming message socket, we create this thread that listens
 * for upstream messages. Currently, the only possible upstream message
 * is MSG_TYPE_CLOSE_REQUEST.  If this thread receives that message, then closes
 * the socket.  The idea here is that a peer-to-peer socket connection
 * is always closed from the sending end, never from the receiving end.
 * This way, any sends in progress complete before the socket is actually
 * closed.
 */
void* listen_for_upstream_messages_from_downstream_federates(void* fed_id_ptr) {
    uint16_t fed_id = *((uint16_t*)fed_id_ptr);
    unsigned char message;

    lf_mutex_lock(&outbound_socket_mutex);
    while(_fed.sockets_for_outbound_p2p_connections[fed_id] >= 0) {
    	// Unlock the mutex before performing a blocking read.
    	// Note that there is a race condition here, but the read will return
    	// a failure if the socket gets closed.
        lf_mutex_unlock(&outbound_socket_mutex);

        LF_PRINT_DEBUG("Thread listening for MSG_TYPE_CLOSE_REQUEST from federate %d", fed_id);
    	ssize_t bytes_read = read_from_socket(
    			_fed.sockets_for_outbound_p2p_connections[fed_id], 1, &message);
    	// Reacquire the mutex lock before closing or reading the socket again.
        lf_mutex_lock(&outbound_socket_mutex);

        if (bytes_read == 1 && message == MSG_TYPE_CLOSE_REQUEST) {
    		// Received a request to close the socket.
    		LF_PRINT_DEBUG("Received MSG_TYPE_CLOSE_REQUEST from federate %d.", fed_id);
    		_lf_close_outbound_socket(fed_id);
    	}
    }
    lf_mutex_unlock(&outbound_socket_mutex);
    return NULL;
}

/**
 * Connect to the federate with the specified id. This established
 * connection will then be used in functions such as send_timed_message() 
 * to send messages directly to the specified federate. 
 * This function first sends an MSG_TYPE_ADDRESS_QUERY message to the RTI to obtain
 * the IP address and port number of the specified federate. It then attempts 
 * to establish a socket connection to the specified federate.
 * If this fails, the program exits. If it succeeds, it sets element [id] of 
 * the _fed.sockets_for_outbound_p2p_connections global array to
 * refer to the socket for communicating directly with the federate.
 * @param remote_federate_id The ID of the remote federate.
 */
void connect_to_federate(uint16_t remote_federate_id) {
    int result = -1;
    int count_retries = 0;

    // Ask the RTI for port number of the remote federate.
    // The buffer is used for both sending and receiving replies.
    // The size is what is needed for receiving replies.
    unsigned char buffer[sizeof(int32_t) + INET_ADDRSTRLEN];
    int port = -1;
    struct in_addr host_ip_addr;
    int count_tries = 0;
    while (port == -1) {
        buffer[0] = MSG_TYPE_ADDRESS_QUERY;
        // NOTE: Sending messages in little endian.
        encode_uint16(remote_federate_id, &(buffer[1]));

        LF_PRINT_DEBUG("Sending address query for federate %d.", remote_federate_id);

        write_to_socket_errexit(_fed.socket_TCP_RTI, sizeof(uint16_t) + 1, buffer,
                "Failed to send address query for federate %d to RTI.",
                remote_federate_id);

        // Read RTI's response.
        read_from_socket_errexit(_fed.socket_TCP_RTI, sizeof(int32_t), buffer,
                "Failed to read the requested port number for federate %d from RTI.",
                remote_federate_id);

        port = extract_int32(buffer);

        read_from_socket_errexit(_fed.socket_TCP_RTI, sizeof(host_ip_addr), (unsigned char*)&host_ip_addr,
                "Failed to read the IP address for federate %d from RTI.",
                remote_federate_id);

        // A reply of -1 for the port means that the RTI does not know
        // the port number of the remote federate, presumably because the
        // remote federate has not yet sent an MSG_TYPE_ADDRESS_ADVERTISEMENT message to the RTI.
        // Sleep for some time before retrying.
        if (port == -1) {
            if (count_tries++ >= CONNECT_NUM_RETRIES) {
                lf_print_error_and_exit("TIMEOUT obtaining IP/port for federate %d from the RTI.",
                        remote_federate_id);
            }
            struct timespec wait_time = {0L, ADDRESS_QUERY_RETRY_INTERVAL};
            struct timespec remaining_time;
            if (nanosleep(&wait_time, &remaining_time) != 0) {
                // Sleep was interrupted.
                continue;
            }
        }
    }
    assert(port < 65536);
    assert(port > 0);
    uint16_t uport = (uint16_t)port;

#if LOG_LEVEL > 3
    // Print the received IP address in a human readable format
    // Create the human readable format of the received address.
    // This is avoided unless LOG_LEVEL is high enough to
    // subdue the overhead caused by inet_ntop().
    char hostname[INET_ADDRSTRLEN];
    inet_ntop(AF_INET, &host_ip_addr, hostname, INET_ADDRSTRLEN);
    LF_PRINT_LOG("Received address %s port %d for federate %d from RTI.",
            hostname, uport, remote_federate_id);
#endif

    // Iterate until we either successfully connect or exceed the number of
    // attempts given by CONNECT_NUM_RETRIES.
    int socket_id = -1;
    while (result < 0) {
        // Create an IPv4 socket for TCP (not UDP) communication over IP (0).
        socket_id = socket(AF_INET, SOCK_STREAM, 0);
        if (socket_id < 0) {
            lf_print_error_and_exit("Failed to create socket to federate %d.", remote_federate_id);
        }

        // Server file descriptor.
        struct sockaddr_in server_fd;
        // Zero out the server_fd struct.
        bzero((char*)&server_fd, sizeof(server_fd));

        // Set up the server_fd fields.
        server_fd.sin_family = AF_INET;    // IPv4
        server_fd.sin_addr = host_ip_addr; // Received from the RTI

        // Convert the port number from host byte order to network byte order.
        server_fd.sin_port = htons(uport);
        result = connect(
            socket_id,
            (struct sockaddr *)&server_fd,
            sizeof(server_fd));

        if (result != 0) {
            lf_print_error("Failed to connect to federate %d on port %d.", remote_federate_id, uport);

            // Try again after some time if the connection failed.
            // Note that this should not really happen since the remote federate should be
            // accepting socket connections. But possibly it will be busy (in process of accepting
            // another socket connection?). Hence, we retry.
            count_retries++;
            if (count_retries > CONNECT_NUM_RETRIES) {
                // If the remote federate is not accepting the connection after CONNECT_NUM_RETRIES
                // treat it as a soft error condition and return.
                lf_print_error("Failed to connect to federate %d after %d retries. Giving up.",
                            remote_federate_id, CONNECT_NUM_RETRIES);
                return;
            }
            lf_print_warning("Could not connect to federate %d. Will try again every %d nanoseconds.\n",
                   remote_federate_id, ADDRESS_QUERY_RETRY_INTERVAL);
            // Wait CONNECT_RETRY_INTERVAL seconds.
            struct timespec wait_time = {0L, ADDRESS_QUERY_RETRY_INTERVAL};
            struct timespec remaining_time;
            if (nanosleep(&wait_time, &remaining_time) != 0) {
                // Sleep was interrupted.
                continue;
            }
        } else {
            // Connect was successful.
            size_t buffer_length = 1 + sizeof(uint16_t) + 1;
            unsigned char buffer[buffer_length];
            buffer[0] = MSG_TYPE_P2P_SENDING_FED_ID;
            if (_lf_my_fed_id > UINT16_MAX) {
                // This error is very unlikely to occur.
                lf_print_error_and_exit("Too many federates! More than %d.", UINT16_MAX);
            }
            encode_uint16((uint16_t)_lf_my_fed_id, (unsigned char*)&(buffer[1]));
            unsigned char federation_id_length = (unsigned char)strnlen(federation_metadata.federation_id, 255);
            buffer[sizeof(uint16_t) + 1] = federation_id_length;
            write_to_socket_errexit(socket_id,
                    buffer_length, buffer,
                    "Failed to send fed_id to federate %d.", remote_federate_id);
            write_to_socket_errexit(socket_id,
                    federation_id_length, (unsigned char*)federation_metadata.federation_id,
                    "Failed to send federation id to federate %d.",
                    remote_federate_id);

            read_from_socket_errexit(socket_id, 1, (unsigned char*)buffer,
                    "Failed to read MSG_TYPE_ACK from federate %d in response to sending fed_id.",
                    remote_federate_id);
            if (buffer[0] != MSG_TYPE_ACK) {
                // Get the error code.
                read_from_socket_errexit(socket_id, 1, (unsigned char*)buffer,
                        "Failed to read error code from federate %d in response to sending fed_id.", remote_federate_id);
                lf_print_error("Received MSG_TYPE_REJECT message from remote federate (%d).", buffer[0]);
                result = -1;
                continue;
            } else {
                lf_print("Connected to federate %d, port %d.", remote_federate_id, port);
            }
        }
    }
    // Once we set this variable, then all future calls to close() on this
    // socket ID should reset it to -1 within a critical section.
    _fed.sockets_for_outbound_p2p_connections[remote_federate_id] = socket_id;

    // Start a thread to listen for upstream messages (MSG_TYPE_CLOSE_REQUEST) from
    // this downstream federate.
    uint16_t* remote_fed_id_copy = (uint16_t*)malloc(sizeof(uint16_t));
    if (remote_fed_id_copy == NULL) {
        lf_print_error_and_exit("malloc failed.");
    }
    *remote_fed_id_copy = remote_federate_id;
    lf_thread_t thread_id;
    result = lf_thread_create(
    		&thread_id,
			listen_for_upstream_messages_from_downstream_federates,
			remote_fed_id_copy);
    if (result != 0) {
        // Failed to create a listening thread.
        lf_print_error_and_exit(
                "Failed to create a thread to listen for upstream message. Error code: %d.",
                result
        );
    }
}

/**
 * Connect to the RTI at the specified host and port and return
 * the socket descriptor for the connection. If this fails, the
 * program exits. If it succeeds, it sets the _fed.socket_TCP_RTI global
 * variable to refer to the socket for communicating with the RTI.
 * @param hostname A hostname, such as "localhost".
 * @param port_number A port number.
 */
void connect_to_rti(char* hostname, int port) {
    LF_PRINT_LOG("Connecting to the RTI.");

    // override passed hostname and port if passed as runtime arguments
    hostname = federation_metadata.rti_host ? federation_metadata.rti_host : hostname;
    port = federation_metadata.rti_port >= 0 ? federation_metadata.rti_port : port;

    uint16_t uport = 0;
    if (port < 0 ||
            port > INT16_MAX) {
        lf_print_error(
            "connect_to_rti(): Specified port (%d) is out of range,"
            " using zero instead.",
            port
        );
    } else {
        uport = (uint16_t)port;
    }

    // Repeatedly try to connect, one attempt every 2 seconds, until
    // either the program is killed, the sleep is interrupted,
    // or the connection succeeds.
    // If the specified port is 0, set it instead to the start of the
    // port range.
    bool specific_port_given = true;
    if (uport == 0) {
        uport = STARTING_PORT;
        specific_port_given = false;
    }
    int result = -1;
    int count_retries = 0;

    while (result < 0) {
        // Create an IPv4 socket for TCP (not UDP) communication over IP (0).
        _fed.socket_TCP_RTI = socket(AF_INET, SOCK_STREAM, 0);
        if (_fed.socket_TCP_RTI < 0) {
            lf_print_error_and_exit("Creating socket to RTI.");
        }

        struct hostent *server = gethostbyname(hostname);
        if (server == NULL) {
            lf_print_error_and_exit("ERROR, no such host for RTI: %s\n", hostname);
        }
        // Server file descriptor.
        struct sockaddr_in server_fd;
        // Zero out the server_fd struct.
        bzero((char*)&server_fd, sizeof(server_fd));

        // Set up the server_fd fields.
        server_fd.sin_family = AF_INET;    // IPv4
        bcopy((char*)server->h_addr,
             (char*)&server_fd.sin_addr.s_addr,
             (size_t)server->h_length);
        // Convert the port number from host byte order to network byte order.
        server_fd.sin_port = htons(uport);
        result = connect(
            _fed.socket_TCP_RTI,
            (struct sockaddr *)&server_fd,
            sizeof(server_fd));
        // If this failed, try more ports, unless a specific port was given.
        if (result != 0
                && !specific_port_given
                && uport >= STARTING_PORT
                && uport <= STARTING_PORT + PORT_RANGE_LIMIT
        ) {
            lf_print("Failed to connect to RTI on port %d. Trying %d.", uport, uport + 1);
            uport++;
            // Wait PORT_KNOCKING_RETRY_INTERVAL seconds.
            struct timespec wait_time = {0L, PORT_KNOCKING_RETRY_INTERVAL};
            struct timespec remaining_time;
            if (nanosleep(&wait_time, &remaining_time) != 0) {
                // Sleep was interrupted.
                continue;
            }
        }
        // If this still failed, try again with the original port after some time.
        if (result < 0) {
            if (!specific_port_given && uport == STARTING_PORT + PORT_RANGE_LIMIT + 1) {
                uport = STARTING_PORT;
            }
            count_retries++;
            if (count_retries > CONNECT_NUM_RETRIES) {
                lf_print_error_and_exit("Failed to connect to the RTI after %d retries. Giving up.",
                                     CONNECT_NUM_RETRIES);
            }
            lf_print("Could not connect to RTI at %s. Will try again every %d seconds.",
                   hostname, CONNECT_RETRY_INTERVAL);
            // Wait CONNECT_RETRY_INTERVAL seconds.
            struct timespec wait_time = {(time_t)CONNECT_RETRY_INTERVAL, 0L};
            struct timespec remaining_time;
            if (nanosleep(&wait_time, &remaining_time) != 0) {
                // Sleep was interrupted.
                continue;
            }
        } else {
            // Have connected to an RTI, but not sure it's the right RTI.
            // Send a MSG_TYPE_FED_IDS message and wait for a reply.
            // Notify the RTI of the ID of this federate and its federation.
            unsigned char buffer[4];

            LF_PRINT_LOG("Connected to an RTI. Sending federation ID for authentication.");

            // Send the message type first.
            buffer[0] = MSG_TYPE_FED_IDS;
            // Next send the federate ID.
            if (_lf_my_fed_id > UINT16_MAX) {
                lf_print_error_and_exit("Too many federates! More than %d.", UINT16_MAX);
            }
            encode_uint16((uint16_t)_lf_my_fed_id, &buffer[1]);
            // Next send the federation ID length.
            // The federation ID is limited to 255 bytes.
            size_t federation_id_length = strnlen(federation_metadata.federation_id, 255);
            buffer[1 + sizeof(uint16_t)] = (unsigned char)(federation_id_length & 0xff);

            write_to_socket_errexit(_fed.socket_TCP_RTI, 2 + sizeof(uint16_t), buffer,
                    "Failed to send federate ID to RTI.");

            // Next send the federation ID itself.
            write_to_socket_errexit(_fed.socket_TCP_RTI, federation_id_length, (unsigned char*)federation_metadata.federation_id,
                            "Failed to send federation ID to RTI.");

            // Wait for a response.
            // The response will be MSG_TYPE_REJECT if the federation ID doesn't match.
            // Otherwise, it will be either MSG_TYPE_ACK or MSG_TYPE_UDP_PORT, where the latter
            // is used if clock synchronization will be performed.
            unsigned char response;

            LF_PRINT_DEBUG("Waiting for response to federation ID from the RTI.");

            read_from_socket_errexit(_fed.socket_TCP_RTI, 1, &response, "Failed to read response from RTI.");
            if (response == MSG_TYPE_REJECT) {
                // Read one more byte to determine the cause of rejection.
                unsigned char cause;
                read_from_socket_errexit(_fed.socket_TCP_RTI, 1, &cause, "Failed to read the cause of rejection by the RTI.");
                if (cause == FEDERATION_ID_DOES_NOT_MATCH || cause == WRONG_SERVER) {
                    lf_print("Connected to the wrong RTI on port %d. Trying %d.", uport, uport + 1);
                    uport++;
                    result = -1;
                    continue;
                }
                lf_print_error_and_exit("RTI Rejected MSG_TYPE_FED_IDS message with response (see net_common.h): "
                        "%d. Error code: %d. Federate quits.\n", response, cause);
            } else if (response == MSG_TYPE_ACK) {
                LF_PRINT_LOG("Received acknowledgment from the RTI.");

                // Call a generated (external) function that sends information
                // about connections between this federate and other federates
                // where messages are routed through the RTI.
                // @see MSG_TYPE_NEIGHBOR_STRUCTURE in net_common.h
                send_neighbor_structure_to_RTI(_fed.socket_TCP_RTI);

                uint16_t udp_port = setup_clock_synchronization_with_rti();

                // Write the returned port number to the RTI
                unsigned char UDP_port_number[1 + sizeof(uint16_t)];
                UDP_port_number[0] = MSG_TYPE_UDP_PORT;
                encode_uint16(udp_port, &(UDP_port_number[1]));
                write_to_socket_errexit(_fed.socket_TCP_RTI, 1 + sizeof(uint16_t), UDP_port_number,
                            "Failed to send the UDP port number to the RTI.");
            } else {
                lf_print_error_and_exit("Received unexpected response %u from the RTI (see net_common.h).",
                        response);
            }
            lf_print("Connected to RTI at %s:%d.", hostname, uport);
        }
    }
}

/** 
 * Send the specified timestamp to the RTI and wait for a response.
 * The specified timestamp should be current physical time of the
 * federate, and the response will be the designated start time for
 * the federate. This procedure blocks until the response is
 * received from the RTI.
 * @param my_physical_time The physical time at this federate.
 * @return The designated start time for the federate.
 */
instant_t get_start_time_from_rti(instant_t my_physical_time) {
    // Send the timestamp marker first.
    _lf_send_time(MSG_TYPE_TIMESTAMP, my_physical_time, true);

    // Read bytes from the socket. We need 9 bytes.
    // Buffer for message ID plus timestamp.
    size_t buffer_length = 1 + sizeof(instant_t);
    unsigned char buffer[buffer_length];

    read_from_socket_errexit(_fed.socket_TCP_RTI, buffer_length, buffer,
            "Failed to read MSG_TYPE_TIMESTAMP message from RTI.");
    LF_PRINT_DEBUG("Read 9 bytes.");

    // First byte received is the message ID.
    if (buffer[0] != MSG_TYPE_TIMESTAMP) {
        lf_print_error_and_exit("Expected a MSG_TYPE_TIMESTAMP message from the RTI. Got %u (see net_common.h).",
                             buffer[0]);
    }

    instant_t timestamp = extract_int64(&(buffer[1]));
    lf_print("Starting timestamp is: %lld.", timestamp);
    LF_PRINT_LOG("Current physical time is: %lld.", lf_time_physical());

    return timestamp;
}

////////////////////////////////Port Status Handling///////////////////////////////////////

/**
 * Placeholder for a generated function that returns a pointer to the
 * trigger_t struct for the action corresponding to the specified port ID.
 * @param port_id The port ID.
 * @return A pointer to a trigger_t struct or null if the ID is out of range.
 */
trigger_t* _lf_action_for_port(int port_id);


/**
 * Set the status of network port with id portID.
 * 
 * @param portID The network port ID
 * @param status The network port status (port_status_t)
 */
void set_network_port_status(int portID, port_status_t status) {
    trigger_t* network_input_port_action = _lf_action_for_port(portID);
    network_input_port_action->status = status;
}


/**
 * Mark all status fields of unknown network input ports as absent.
 */
void mark_all_unknown_ports_as_absent() {
    for (int i = 0; i < _fed.triggers_for_network_input_control_reactions_size; i++) {
        trigger_t* input_port_action = _lf_action_for_port(i);
        if (input_port_action->status == unknown) {
            set_network_port_status(i, absent);
        }
    }
}

/**
 * Return true if there is an input control reaction blocked waiting for input.
 * This assumes the caller holds the mutex.
 */
bool is_input_control_reaction_blocked() {
    for (int i = 0; i < _fed.triggers_for_network_input_control_reactions_size; i++) {
        trigger_t* input_port_action = _lf_action_for_port(i);
        if (input_port_action->is_a_control_reaction_waiting) {
            return true;
        }
    }
    return false;
}

/**
 * Update the last known status tag of all network input ports
 * to the value of `tag`, unless that the provided `tag` is less
 * than the last_known_status_tag of the port. This is called when
 * all inputs to network ports with tags up to an including `tag`
 * have been received by those ports. If any update occurs and if
 * there are control reactions blocked, then this broadcasts a
 * signal to potentially unblock those control reactions.
 * 
 * This assumes the caller holds the mutex.
 *
 * @param tag The tag on which the latest status of network input
 *  ports is known.
 */
void update_last_known_status_on_input_ports(tag_t tag) {
	bool notify = false;
    for (int i = 0; i < _fed.triggers_for_network_input_control_reactions_size; i++) {
        trigger_t* input_port_action = _lf_action_for_port(i);
        // This is called when a TAG is received.
        // But it is possible for an input port to have received already
        // a message with a larger tag (if there is an after delay on the
        // connection), in which case, the last known status tag of the port
        // is in the future and should not be rolled back. So in that case,
        // we do not update the last known status tag.
        if (lf_tag_compare(tag,
                input_port_action->last_known_status_tag) >= 0) {
            DEBUG_PRINT(
                "Updating the last known status tag of port %d to (%ld, %u).",
                i,
                tag.time - get_start_time(), 
                tag.microstep
            );
            input_port_action->last_known_status_tag = tag;
            if (input_port_action->is_a_control_reaction_waiting) {
            	notify = true;
            }
        }
    }
    // Then, check if any control reaction is waiting.
    // If so, notify them.
    // FIXME: We could put a condition variable into the trigger_t
    // struct for each network input port, in which case this won't
    // be a broadcast but rather a targetted signal.
    if (notify) {
        // Notify network input control reactions
        lf_cond_broadcast(&port_status_changed);
    }
}


/**
 * Update the last known status tag of a network input port
 * to the value of "tag". This is the largest tag at which the status
 * (present or absent) of the port was known.
 *
 * This function assumes the caller holds the mutex, and, if the tag
 * actually increases, it notifies the waiting control reaction if there is one.
 * 
 * @param tag The tag on which the latest status of network input
 *  ports is known.
 * @param portID The port ID
 */
void update_last_known_status_on_input_port(tag_t tag, int port_id) {
    trigger_t* input_port_action = _lf_action_for_port(port_id);
    if (lf_tag_compare(tag,
            input_port_action->last_known_status_tag) >= 0) {
                if (lf_tag_compare(tag,
                        input_port_action->last_known_status_tag) == 0) {
                    // If the intended tag for an input port is equal to the last known status, we need
                    // to increment the microstep. This is a direct result of the behavior of the _lf_delay_tag()
                    // semantics in tag.h.
                    tag.microstep++;
                }
        DEBUG_PRINT(
            "Updating the last known status tag of port %d to (%ld, %u).",
            port_id,
            tag.time - get_start_time(), 
            tag.microstep
        );
        input_port_action->last_known_status_tag = tag;
        // If any control reaction is waiting, notify them that the status has changed
        if (input_port_action->is_a_control_reaction_waiting) {
            // The last known status tag of the port has changed. Notify any waiting threads.
            lf_cond_broadcast(&port_status_changed);
        }
    } else {
        lf_print_warning("Attempt to update the last known status tag "
               "of network input port %d to an earlier tag was ignored.", port_id);
    }
}

/**
 * Reset the status fields on network input ports to unknown.
 * 
 * @note This function must be called at the beginning of each
 *  logical time.
 */
void reset_status_fields_on_input_port_triggers() {
    for (int i = 0; i < _fed.triggers_for_network_input_control_reactions_size; i++) {
        set_network_port_status(i, unknown);
    }
}

/**
 * Mark the trigger associated with the specified port to
 * indicate whether a control reaction is waiting.
 */
void mark_control_reaction_waiting(int portID, bool waiting) {
    trigger_t* network_input_port_action = _lf_action_for_port(portID);
    network_input_port_action->is_a_control_reaction_waiting = waiting;
}

/**
 * Return the status of the port at the current tag.
 *
 * This assumes that the caller holds the mutex.
 *
 * @param portID the ID of the port to determine status for
 */
port_status_t get_current_port_status(int portID) {
    // Check whether the status of the port is known at the current tag.
    trigger_t* network_input_port_action = _lf_action_for_port(portID);
    if (network_input_port_action->status == present) {
        // The status of the trigger is present.
        return present;
    } else if (network_input_port_action->status == absent) {
        // The status of the trigger is absent.
        return absent;
    } else if (network_input_port_action->status == unknown
    		&& lf_tag_compare(network_input_port_action->last_known_status_tag, lf_tag()) >= 0) {
        // We have a known status for this port in a future tag. Therefore, no event is going
        // to be present for this port at the current tag.
        set_network_port_status(portID, absent);
        return absent;
    } else if (_fed.is_last_TAG_provisional
    		&& lf_tag_compare(_fed.last_TAG, lf_tag()) > 0) {
    	// In this case, a PTAG has been received with a larger tag than the current tag,
    	// which means that the input port is known to be absent.
        set_network_port_status(portID, absent);
    	return absent;
    }
    return unknown;
}

/**
 * Enqueue network input control reactions that determine if the trigger for a
 * given network input port is going to be present at the current logical time
 * or absent.
 */
void enqueue_network_input_control_reactions() {
#ifdef FEDERATED_CENTRALIZED
    if (!_fed.has_upstream) {
        // This federate is not connected to any upstream federates via a
        // logical connection. No need to trigger network input control
        // reactions.
        return;
    }
#endif
    for (int i = 0; i < _fed.triggers_for_network_input_control_reactions_size; i++) {
        // Reaction 0 should always be the network input control reaction
        if (get_current_port_status(i) == unknown) {
            reaction_t *reaction = _fed.triggers_for_network_input_control_reactions[i]->reactions[0];
            if (reaction->status == inactive) {
                reaction->is_a_control_reaction = true;
                LF_PRINT_DEBUG("Inserting network input control reaction on reaction queue.");
                lf_sched_trigger_reaction(reaction, -1);
                mark_control_reaction_waiting(i, true);
            }
        }
    }
}

/**
 * Enqueue network output control reactions that will send a MSG_TYPE_PORT_ABSENT
 * message to downstream federates if a given network output port is not present.
 */
void enqueue_network_output_control_reactions(){
#ifdef FEDERATED_CENTRALIZED
    if (!_fed.has_downstream) {
        // This federate is not connected to any downstream federates via a
        // logical connection. No need to trigger network output control
        // reactions.
        return;
    }
#endif
    LF_PRINT_DEBUG("Enqueueing output control reactions.");
    if (_fed.trigger_for_network_output_control_reactions == NULL) {
        // There are no network output control reactions
        LF_PRINT_DEBUG("No output control reactions.");
        return;
    }
    for (int i = 0; i < _fed.trigger_for_network_output_control_reactions->number_of_reactions; i++) {
        reaction_t* reaction = _fed.trigger_for_network_output_control_reactions->reactions[i];
        if (reaction->status == inactive) {
            reaction->is_a_control_reaction = true;
            LF_PRINT_DEBUG("Inserting network output control reaction on reaction queue.");
            lf_sched_trigger_reaction(reaction, -1);
        }
    }
}


/**
 * Enqueue network control reactions.
 */
void enqueue_network_control_reactions() {
    enqueue_network_output_control_reactions();
#ifdef FEDERATED_CENTRALIZED
    // If the granted tag is not provisional, there is no
    // need for network input control reactions
    if (lf_tag_compare(_fed.last_TAG, lf_tag()) != 0
    		|| _fed.is_last_TAG_provisional == false) {
        return;
    }
#endif
    enqueue_network_input_control_reactions();
}

/**
 * Send a port absent message to federate with fed_ID, informing the
 * remote federate that the current federate will not produce an event
 * on this network port at the current logical time.
 * 
 * @param additional_delay The offset applied to the timestamp
 *  using after. The additional delay will be greater or equal to zero
 *  if an after is used on the connection. If no after is given in the
 *  program, -1 is passed.
 * @param port_ID The ID of the receiving port.
 * @param fed_ID The fed ID of the receiving federate.
 */
void send_port_absent_to_federate(interval_t additional_delay,
                                    unsigned short port_ID, 
                                  unsigned short fed_ID) {
    // Construct the message
    size_t message_length = 1 + sizeof(port_ID) + sizeof(fed_ID) + sizeof(instant_t) + sizeof(microstep_t);
    unsigned char buffer[message_length];

    // Apply the additional delay to the current tag and use that as the intended
    // tag of the outgoing message
    tag_t current_message_intended_tag = _lf_delay_tag(lf_tag(),
                                                    additional_delay);

    LF_PRINT_LOG("Sending port "
            "absent for tag (%lld, %u) for port %d to federate %d.",
            current_message_intended_tag.time - start_time,
            current_message_intended_tag.microstep,
            port_ID, fed_ID);

    buffer[0] = MSG_TYPE_PORT_ABSENT;
    encode_uint16(port_ID, &(buffer[1]));
    encode_uint16(fed_ID, &(buffer[1+sizeof(port_ID)]));
    encode_tag(&(buffer[1+sizeof(port_ID)+sizeof(fed_ID)]), current_message_intended_tag);
    
    lf_mutex_lock(&outbound_socket_mutex);
#ifdef FEDERATED_CENTRALIZED
    // Send the absent message through the RTI
    int socket = _fed.socket_TCP_RTI;
#else
    // Send the absent message directly to the federate
    int socket = _fed.sockets_for_outbound_p2p_connections[fed_ID];
#endif
    // Do not write if the socket is closed.
    if (socket >= 0) {
    	write_to_socket_errexit_with_mutex(socket, message_length, buffer, &outbound_socket_mutex,
    			"Failed to send port absent message for port %hu to federate %hu.",
				port_ID, fed_ID);
    }
    lf_mutex_unlock(&outbound_socket_mutex);
}

/**
 * Wait until the status of network port "port_ID" is known.
 * 
 * In decentralized coordination mode, the wait time is capped by STAA + STA,
 * after which the status of the port is presumed to be absent.
 * 
 * This function assumes the holder does not hold a mutex.
 * 
 * @param port_ID The ID of the network port
 * @param STAA The safe-to-assume-absent threshold for the port
 */
void wait_until_port_status_known(int port_ID, interval_t STAA) {            
    // Need to lock the mutex to prevent
    // a race condition with the network
    // receiver logic.
    lf_mutex_lock(&mutex);

    // See if the port status is already known.
    if (get_current_port_status(port_ID) != unknown) {
        // The status of the trigger is known. No need to wait.
        LF_PRINT_LOG("------ Not waiting for network input port %d: "
                    "Status of the port is known already.", port_ID);
        mark_control_reaction_waiting(port_ID, false);
        lf_mutex_unlock(&mutex);
        return;
    }

    // Determine the wait time.
    // In centralized coordination, the wait time is until
    // the RTI can determine the port status and send a TAG
    // replacing the PTAG it sent earlier or until a port absent
    // message has been sent by an upstream federate for this port
    // with a tag greater than the current tag. The federate will 
    // block here FOREVER, until one of the aforementioned 
    // conditions is met.
    interval_t wait_until_time = FOREVER;
#ifdef FEDERATED_DECENTRALIZED // Only applies to decentralized coordination
    // The wait time for port status in the decentralized 
    // coordination is capped by the STAA offset assigned 
    // to the port plus the global STA offset for this federate.
    wait_until_time = current_tag.time + STAA + _lf_fed_STA_offset;
#endif

    // Perform the wait, unless the STAA is zero.
    if (wait_until_time != current_tag.time) {
        LF_PRINT_LOG("------ Waiting until time %lldns for network input port %d at tag (%llu, %d).",
                wait_until_time,
                port_ID,
                current_tag.time - start_time,
                current_tag.microstep);
        while(!wait_until(wait_until_time, &port_status_changed)) {
            // Interrupted
            LF_PRINT_DEBUG("------ Wait for network input port %d interrupted.", port_ID);
            // Check if the status of the port is known
            if (get_current_port_status(port_ID) != unknown) {
                // The status of the trigger is known. No need to wait.
                LF_PRINT_LOG("------ Done waiting for network input port %d: "
                            "Status of the port has changed.", port_ID);
                mark_control_reaction_waiting(port_ID, false);
                lf_mutex_unlock(&mutex);
                return;
            }
        }
    }
    // NOTE: In centralized coordination, cannot reach this point because
    // the wait_until is called with FOREVER, so the while loop above exits
    // only when the port becomes known.

#ifdef FEDERATED_DECENTRALIZED // Only applies in decentralized coordination
    // The wait has timed out. However, a message header
    // for the current tag could have been received in time 
    // but not the the body of the message.
    // Wait on the tag barrier based on the current tag. 
    _lf_wait_on_global_tag_barrier(lf_tag());

    // Done waiting
    // If the status of the port is still unknown, assume it is absent.
    if (get_current_port_status(port_ID) == unknown) {
        // Port will not be triggered at the
        // current logical time. Set the absent
        // value of the trigger accordingly
        // so that the receiving logic cannot
        // insert any further reaction
        set_network_port_status(port_ID, absent);
    }
    mark_control_reaction_waiting(port_ID, false);
    lf_mutex_unlock(&mutex);
    LF_PRINT_LOG("------ Done waiting for network input port %d: "
                "Wait timed out without a port status change.", port_ID);
#endif
}

/////////////////////////////////////////////////////////////////////////////////////////

/**
 * Version of schedule_value() similar to that in reactor_common.c
 * except that it does not acquire the mutex lock and has a special
 * behavior during startup where it can inject reactions to the reaction
 * queue if execution has not started yet.
 * It is also responsible for setting the intended tag of the 
 * network message based on the calculated delay.
 * This function assumes that the caller holds the mutex lock.
 * 
 * This is used for handling incoming timed messages to a federate.
 * 
 * 
 * @param action The action or timer to be triggered.
 * @param tag The tag of the message received over the network.
 * @param value Dynamically allocated memory containing the value to send.
 * @param length The length of the array, if it is an array, or 1 for a
 *  scalar and 0 for no payload.
 * @return A handle to the event, or 0 if no event was scheduled, or -1 for error.
 */
trigger_handle_t schedule_message_received_from_network_already_locked(
        trigger_t* trigger,
        tag_t tag,
        lf_token_t* token) {
    // Return value of the function
    int return_value = 0;

    // Indicates whether or not the intended tag
    // of the message (timestamp, microstep) is
    // in the future relative to the tag of this
    // federate. By default, assume it is not.
    bool message_tag_is_in_the_future = lf_tag_compare(tag, current_tag) > 0;

    // Assign the intended tag
    trigger->intended_tag = tag;

    // Calculate the extra_delay required to be passed
    // to the schedule function.
    interval_t extra_delay = tag.time - current_tag.time;
    if (!message_tag_is_in_the_future) {
#ifdef FEDERATED_CENTRALIZED
        // If the coordination is centralized, receiving a message
        // that does not carry a timestamp that is in the future
        // would indicate a critical condition, showing that the
        // time advance mechanism is not working correctly.
        lf_print_error_and_exit("Received a message at tag (%lld, %u) that"
                                " has a tag (%lld, %u) that has violated the STP offset. "
                                "Centralized coordination should not have these types of messages.",
                                current_tag.time - start_time, lf_tag().microstep,
                                tag.time - start_time, tag.microstep);
#else
        // Set the delay back to 0
        extra_delay = 0LL;
        LF_PRINT_LOG("Calling schedule with 0 delay and intended tag (%lld, %u).",
                    trigger->intended_tag.time - start_time,
                    trigger->intended_tag.microstep);
        return_value = _lf_schedule(trigger, extra_delay, token);
#endif
    } else {
        // In case the message is in the future, call
        // _lf_schedule_at_tag() so that the microstep is respected.
        LF_PRINT_LOG("Received a message that is (%lld nanoseconds, %u microsteps) "
                "in the future.", extra_delay, tag.microstep - lf_tag().microstep);
        return_value = _lf_schedule_at_tag(trigger, tag, token);
    }
    // Notify the main thread in case it is waiting for physical time to elapse.
    LF_PRINT_DEBUG("Broadcasting notification that event queue changed.");
    lf_cond_broadcast(&event_q_changed);
    return return_value;
}

/**
 * Request to close the socket that receives incoming messages from the
 * specified federate ID. This sends a message to the upstream federate
 * requesting that it close the socket. If the message is sent successfully,
 * this returns 1. Otherwise it returns 0, which presumably means that the
 * socket is already closed.
 *
 * @param The ID of the peer federate sending messages to this federate.
 *
 * @return 1 if the MSG_TYPE_CLOSE_REQUEST message is sent successfully, 0 otherwise.
 */
int _lf_request_close_inbound_socket(int fed_id) {
	assert(fed_id >= 0 && fed_id < NUMBER_OF_FEDERATES);

 	if (_fed.sockets_for_inbound_p2p_connections[fed_id] < 1) return 0;

   	// Send a MSG_TYPE_CLOSE_REQUEST message.
    unsigned char message_marker = MSG_TYPE_CLOSE_REQUEST;
   	LF_PRINT_LOG("Sending MSG_TYPE_CLOSE_REQUEST message to upstream federate.");
    ssize_t written = write_to_socket(
     		_fed.sockets_for_inbound_p2p_connections[fed_id],
			1, &message_marker);
    _fed.sockets_for_inbound_p2p_connections[fed_id] = -1;
    if (written == 1) {
       	LF_PRINT_LOG("Sent MSG_TYPE_CLOSE_REQUEST message to upstream federate.");
       	return 1;
    } else {
    	return 0;
    }
}

/**
 * Close the socket that receives incoming messages from the
 * specified federate ID or RTI. This function should be called when a read
 * of incoming socket fails or when an EOF is received.
 *
 * @param The ID of the peer federate sending messages to this
 *  federate, or -1 if the RTI.
 */
void _lf_close_inbound_socket(int fed_id) {
    if (fed_id < 0) {
        // socket connection is to the RTI.
        int socket = _fed.socket_TCP_RTI;
        // First, set the global socket to -1.
        _fed.socket_TCP_RTI = -1;
        // Then shutdown and close the socket.
        shutdown(socket, SHUT_RDWR);
        close(socket);
    } else if (_fed.sockets_for_inbound_p2p_connections[fed_id] >= 0) {
        shutdown(_fed.sockets_for_inbound_p2p_connections[fed_id], SHUT_RDWR);
        close(_fed.sockets_for_inbound_p2p_connections[fed_id]);
        _fed.sockets_for_inbound_p2p_connections[fed_id] = -1;
    }
}

/** 
 * Handle a port absent message received from a remote federate.
 * This just sets the last known status tag of the port specified
 * in the message.
 *
 * This assumes the caller does not hold the mutex, which it acquires.
 *
 * @param socket The socket to read the message from
 * @param buffer The buffer to read
 * @param fed_id The sending federate ID or -1 if the centralized coordination.
 */
void handle_port_absent_message(int socket, int fed_id) {
    size_t bytes_to_read = sizeof(uint16_t) + sizeof(uint16_t) + sizeof(instant_t) + sizeof(microstep_t);
    unsigned char buffer[bytes_to_read];
    read_from_socket_errexit(socket, bytes_to_read, buffer,
    		"Failed to read port absent message.");

    // Extract the header information.
    unsigned short port_id = extract_uint16(buffer);
    // The next part of the message is the federate_id, but we don't need it.
    // unsigned short federate_id = extract_uint16(&(buffer[sizeof(uint16_t)]));
    tag_t intended_tag = extract_tag(&(buffer[sizeof(uint16_t)+sizeof(uint16_t)]));

<<<<<<< HEAD
    LOG_PRINT("Handling port absent for tag (%lld, %u) for port %d.",
            intended_tag.time - get_start_time(),
=======
    LF_PRINT_LOG("Handling port absent for tag (%lld, %u) for port %d.",
            intended_tag.time - start_time,
>>>>>>> da271546
            intended_tag.microstep,
            port_id, 
            fed_id
    );

    lf_mutex_lock(&mutex);
#ifdef FEDERATED_DECENTRALIZED
    trigger_t* network_input_port_action = _lf_action_for_port(port_id);
    if (lf_tag_compare(intended_tag,
            network_input_port_action->last_known_status_tag) < 0) {
        lf_mutex_unlock(&mutex);
        lf_print_error_and_exit("The following contract was violated for port absent messages: In-order "
                             "delivery of messages over a TCP socket. Had status for (%lld, %u), got "
                             "port absent with intended tag (%lld, %u).",
                             network_input_port_action->last_known_status_tag.time - start_time,
                             network_input_port_action->last_known_status_tag.microstep,
                             intended_tag.time - start_time,
                             intended_tag.microstep);
    }
#endif // In centralized coordination, a TAG message from the RTI 
       // can set the last_known_status_tag to a future tag where messages
       // have not arrived yet.
    // Set the mutex status as absent
    update_last_known_status_on_input_port(intended_tag, port_id);
    lf_mutex_unlock(&mutex);
}

/**
 * Handle a message being received from a remote federate.
 * 
 * This function assumes the caller does not hold the mutex lock.
 * @param socket The socket to read the message from
 * @param buffer The buffer to read
 * @param fed_id The sending federate ID or -1 if the centralized coordination.
 */
void handle_message(int socket, int fed_id) {
    // FIXME: Need better error handling?
    // Read the header.
    size_t bytes_to_read = sizeof(uint16_t) + sizeof(uint16_t) + sizeof(int32_t);
    unsigned char buffer[bytes_to_read];
    read_from_socket_errexit(socket, bytes_to_read, buffer,
    		"Failed to read message header.");

    // Extract the header information.
    unsigned short port_id;
    unsigned short federate_id;
    size_t length;
    extract_header(buffer, &port_id, &federate_id, &length);
    // Check if the message is intended for this federate
    assert(_lf_my_fed_id == federate_id);
    LF_PRINT_DEBUG("Receiving message to port %d of length %d.", port_id, length);

    // Get the triggering action for the corerponding port
    trigger_t* action = _lf_action_for_port(port_id);

    // Read the payload.
    // Allocate memory for the message contents.
    unsigned char* message_contents = (unsigned char*)malloc(length);
    read_from_socket_errexit(socket, length, message_contents,
    		"Failed to read message body.");

    LF_PRINT_LOG("Message received by federate: %s. Length: %d.", message_contents, length);

    LF_PRINT_DEBUG("Calling schedule for message received on a physical connection.");
    _lf_schedule_value(&action, 0, message_contents, length);
}

/**
 * Handle a timed message being received from a remote federate via the RTI
 * or directly from other federates.
 * This will read the tag encoded in the header
 * and calculate an offset to pass to the schedule function.
 * This function assumes the caller does not hold the mutex lock.
 * Instead of holding the mutex lock, this function calls 
 * _lf_increment_global_tag_barrier with the tag carried in
 * the message header as an argument. This ensures that the current tag
 * will not advance to the tag of the message if it is in the future, or
 * the tag will not advance at all if the tag of the message is
 * now or in the past.
 * @param socket The socket to read the message from.
 * @param buffer The buffer to read.
 * @param fed_id The sending federate ID or -1 if the centralized coordination.
 */
void handle_tagged_message(int socket, int fed_id) {
    // FIXME: Need better error handling?
    // Read the header which contains the timestamp.
    size_t bytes_to_read = sizeof(uint16_t) + sizeof(uint16_t) + sizeof(int32_t)
            + sizeof(instant_t) + sizeof(microstep_t);
    unsigned char buffer[bytes_to_read];
    read_from_socket_errexit(socket, bytes_to_read, buffer,
    		"Failed to read timed message header");

    // Extract the header information.
    unsigned short port_id;
    unsigned short federate_id;
    size_t length;
    tag_t intended_tag;
    extract_timed_header(buffer, &port_id, &federate_id, &length, &intended_tag);
    // Check if the message is intended for this federate
    assert(_lf_my_fed_id == federate_id);
    LF_PRINT_DEBUG("Receiving message to port %d of length %d.", port_id, length);

    // Get the triggering action for the corresponding port
    trigger_t* action = _lf_action_for_port(port_id);

    // Record the physical time of arrival of the message
    action->physical_time_of_arrival = lf_time_physical();

    if (action->is_physical) {
        // Messages sent on physical connections should be handled via handle_message().
<<<<<<< HEAD
        error_print_and_exit("Received a timed message on a physical connection.");
=======
        lf_print_warning("Received a timed message on a physical connection. Time stamp will be lost.");
>>>>>>> da271546
    }

#ifdef FEDERATED_DECENTRALIZED
    // Only applicable for federated programs with decentralized coordination:
    // For logical connections in decentralized coordination,
    // increment the barrier to prevent advancement of tag beyond
    // the received tag if possible. The following function call
    // suggests that the tag barrier be raised to the tag provided
    // by the message. If this tag is in the past, the function will cause
    // the tag to freeze at the current level.
    // If something happens, make sure to release the barrier.
    _lf_increment_global_tag_barrier(intended_tag);
#endif
    LF_PRINT_LOG("Received message with tag: (%lld, %u), Current tag: (%lld, %u).",
            intended_tag.time - start_time, intended_tag.microstep,
			lf_time_logical_elapsed(), lf_tag().microstep);

    // Read the payload.
    // Allocate memory for the message contents.
    unsigned char* message_contents = (unsigned char*)malloc(length);
    read_from_socket_errexit(socket, length, message_contents,
    		"Failed to read message body.");

    // The following is only valid for string messages.
    // LF_PRINT_DEBUG("Message received: %s.", message_contents);

    lf_mutex_lock(&mutex);

    // Create a token for the message
    lf_token_t* message_token = create_token(action->element_size);
    // Set up the token

    message_token->value = message_contents;
    message_token->length = length;

    // Sanity checks
#ifdef FEDERATED_DECENTRALIZED
    if (lf_tag_compare(intended_tag,
            action->last_known_status_tag) < 0) {        
        lf_print_error_and_exit("The following contract was violated for a timed message: In-order "
                             "delivery of messages over a TCP socket. Had status for (%lld, %u), got "
                             "timed message with intended tag (%lld, %u).",
                             action->last_known_status_tag.time - start_time,
                             action->last_known_status_tag.microstep,
                             intended_tag.time - start_time,
                             intended_tag.microstep);
    }
#endif // In centralized coordination, a TAG message from the RTI 
       // can set the last_known_status_tag to a future tag where messages
       // have not arrived yet.

    // FIXME: It might be enough to just check this field and not the status at all
    update_last_known_status_on_input_port(intended_tag, port_id);

    // Check whether reactions need to be inserted directly into the reaction
    // queue or a call to schedule is needed. This checks if the intended
    // tag of the message is for the current tag or a tag that is already
    // passed and if any control reaction is waiting on this port (or the
    // execution hasn't even started).
    // If the tag is intended for a tag that is passed, the control reactions
    // would need to exit because only one message can be processed per tag,
    // and that message is going to be a tardy message. The actual tardiness
    // handling is done inside _lf_insert_reactions_for_trigger.
    // To prevent multiple processing of messages per tag,
    // we also need to check the port status.
    // For example, there could be a case where current tag is 
    // 10 with a control reaction waiting, and a message has arrived with intended_tag 8.
    // This message will eventually cause the control reaction to exit, but before that,
    // a message with intended_tag of 9 could arrive before the control reaction has had a chance
    // to exit. The port status is on the other hand changed in this thread, and thus,
    // can be checked in this scenario without this race condition. The message with 
<<<<<<< HEAD
    // intended_tag of 9 in this case needs to wait one microstep to be
    // processed.
    if (compare_tags(intended_tag, get_current_tag()) <= 0 &&                           
            action->is_a_control_reaction_waiting && // Check if a control reaction is waiting
            action->status == unknown                // Check if the status of the port is still unknown
=======
    // intended_tag of 9 in this case needs to wait one microstep to be processed.
    if (lf_tag_compare(intended_tag, lf_tag()) <= 0 && // The event is meant for the current or a previous tag.                          
            ((action->is_a_control_reaction_waiting && // Check if a control reaction is waiting and
             action->status == unknown) ||             // if the status of the port is still unknown.
             (_lf_execution_started == false))         // Or, execution hasn't even started, so it's safe to handle this event.
>>>>>>> da271546
    ) {
        // Since the message is intended for the current tag and a control reaction
        // was waiting for the message, trigger the corresponding reactions for this
        // message.
<<<<<<< HEAD
        tag_t current_tag = get_current_tag();
        DEBUG_PRINT(
            "Inserting reactions directly at tag (%lld, %u). "
            "Intended tag: (%ld, %u).",
            current_tag.time - get_start_time(),
            current_tag.microstep, 
            intended_tag.time - get_start_time(), 
            intended_tag.microstep
        );
=======
        LF_PRINT_LOG("Inserting reactions directly at tag (%lld, %u).",
        		intended_tag.time - start_time, intended_tag.microstep);
>>>>>>> da271546
        action->intended_tag = intended_tag;
        _lf_insert_reactions_for_trigger(action, message_token);

        // Set the status of the port as present here to inform the network input
        // control reactions know that they no longer need to block. The reason for
        // that is because the network receiver reaction is now in the reaction queue
        // keeping the precedence order intact.
        set_network_port_status(port_id, present);        
        // Port is now present. Therefore, notify the network input control reactions to
        // stop waiting and re-check the port status.
        lf_cond_broadcast(&port_status_changed);
    } else {
        // If no control reaction is waiting for this message, or if the intended
        // tag is in the future, use schedule functions to process the message.

        // Before that, if the current time >= stop time, discard the message.
        // But only if the stop time is not equal to the start time!
        if (lf_tag_compare(lf_tag(), stop_tag) >= 0) {
            lf_mutex_unlock(&mutex);
            lf_print_warning("Received message too late. Already at stopping time. Discarding message.");
            return;
        }
        
        LF_PRINT_LOG("Calling schedule with tag (%lld, %u).", intended_tag.time - start_time, intended_tag.microstep);
        schedule_message_received_from_network_already_locked(action, intended_tag, message_token);
    }


#ifdef FEDERATED_DECENTRALIZED // Only applicable for federated programs with decentralized coordination
    // Finally, decrement the barrier to allow the execution to continue
    // past the raised barrier
    _lf_decrement_global_tag_barrier_locked();
#endif

    // The mutex is unlocked here after the barrier on
    // logical time has been removed to avoid
    // the need for unecessary lock and unlock
    // operations.
    lf_mutex_unlock(&mutex);
}

/**
 * Handle a time advance grant (TAG) message from the RTI.
 * This updates the last known status tag for each network input
 * port, and broadcasts a signal, which may cause a blocking
 * control reaction to unblock.
 *
 * In addition, this updates the last known TAG/PTAG and broadcasts
 * a notification of this update, which may unblock whichever worker
 * thread is trying to advance time.
 *
 * This function assumes the caller does not hold the mutex lock,
 * which it acquires.
 * 
 * @note This function is very similar to handle_provisinal_tag_advance_grant() except that
 *  it sets last_TAG_was_provisional to false.
 */
void handle_tag_advance_grant() {
    size_t bytes_to_read = sizeof(instant_t) + sizeof(microstep_t);
    unsigned char buffer[bytes_to_read];
    read_from_socket_errexit(_fed.socket_TCP_RTI, bytes_to_read, buffer,
    		"Failed to read tag advance grant from RTI.");
    tag_t TAG = extract_tag(buffer);

    lf_mutex_lock(&mutex);

    // Update the last known status tag of all network input ports
    // to the TAG received from the RTI. Here we assume that the RTI
    // knows the status of network ports up to and including the granted tag,
    // so by extension, we assume that the federate can safely rely
    // on the RTI to handle port statuses up until the granted tag.
    update_last_known_status_on_input_ports(TAG);

    // It is possible for this federate to have received a PTAG
    // earlier with the same tag as this TAG.
    if (lf_tag_compare(TAG, _fed.last_TAG) >= 0) {
        _fed.last_TAG.time = TAG.time;
        _fed.last_TAG.microstep = TAG.microstep;
        _fed.is_last_TAG_provisional = false;
        LF_PRINT_LOG("Received Time Advance Grant (TAG): (%lld, %u).",
        		_fed.last_TAG.time - start_time, _fed.last_TAG.microstep);
    } else {
        lf_mutex_unlock(&mutex);
        lf_print_error("Received a TAG (%lld, %u) that wasn't larger "
        		"than the previous TAG or PTAG (%lld, %u). Ignoring the TAG.",
                TAG.time - start_time, TAG.microstep,
                _fed.last_TAG.time - start_time, _fed.last_TAG.microstep);
    }

    _fed.waiting_for_TAG = false;
    // Notify everything that is blocked.
    lf_cond_broadcast(&event_q_changed);

    lf_mutex_unlock(&mutex);
}

/**
 * Send a logical tag complete (LTC) message to the RTI
 * unless an equal or later LTC has previously been sent.
 * This function assumes the caller holds the mutex lock.
 *
 * @param tag_to_send The tag to send.
 */
void _lf_logical_tag_complete(tag_t tag_to_send) {
    int compare_with_last_tag = lf_tag_compare(_fed.last_sent_LTC, tag_to_send);
    if (compare_with_last_tag >= 0) {
        return;
    }
    LF_PRINT_LOG("Sending Logical Time Complete (LTC) (%lld, %u) to the RTI.",
            tag_to_send.time - start_time,
            tag_to_send.microstep);
    _lf_send_tag(MSG_TYPE_LOGICAL_TAG_COMPLETE, tag_to_send, true);
    _fed.last_sent_LTC = tag_to_send;
}

/**
 * Handle a provisional tag advance grant (PTAG) message from the RTI.
 * This updates the last known TAG/PTAG and broadcasts
 * a notification of this update, which may unblock whichever worker
 * thread is trying to advance time.
 * If current_time is less than the specified PTAG, then this will
 * also insert into the event_q a dummy event with the specified tag.
 * This will ensure that the federate advances time to the specified
 * tag and, for centralized coordination, inserts blocking reactions
 * and null-message-sending output reactions at that tag.
 *
 * This function assumes the caller does not hold the mutex lock,
 * which it acquires.
 * 
 * @note This function is similar to handle_tag_advance_grant() except that
 *  it sets last_TAG_was_provisional to true and also it does not update the
 *  last known tag for input ports.
 */
void handle_provisional_tag_advance_grant() {
    size_t bytes_to_read = sizeof(instant_t) + sizeof(microstep_t);
    unsigned char buffer[bytes_to_read];    
    read_from_socket_errexit(_fed.socket_TCP_RTI, bytes_to_read, buffer,
    		"Failed to read provisional tag advance grant from RTI.");
    tag_t PTAG = extract_tag(buffer);

    // Note: it is important that last_known_status_tag of ports does not
    // get updated to a PTAG value because a PTAG does not indicate that
    // the RTI knows about the status of all ports up to and _including_
    // the value of PTAG. Only a TAG message indicates that.
    lf_mutex_lock(&mutex);

    // Sanity check
    if (lf_tag_compare(PTAG, _fed.last_TAG) < 0
    		|| (lf_tag_compare(PTAG, _fed.last_TAG) == 0 && !_fed.is_last_TAG_provisional)) {
        lf_mutex_unlock(&mutex);
        lf_print_error_and_exit("Received a PTAG (%lld, %d) that is equal or earlier "
        		"than an already received TAG (%lld, %d).",
				PTAG.time, PTAG.microstep,
				_fed.last_TAG.time, _fed.last_TAG.microstep);
    }

    _fed.last_TAG = PTAG;
    _fed.waiting_for_TAG = false;
    _fed.is_last_TAG_provisional = true;
    LF_PRINT_LOG("At tag (%lld, %d), received Provisional Tag Advance Grant (PTAG): (%lld, %u).",
    		current_tag.time - start_time, current_tag.microstep,
    		_fed.last_TAG.time - start_time, _fed.last_TAG.microstep);

    // Even if we don't modify the event queue, we need to broadcast a change
    // because we do not need to continue to wait for a TAG.
	lf_cond_broadcast(&event_q_changed);
	// Notify control reactions that are blocked.
    // Check here whether there is any control reaction waiting
    // before broadcasting to avoid an unnecessary broadcast.
    // This also avoids problems waking up threads before execution
    // has started (while they are waiting for the start time).
    if (is_input_control_reaction_blocked()) {
    	lf_cond_broadcast(&port_status_changed);
    }

    // Possibly insert a dummy event into the event queue if current time is behind
    // (which it should be). Do not do this if the federate has not fully
    // started yet.

    instant_t dummy_event_time = PTAG.time;
    microstep_t dummy_event_relative_microstep = PTAG.microstep;

    if (lf_tag_compare(current_tag, PTAG) == 0) {
    	// The current tag can equal the PTAG if we are at the start time
    	// or if this federate has been able to advance time to the current
    	// tag (e.g., it has no upstream federates). In either case, either
    	// it is already treating the current tag as PTAG cycle (e.g. at the
    	// start time) or it will be completing the current cycle and sending
    	// a LTC message shortly. In either case, there is nothing more to do.
   	    lf_mutex_unlock(&mutex);
    	return;
    } else if (lf_tag_compare(current_tag, PTAG) > 0) {
    	// Current tag is greater than the PTAG.
    	// It could be that we have sent an LTC that crossed with the incoming
    	// PTAG or that we have advanced to a tag greater than the PTAG.
    	// In the former case, there is nothing more to do.
    	// In the latter case, we may be blocked processing a PTAG cycle at
    	// a greater tag or we may be in the middle of processing a regular
    	// TAG. In either case, we know that at the PTAG tag, all outputs
    	// have either been sent or are absent, so we can send an LTC.
    	// Send an LTC to indicate absent outputs.
    	_lf_logical_tag_complete(PTAG);
	    // Nothing more to do.
	   	lf_mutex_unlock(&mutex);
	    return;
    } else if (PTAG.time == current_tag.time) {
    	// We now know current_tag < PTAG, but the times are equal.
    	// Adjust the microstep for scheduling the dummy event.
    	dummy_event_relative_microstep -= current_tag.microstep;
    }
	// We now know current_tag < PTAG.
    // Schedule a dummy event at the specified time and (relative) microstep.
   	LF_PRINT_DEBUG("At tag (%lld, %d), inserting into the event queue a dummy event "
   			"with time %lld and (relative) microstep %d.",
    		current_tag.time - start_time, current_tag.microstep,
    		dummy_event_time - start_time, dummy_event_relative_microstep);

   	// Dummy event points to a NULL trigger and NULL real event.
	event_t* dummy = _lf_create_dummy_events(
			NULL, dummy_event_time, NULL, dummy_event_relative_microstep);
	pqueue_insert(event_q, dummy);

    lf_mutex_unlock(&mutex);
}

/** 
 * Send a MSG_TYPE_STOP_REQUEST message to the RTI with payload equal
 * to the current tag plus one microstep.
 * 
 * This function raises a global barrier on
 * logical tag at the current tag.
 * 
 * This function assumes the caller holds the mutex lock.
 */
void _lf_fd_send_stop_request_to_rti() {
	// Do not send a stop request twice.
    if (_fed.sent_a_stop_request_to_rti == true) {
        return;
    }
    LF_PRINT_LOG("Requesting the whole program to stop.");
    // Raise a logical time barrier at the current tag.
    _lf_increment_global_tag_barrier_already_locked(current_tag);

    // Send a stop request with the current tag to the RTI
    unsigned char buffer[MSG_TYPE_STOP_REQUEST_LENGTH];
    // Stop at the next microstep
    ENCODE_STOP_REQUEST(buffer, current_tag.time, current_tag.microstep + 1);

    lf_mutex_lock(&outbound_socket_mutex);
    if (_fed.socket_TCP_RTI < 0) {
    	lf_print_warning("Socket is no longer connected. Dropping message.");
        lf_mutex_unlock(&outbound_socket_mutex);
    	return;
    }
    write_to_socket_errexit_with_mutex(_fed.socket_TCP_RTI, MSG_TYPE_STOP_REQUEST_LENGTH, 
    		buffer, &outbound_socket_mutex,
            "Failed to send stop time %lld to the RTI.", current_tag.time - start_time);
    lf_mutex_unlock(&outbound_socket_mutex);
    _fed.sent_a_stop_request_to_rti = true;
}

/** 
 * Handle a MSG_TYPE_STOP_GRANTED message from the RTI.
 * 
 * This function removes the global barrier on
 * logical time raised when lf_request_stop() was
 * called.
 * 
 * This function assumes the caller does not hold
 * the mutex lock, therefore, it acquires it.
 */
void handle_stop_granted_message() {
    size_t bytes_to_read = MSG_TYPE_STOP_GRANTED_LENGTH - 1;
    unsigned char buffer[bytes_to_read];    
    read_from_socket_errexit(_fed.socket_TCP_RTI, bytes_to_read, buffer,
    		"Failed to read stop granted from RTI.");

    // Acquire a mutex lock to ensure that this state does change while a
    // message is transport or being used to determine a TAG.
    lf_mutex_lock(&mutex);

    tag_t received_stop_tag = extract_tag(buffer);

    LF_PRINT_LOG("Received from RTI a MSG_TYPE_STOP_GRANTED message with elapsed tag (%lld, %d).",
            received_stop_tag.time - start_time, received_stop_tag.microstep);
    
    // Sanity check.
    tag_t current_tag = lf_tag();
    if (lf_tag_compare(received_stop_tag, current_tag) <= 0) {
        lf_print_error("RTI granted a MSG_TYPE_STOP_GRANTED tag that is equal to or less than this federate's current tag (%lld, %u). "
        		"Stopping at the next microstep instead.",
                current_tag.time - start_time, current_tag.microstep);
        received_stop_tag = current_tag;
        received_stop_tag.microstep++;
    }

    stop_tag = received_stop_tag;
    LF_PRINT_DEBUG("Setting the stop tag to (%lld, %u).",
                stop_tag.time - start_time,
                stop_tag.microstep);

    _lf_decrement_global_tag_barrier_locked();
    // We signal instead of broadcast under the assumption that only
    // one worker thread can call wait_until at a given time because
    // the call to wait_until is protected by a mutex lock
    lf_cond_signal(&event_q_changed);
    lf_mutex_unlock(&mutex);
}

/**
 * Handle a MSG_TYPE_STOP_REQUEST message from the RTI.
 * 
 * This function assumes the caller does not hold
 * the mutex lock, therefore, it acquires it.
 */
void handle_stop_request_message() {
    size_t bytes_to_read = MSG_TYPE_STOP_REQUEST_LENGTH - 1;
    unsigned char buffer[bytes_to_read];    
    read_from_socket_errexit(_fed.socket_TCP_RTI, bytes_to_read, buffer,
    		"Failed to read stop request from RTI.");

    // Acquire a mutex lock to ensure that this state does change while a
    // message is being used to determine a TAG.
    lf_mutex_lock(&mutex);
    // Ignore the message if this federate originated a request.
    // The federate is already blocked is awaiting a MSG_TYPE_STOP_GRANTED message.
    if (_fed.sent_a_stop_request_to_rti == true) {
        lf_mutex_unlock(&mutex);
        return;
    }

    tag_t tag_to_stop = extract_tag(buffer);

    LF_PRINT_LOG("Received from RTI a MSG_TYPE_STOP_REQUEST message with tag (%lld, %u).",
             tag_to_stop.time - start_time,
             tag_to_stop.microstep);

    // Encode the current logical time plus one microstep
    // or the requested tag_to_stop, whichever is bigger.
    if (lf_tag_compare(tag_to_stop, current_tag) <= 0) {
    	// Can't stop at the requested tag. Make a counteroffer.
        tag_to_stop = current_tag;
        tag_to_stop.microstep++;
    }

    unsigned char outgoing_buffer[MSG_TYPE_STOP_REQUEST_REPLY_LENGTH];
    ENCODE_STOP_REQUEST_REPLY(outgoing_buffer, tag_to_stop.time, tag_to_stop.microstep);

    lf_mutex_lock(&outbound_socket_mutex);
    if (_fed.socket_TCP_RTI < 0) {
    	lf_print_warning("Socket is no longer connected. Dropping message.");
        lf_mutex_unlock(&outbound_socket_mutex);
        lf_mutex_unlock(&mutex);
    	return;
    }
    // Send the current logical time to the RTI. This message does not have an identifying byte since
    // since the RTI is waiting for a response from this federate.
    write_to_socket_errexit_with_mutex(
    		_fed.socket_TCP_RTI, MSG_TYPE_STOP_REQUEST_REPLY_LENGTH, outgoing_buffer, &outbound_socket_mutex,
            "Failed to send the answer to MSG_TYPE_STOP_REQUEST to RTI.");
    lf_mutex_unlock(&outbound_socket_mutex);

    // Raise a barrier at current tag
    // because we are sending it to the RTI
    _lf_increment_global_tag_barrier_already_locked(tag_to_stop);

    // A subsequent call to lf_request_stop will be a no-op.
    _fed.sent_a_stop_request_to_rti = true;

    lf_mutex_unlock(&mutex);
}

/**
 * Close sockets used to communicate with other federates, if they are open,
 * and send a MSG_TYPE_RESIGN message to the RTI. This implements the function
 * defined in reactor.h. For unfederated execution, the code generator
 * generates an empty implementation.
 */
void terminate_execution() {
    // Check for all outgoing physical connections in
    // _fed.sockets_for_outbound_p2p_connections and
    // if the socket ID is not -1, the connection is still open.
    // Send an EOF by closing the socket here.
    // NOTE: It is dangerous to acquire a mutex in a termination
    // process because it can block program exit if a deadlock occurs.
    // Hence, it is paramount that these mutexes not allow for any
    // possibility of deadlock. To ensure this, this
    // function should NEVER be called while holding any mutex lock.
    lf_mutex_lock(&outbound_socket_mutex);
    for (int i=0; i < NUMBER_OF_FEDERATES; i++) {
        // Close outbound connections, in case they have not closed themselves.
        // This will result in EOF being sent to the remote federate, I think.
        _lf_close_outbound_socket(i);
    }
    // Resign the federation, which will close the socket to the RTI.
   	if (_fed.socket_TCP_RTI >= 0) {
        unsigned char message_marker = MSG_TYPE_RESIGN;
        ssize_t written = write_to_socket(_fed.socket_TCP_RTI, 1, &message_marker);
        if (written == 1) {
        	LF_PRINT_LOG("Resigned.");
        }
    }
    lf_mutex_unlock(&outbound_socket_mutex);

    // Request closing the incoming P2P sockets.
    for (int i=0; i < NUMBER_OF_FEDERATES; i++) {
        if (_lf_request_close_inbound_socket(i) == 0) {
        	// Sending the close request failed. Mark the socket closed.
        	_fed.sockets_for_inbound_p2p_connections[i] = -1;
        }
    }

    // Wait for each inbound socket listener thread to close.
    if (_fed.number_of_inbound_p2p_connections > 0) {
    	LF_PRINT_LOG("Waiting for %d threads listening for incoming messages to exit.",
    			_fed.number_of_inbound_p2p_connections);
    	for (int i=0; i < _fed.number_of_inbound_p2p_connections; i++) {
    		// Ignoring errors here.
    		lf_thread_join(_fed.inbound_socket_listeners[i], NULL);
    	}
    }

    // Wait for the thread listening for messages from the RTI to close.
    lf_thread_join(_fed.RTI_socket_listener, NULL);

    free(_fed.inbound_socket_listeners);
    free(federation_metadata.rti_host);
    free(federation_metadata.rti_user);
}

/** 
 * Thread that listens for inputs from other federates.
 * This thread listens for messages of type MSG_TYPE_P2P_MESSAGE,
 * MSG_TYPE_P2P_TAGGED_MESSAGE, or MSG_TYPE_PORT_ABSENT (@see net_common.h) from the specified
 * peer federate and calls the appropriate handling function for
 * each message type. If an error occurs or an EOF is received
 * from the peer, then this procedure sets the corresponding 
 * socket in _fed.sockets_for_inbound_p2p_connections
 * to -1 and returns, terminating the thread.
 * @param fed_id_ptr A pointer to a uint16_t containing federate ID being listened to.
 *  This procedure frees the memory pointed to before returning.
 */
void* listen_to_federates(void* fed_id_ptr) {

    uint16_t fed_id = *((uint16_t*)fed_id_ptr);

    LF_PRINT_LOG("Listening to federate %d.", fed_id);

    int socket_id = _fed.sockets_for_inbound_p2p_connections[fed_id];

    // Buffer for incoming messages.
    // This does not constrain the message size
    // because the message will be put into malloc'd memory.
    unsigned char buffer[FED_COM_BUFFER_SIZE];

    // Listen for messages from the federate.
    while (1) {
        // Read one byte to get the message type.
        LF_PRINT_DEBUG("Waiting for a P2P message on socket %d.", socket_id);
        ssize_t bytes_read = read_from_socket(socket_id, 1, buffer);
        if (bytes_read == 0) {
            // EOF occurred. This breaks the connection.
            lf_print("Received EOF from peer federate %d. Closing the socket.", fed_id);
            _lf_close_inbound_socket(fed_id);
            break;
        } else if (bytes_read < 0) {
            lf_print_error("P2P socket to federate %d is broken.", fed_id);
            _lf_close_inbound_socket(fed_id);
            break;
        }
        LF_PRINT_DEBUG("Received a P2P message on socket %d of type %d.",
                socket_id, buffer[0]);
        bool bad_message = false;
        switch (buffer[0]) {
            case MSG_TYPE_P2P_MESSAGE:
                LF_PRINT_LOG("Received untimed message from federate %d.", fed_id);
                handle_message(socket_id, fed_id);
                break;
            case MSG_TYPE_P2P_TAGGED_MESSAGE:
                LF_PRINT_LOG("Received timed message from federate %d.", fed_id);
                handle_tagged_message(socket_id, fed_id);
                break;
            case MSG_TYPE_PORT_ABSENT:
                LF_PRINT_LOG("Received port absent message from federate %d.", fed_id);
                handle_port_absent_message(socket_id, fed_id);
                break;
            default:
                bad_message = true;
        }
        if (bad_message) {
            // FIXME: Better error handling needed.
            lf_print_error("Received erroneous message type: %d. Closing the socket.", buffer[0]);
            break;
        }
    }
    free(fed_id_ptr);
    return NULL;
}

/** 
 * Thread that listens for TCP inputs from the RTI.
 *  When a physical message arrives, this calls schedule.
 */
void* listen_to_rti_TCP(void* args) {
    // Buffer for incoming messages.
    // This does not constrain the message size
    // because the message will be put into malloc'd memory.
    unsigned char buffer[FED_COM_BUFFER_SIZE];

    // Listen for messages from the federate.
    while (1) {
        // Check whether the RTI socket is still valid
        if (_fed.socket_TCP_RTI < 0) {
            lf_print_warning("Socket to the RTI unexpectedly closed.");
            return NULL;
        }
        // Read one byte to get the message type.
        // This will exit if the read fails.
        ssize_t bytes_read = read_from_socket(_fed.socket_TCP_RTI, 1, buffer);
        if (bytes_read < 0) {
            if (errno == ECONNRESET) {
                lf_print_error("Socket connection to the RTI was closed by the RTI without"
                            " properly sending an EOF first. Considering this a soft error.");
                // FIXME: If this happens, possibly a new RTI must be elected.
                _fed.socket_TCP_RTI = -1;
                return NULL;
            } else {
                lf_print_error("Socket connection to the RTI has been broken" 
                                    " with error %d: %s. The RTI should"
                                    " close connections with an EOF first."
                                    " Considering this a soft error.", 
                                    errno, 
                                    strerror(errno));
                // FIXME: If this happens, possibly a new RTI must be elected.
                _fed.socket_TCP_RTI = -1;
                return NULL;                   
            }
        } else if (bytes_read == 0) {
            // EOF received.
            lf_print("Connection to the RTI closed with an EOF.");
            _fed.socket_TCP_RTI = -1;
            return NULL;
        }
        switch (buffer[0]) {
            case MSG_TYPE_TAGGED_MESSAGE:
                handle_tagged_message(_fed.socket_TCP_RTI, -1);
                break;
            case MSG_TYPE_TAG_ADVANCE_GRANT:
                handle_tag_advance_grant();
                break;
            case MSG_TYPE_PROVISIONAL_TAG_ADVANCE_GRANT:
                handle_provisional_tag_advance_grant();
                break;
            case MSG_TYPE_STOP_REQUEST:
                handle_stop_request_message();
                break;
            case MSG_TYPE_STOP_GRANTED:
                handle_stop_granted_message();
                break;
            case MSG_TYPE_PORT_ABSENT:
                handle_port_absent_message(_fed.socket_TCP_RTI, -1);
                break;
            case MSG_TYPE_CLOCK_SYNC_T1:
            case MSG_TYPE_CLOCK_SYNC_T4:
                lf_print_error("Federate %d received unexpected clock sync message from RTI on TCP socket.",
                            _lf_my_fed_id);
                break;
            default:
                lf_print_error_and_exit("Received from RTI an unrecognized TCP message type: %hhx.", buffer[0]);
        }
    }
    return NULL;
}

/** 
 * Synchronize the start with other federates via the RTI.
 * This assumes that a connection to the RTI is already made 
 * and _fed.socket_TCP_RTI is valid. It then sends the current logical
 * time to the RTI and waits for the RTI to respond with a specified
 * time. It starts a thread to listen for messages from the RTI.
 * It then waits for physical time to match the specified time,
 * sets current logical time to the time returned by the RTI,
 * and then returns. If --fast was specified, then this does
 * not wait for physical time to match the logical start time
 * returned by the RTI.
 * 
 * FIXME: Possibly should be renamed
 */
void synchronize_with_other_federates() {

    LF_PRINT_DEBUG("Synchronizing with other federates.");

    // Reset the start time to the coordinated start time for all federates.
    // Note that this does not grant execution to this federate. In the centralized
    // coordination, the tag (0,0) should be explicitly sent to the RTI on a Time
    // Advance Grant message to request for permission to execute. In the decentralized
    // coordination, either the after delay on the connection must be sufficiently large
    // enough or the STP offset must be set globally to an accurate value.
    start_time = get_start_time_from_rti(lf_time_physical());

    if (duration >= 0LL) {
        // A duration has been specified. Recalculate the stop time.
       stop_tag = ((tag_t) {.time = start_time + duration, .microstep = 0});
    }
    
    // Start a thread to listen for incoming TCP messages from the RTI.
    // @note Up until this point, the federate has been listening for messages
    //  from the RTI in a sequential manner in the main thread. From now on, a
    //  separate thread is created to allow for asynchronous communication.
    lf_thread_create(&_fed.RTI_socket_listener, listen_to_rti_TCP, NULL);

    lf_thread_t thread_id;
    if (create_clock_sync_thread(&thread_id)) {
        lf_print_warning("Failed to create thread to handle clock synchronization.");
    }
}

/**
 * Modify the specified tag, if necessary, to be an earlier tag based
 * on the current physical time. The earlier tag is necessary if this federate
 * has downstream federates and also has physical actions that may trigger
 * outputs.  In that case, the earlier tag will be the current physical time
 * plus the minimum delay on all such physical actions plus any other delays
 * along the path from the triggering physical action to the output port
 * minus one nanosecond. The modified tag is assured of being less than any
 * output tag that might later be produced.
 * @param tag A pointer to the proposed NET.
 * @return True if this federate requires this modification and the tag was
 *  modified.
 */
bool _lf_bounded_NET(tag_t* tag) {
    // The tag sent by this function is a promise that, absent
    // inputs from another federate, this federate will not produce events
    // earlier than t. But if there are downstream federates and there is
    // a physical action (not counting receivers from upstream federates),
    // then we can only promise up to current physical time (plus the minimum
    // of all minimum delays on the physical actions).
    // In this case, we send a NET message with the current physical time
    // to permit downstream federates to advance. To avoid
    // overwhelming the network, this NET message should be sent periodically
    // at specified intervals controlled by the target parameter
    // coordination-options: {advance-message-interval: time units}.
    // The larger the interval, the more downstream federates will lag
    // behind real time, but the less network traffic. If this option is
    // missing, we issue a warning message suggesting that a redesign
    // might be in order so that outputs don't depend on physical actions.
    LF_PRINT_DEBUG("Checking NET to see whether it should be bounded by physical time."
            " Min delay from physical action: %lld.",
            _fed.min_delay_from_physical_action_to_federate_output);
    if (_fed.min_delay_from_physical_action_to_federate_output >= 0LL
            && _fed.has_downstream
    ) {
        // There is a physical action upstream of some output from this
        // federate, and there is at least one downstream federate.
        // Compare the tag to the current physical time.
        instant_t physical_time = lf_time_physical();
        if (physical_time + _fed.min_delay_from_physical_action_to_federate_output < tag->time) {
            // Can only promise up and not including this new time:
            tag->time = physical_time + _fed.min_delay_from_physical_action_to_federate_output - 1L;
            tag->microstep = 0;
            LF_PRINT_LOG("Has physical actions that bound NET to (%lld, %u).",
                    tag->time - start_time, tag->microstep);
            return true;
        }
    }
    return false;
}

/** 
 * If this federate depends on upstream federates or sends data to downstream
 * federates, then send to the RTI either a NET or a TAN, depending on whether
 * there are network outputs that depend on physical actions. If there are no
 * such outputs, then send next event tag (NET), which will give the tag of
 * the earliest event on the event queue, or, if the queue is empty, the timeout
 * time, or, if there is no timeout, FOREVER.
 *
 * A NET or TAN is a promise saying that, absent network inputs, this federate will
 * not produce an output message with tag earlier than the NET value or (TAN,0).
 *
 * If there are upstream federates, then after sending a NET, this will block
 * until either the RTI grants the advance to the requested time or the wait
 * for the response from the RTI is interrupted by a change in the event queue
 * (e.g., a physical action triggered or a network message arrived).
 * If there are no upstream federates, then it will not wait for a TAG
 * (which won't be forthcoming anyway) and returns the earliest tag on the event queue.
 *
 * If the federate has neither upstream nor downstream federates, then this
 * returns the specified tag immediately without sending anything to the RTI.
 *
 * If there is at least one physical action somewhere in the federate that
 * can trigger an output to a downstream federate, then the NET is required
 * to be less than the current physical time. If physical time is less than
 * the earliest event in the event queue (or the event queue is empty), then
 * this function will send a Time Advance Notice (TAN) message instead of NET.
 * That message does not require a response from the RTI. The TAN message will
 * be sent repeatedly as physical time advances with the time interval between
 * messages controlled by the target parameter
 * coordination-options: {advance-message-interval timevalue}.
 * It will switch back to sending a NET message if and when its event queue
 * has an event with a timestamp less than physical time.
 *
 * If wait_for_reply is false, then this function will simply send the
 * specified tag and return that tag immediately. This is useful when a
 * federate is shutting down and will not be sending any more messages at all.
 *
 * In all cases, this returns either the specified tag or
 * another tag when it is safe to advance logical time to the returned tag.
 * The returned tag may be less than the specified tag if there are upstream
 * federates and either the RTI responds with a lesser tag or
 * the wait for a response from the RTI is interrupted by a
 * change in the event queue.
 *
 * This function is used in centralized coordination only.
 *
 * This function assumes the caller holds the mutex lock.
 *
 * @param tag The tag.
 * @param wait_for_reply If true, wait for a reply.
 */
tag_t _lf_send_next_event_tag(tag_t tag, bool wait_for_reply) {
    while (true) {
        if (!_fed.has_downstream && !_fed.has_upstream) {
            // This federate is not connected (except possibly by physical links)
            // so there is no need for the RTI to get involved.

            // NOTE: If the event queue is empty, then the time argument is either
            // the timeout_time or FOREVER. If -fast is also set, then
            // it matters whether there are upstream federates connected by physical
            // connections, which do not affect _fed.has_upstream. Perhaps we
            // should not return immediately because
            // then the execution will hit its timeout_time and fail to receive any
            // messages sent by upstream federates.
            // However, -fast is really incompatible with federated execution with
            // physical connections, so I don't think we need to worry about this.
            LF_PRINT_DEBUG("Granted tag (%lld, %u) because the federate has neither "
            		"upstream nor downstream federates.",
                    tag.time - start_time, tag.microstep);
            return tag;
        }

        // If time advance (TAG or PTAG) has already been granted for this tag
        // or a larger tag, then return immediately.
        if (lf_tag_compare(_fed.last_TAG, tag) >= 0) {
            LF_PRINT_DEBUG("Granted tag (%lld, %u) because TAG or PTAG has been received.",
            		_fed.last_TAG.time - start_time, _fed.last_TAG.microstep);
            return _fed.last_TAG;
        }

        // Copy the tag because _lf_bounded_NET() may modify it.
        tag_t original_tag = tag;

        // A NET sent by this function is a promise that, absent
        // inputs from another federate, this federate will not produce events
        // earlier than t. But if there are downstream federates and there is
        // a physical action (not counting receivers from upstream federates),
        // then we can only promise up to current physical time (plus the minimum
        // of all minimum delays on the physical actions).
        // If wait_for_reply is false, leave the tag alone.
        bool tag_bounded_by_physical_time = wait_for_reply ?
                _lf_bounded_NET(&tag)
                : false;

        // What we do next depends on whether the NET has been bounded by
        // physical time or by an event on the event queue.
        if (!tag_bounded_by_physical_time) {
        	// This if statement does not fall through but rather returns.
            // NET is not bounded by physical time or has no downstream federates.
            // Normal case.
            _lf_send_tag(MSG_TYPE_NEXT_EVENT_TAG, tag, wait_for_reply);
            _fed.last_sent_NET = tag;
            LF_PRINT_LOG("Sent next event tag (NET) (%lld, %u) to RTI.",
                    tag.time - start_time, tag.microstep);

            if (!wait_for_reply) {
                LF_PRINT_LOG("Not waiting for reply to NET.");
                return tag;
            }

            // If there are no upstream federates, return immediately, without
            // waiting for a reply. This federate does not need to wait for
            // any other federate.
            // NOTE: If fast execution is being used, it may be necessary to
            // throttle upstream federates.
            if (!_fed.has_upstream) {
                LF_PRINT_DEBUG("Not waiting for reply to NET (%lld, %u) because I "
                		"have no upstream federates.",
                        tag.time - start_time, tag.microstep);
                return tag;
            }
            // Fed has upstream federates. Have to wait for a TAG or PTAG.
            _fed.waiting_for_TAG = true;

            // Wait until a TAG is received from the RTI.
            while (true) {
                // Wait until either something changes on the event queue or
                // the RTI has responded with a TAG.
                LF_PRINT_DEBUG("Waiting for a TAG from the RTI.");
                if (lf_cond_wait(&event_q_changed, &mutex) != 0) {
                    lf_print_error("Wait error.");
                }
                // Either a TAG or PTAG arrived or something appeared on the event queue.
                if (!_fed.waiting_for_TAG) {
                    // _fed.last_TAG will have been set by the thread receiving the TAG message that
                    // set _fed.waiting_for_TAG to false.
                    return _fed.last_TAG;
                }
                // Check whether the new event on the event queue requires sending a new NET.
                tag_t next_tag = get_next_event_tag();
<<<<<<< HEAD
                if (compare_tags(next_tag, tag) != 0) {
                	// The next tag may also have to be bounded by physical time.
                	if (_lf_bounded_NET(&next_tag)) {
                        _lf_send_time(MSG_TYPE_TIME_ADVANCE_NOTICE, next_tag.time, wait_for_reply);
                        _fed.last_sent_NET = next_tag;
                        DEBUG_PRINT("Sent Time Advance Notice (TAN) %lld to RTI.",
                        		next_tag.time - get_start_time());
                	} else {
						_lf_send_tag(MSG_TYPE_NEXT_EVENT_TAG, next_tag, wait_for_reply);
						_fed.last_sent_NET = next_tag;
			            LOG_PRINT("Sent next event tag (NET) (%lld, %u) to RTI.",
			            		next_tag.time - start_time, next_tag.microstep);
                	}
=======
                if (lf_tag_compare(next_tag, tag) != 0) {
                    _lf_send_tag(MSG_TYPE_NEXT_EVENT_TAG, next_tag, wait_for_reply);
                    _fed.last_sent_NET = next_tag;
>>>>>>> da271546
                }
            }
        }
        
        // Next tag is greater than physical time and this fed has downstream
        // federates. Need to send TAN rather than NET.
        // TAN does not include a microstep and expects no reply.
        // It is sent to enable downstream federates to advance.
        _lf_send_time(MSG_TYPE_TIME_ADVANCE_NOTICE, tag.time, wait_for_reply);
        _fed.last_sent_NET = tag;
<<<<<<< HEAD
        DEBUG_PRINT("Sent Time Advance Notice (TAN) %lld to RTI.",
                tag.time - get_start_time());
=======
        LF_PRINT_LOG("Sent Time Advance Notice (TAN) %lld to RTI.",
                tag.time - start_time);
>>>>>>> da271546

        if (!wait_for_reply) {
            LF_PRINT_LOG("Not waiting physical time to advance further.");
            return tag;
        }

        // This federate should repeatedly send TAN messages
        // to the RTI so that downstream federates can advance time until
        // it has a candidate event that it can process.
        // Before sending the next message, we need to wait some time so
        // that we don't overwhelm the network and the RTI.
        // That amount of time will be no greater than ADVANCE_MESSAGE_INTERVAL
        // in the future.
        LF_PRINT_DEBUG("Waiting for physical time to elapse or an event on the event queue.");

        // The above call to _lf_bounded_NET called lf_time_physical()
        // set _lf_last_reported_unadjusted_physical_time_ns, the
        // time obtained using CLOCK_REALTIME before adjustment for
        // clock synchronization. Since that is the clock used by
        // lf_cond_timedwait, this is the clock we want to use.
        instant_t wait_until_time_ns =
                _lf_last_reported_unadjusted_physical_time_ns + ADVANCE_MESSAGE_INTERVAL;

        // Regardless of the ADVANCE_MESSAGE_INTERVAL, do not let this
        // wait exceed the time of the next tag.
        if (wait_until_time_ns > original_tag.time) {
            wait_until_time_ns = original_tag.time;
        }

        lf_cond_timedwait(&event_q_changed, &mutex, wait_until_time_ns);

        LF_PRINT_DEBUG("Wait finished or interrupted.");

        // Either the timeout expired or the wait was interrupted by an event being
        // put onto the event queue. In either case, we can just loop around.
        // The next iteration will determine whether another
        // TAN should be sent or a NET.
        tag = get_next_event_tag();
    }
}

/**
 * Parse the address of the RTI and store them into the global federation_metadata struct.
 * @return a parse_rti_code_t indicating the result of the parse.
 */
parse_rti_code_t parse_rti_addr(char* rti_addr) {
    bool has_host = false, has_port = false, has_user = false;
    rti_addr_info_t rti_addr_info = {0};
    extract_rti_addr_info(rti_addr, &rti_addr_info);
    if (!rti_addr_info.has_host && !rti_addr_info.has_port && !rti_addr_info.has_user) {
        return FAILED_TO_PARSE;
    }
    if (rti_addr_info.has_host) {
        if (validate_host(rti_addr_info.rti_host_str)) {
            char* rti_host = (char*) calloc(256, sizeof(char));
            strncpy(rti_host, rti_addr_info.rti_host_str, 255);
            federation_metadata.rti_host = rti_host;
        } else {
            return INVALID_HOST;
        }
    }
    if (rti_addr_info.has_port) {
        if (validate_port(rti_addr_info.rti_port_str)) {
            federation_metadata.rti_port = atoi(rti_addr_info.rti_port_str);
        } else {
            return INVALID_PORT;
        }
    }
    if (rti_addr_info.has_user) {
        if (validate_user(rti_addr_info.rti_user_str)) {
            char* rti_user = (char*) calloc(256, sizeof(char));
            strncpy(rti_user, rti_addr_info.rti_user_str, 255);
            federation_metadata.rti_user = rti_user;
        } else {
            return INVALID_USER;
        }
    }
    return SUCCESS;
}

/**
 * Sets the federation_id of this federate to fid.
 */
void set_federation_id(char* fid) {
    federation_metadata.federation_id = fid;
}<|MERGE_RESOLUTION|>--- conflicted
+++ resolved
@@ -1145,7 +1145,7 @@
             DEBUG_PRINT(
                 "Updating the last known status tag of port %d to (%ld, %u).",
                 i,
-                tag.time - get_start_time(), 
+                tag.time - lf_time_start(), 
                 tag.microstep
             );
             input_port_action->last_known_status_tag = tag;
@@ -1192,7 +1192,7 @@
         DEBUG_PRINT(
             "Updating the last known status tag of port %d to (%ld, %u).",
             port_id,
-            tag.time - get_start_time(), 
+            tag.time - lf_time_start(), 
             tag.microstep
         );
         input_port_action->last_known_status_tag = tag;
@@ -1628,13 +1628,8 @@
     // unsigned short federate_id = extract_uint16(&(buffer[sizeof(uint16_t)]));
     tag_t intended_tag = extract_tag(&(buffer[sizeof(uint16_t)+sizeof(uint16_t)]));
 
-<<<<<<< HEAD
-    LOG_PRINT("Handling port absent for tag (%lld, %u) for port %d.",
-            intended_tag.time - get_start_time(),
-=======
     LF_PRINT_LOG("Handling port absent for tag (%lld, %u) for port %d.",
-            intended_tag.time - start_time,
->>>>>>> da271546
+            intended_tag.time - lf_time_start(),
             intended_tag.microstep,
             port_id, 
             fed_id
@@ -1745,11 +1740,7 @@
 
     if (action->is_physical) {
         // Messages sent on physical connections should be handled via handle_message().
-<<<<<<< HEAD
-        error_print_and_exit("Received a timed message on a physical connection.");
-=======
-        lf_print_warning("Received a timed message on a physical connection. Time stamp will be lost.");
->>>>>>> da271546
+        lf_print_error_and_exit("Received a timed message on a physical connection.");
     }
 
 #ifdef FEDERATED_DECENTRALIZED
@@ -1821,37 +1812,24 @@
     // a message with intended_tag of 9 could arrive before the control reaction has had a chance
     // to exit. The port status is on the other hand changed in this thread, and thus,
     // can be checked in this scenario without this race condition. The message with 
-<<<<<<< HEAD
-    // intended_tag of 9 in this case needs to wait one microstep to be
-    // processed.
-    if (compare_tags(intended_tag, get_current_tag()) <= 0 &&                           
-            action->is_a_control_reaction_waiting && // Check if a control reaction is waiting
-            action->status == unknown                // Check if the status of the port is still unknown
-=======
     // intended_tag of 9 in this case needs to wait one microstep to be processed.
     if (lf_tag_compare(intended_tag, lf_tag()) <= 0 && // The event is meant for the current or a previous tag.                          
             ((action->is_a_control_reaction_waiting && // Check if a control reaction is waiting and
              action->status == unknown) ||             // if the status of the port is still unknown.
              (_lf_execution_started == false))         // Or, execution hasn't even started, so it's safe to handle this event.
->>>>>>> da271546
     ) {
         // Since the message is intended for the current tag and a control reaction
         // was waiting for the message, trigger the corresponding reactions for this
         // message.
-<<<<<<< HEAD
-        tag_t current_tag = get_current_tag();
-        DEBUG_PRINT(
+        tag_t current_tag = lf_tag();
+        LF_PRINT_DEBUG(
             "Inserting reactions directly at tag (%lld, %u). "
             "Intended tag: (%ld, %u).",
-            current_tag.time - get_start_time(),
+            current_tag.time - lf_time_start(),
             current_tag.microstep, 
-            intended_tag.time - get_start_time(), 
+            intended_tag.time - lf_time_start(), 
             intended_tag.microstep
         );
-=======
-        LF_PRINT_LOG("Inserting reactions directly at tag (%lld, %u).",
-        		intended_tag.time - start_time, intended_tag.microstep);
->>>>>>> da271546
         action->intended_tag = intended_tag;
         _lf_insert_reactions_for_trigger(action, message_token);
 
@@ -2660,8 +2638,7 @@
                 }
                 // Check whether the new event on the event queue requires sending a new NET.
                 tag_t next_tag = get_next_event_tag();
-<<<<<<< HEAD
-                if (compare_tags(next_tag, tag) != 0) {
+                if (lf_tag_compare(next_tag, tag) != 0) {
                 	// The next tag may also have to be bounded by physical time.
                 	if (_lf_bounded_NET(&next_tag)) {
                         _lf_send_time(MSG_TYPE_TIME_ADVANCE_NOTICE, next_tag.time, wait_for_reply);
@@ -2674,11 +2651,6 @@
 			            LOG_PRINT("Sent next event tag (NET) (%lld, %u) to RTI.",
 			            		next_tag.time - start_time, next_tag.microstep);
                 	}
-=======
-                if (lf_tag_compare(next_tag, tag) != 0) {
-                    _lf_send_tag(MSG_TYPE_NEXT_EVENT_TAG, next_tag, wait_for_reply);
-                    _fed.last_sent_NET = next_tag;
->>>>>>> da271546
                 }
             }
         }
@@ -2689,13 +2661,8 @@
         // It is sent to enable downstream federates to advance.
         _lf_send_time(MSG_TYPE_TIME_ADVANCE_NOTICE, tag.time, wait_for_reply);
         _fed.last_sent_NET = tag;
-<<<<<<< HEAD
-        DEBUG_PRINT("Sent Time Advance Notice (TAN) %lld to RTI.",
-                tag.time - get_start_time());
-=======
-        LF_PRINT_LOG("Sent Time Advance Notice (TAN) %lld to RTI.",
-                tag.time - start_time);
->>>>>>> da271546
+        LF_PRINT_DEBUG("Sent Time Advance Notice (TAN) %lld to RTI.",
+                tag.time - lf_time_start());
 
         if (!wait_for_reply) {
             LF_PRINT_LOG("Not waiting physical time to advance further.");
