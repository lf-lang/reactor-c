--- conflicted
+++ resolved
@@ -1444,7 +1444,7 @@
 static void handle_downstream_next_event_tag() {
   size_t bytes_to_read = sizeof(instant_t) + sizeof(microstep_t);
   unsigned char buffer[bytes_to_read];
-  read_from_socket_fail_on_error(&_fed.socket_TCP_RTI, bytes_to_read, buffer, NULL,
+  read_from_netdrv_fail_on_error(_fed.netdrv_to_RTI, bytes_to_read, buffer, NULL,
                                  "Failed to read downstream next event tag from RTI.");
   tag_t DNET = extract_tag(buffer);
 
@@ -2532,15 +2532,11 @@
     tracepoint_federate_to_rti(send_TAGGED_MSG, _lf_my_fed_id, &current_message_intended_tag);
   }
 
-<<<<<<< HEAD
-  int result = write_to_netdrv_close_on_error(netdrv, header_length, header_buffer);
-=======
   if (lf_tag_compare(_fed.last_DNET, current_message_intended_tag) > 0) {
     _fed.last_DNET = current_message_intended_tag;
   }
 
-  int result = write_to_socket_close_on_error(socket, header_length, header_buffer);
->>>>>>> 7e7d912c
+  int result = write_to_netdrv_close_on_error(netdrv, header_length, header_buffer);
   if (result == 0) {
     // Header sent successfully. Send the body.
     result = write_to_netdrv_close_on_error(netdrv, length, message);
