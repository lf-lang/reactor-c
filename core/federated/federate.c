/**
 * @file
 * @author Soroush Bateni
 * @author Peter Donovan
 * @author Edward A. Lee
 * @author Anirudh Rengarajsm
 * @copyright (c) 2020-2023, The University of California at Berkeley.
 * License: <a href="https://github.com/lf-lang/reactor-c/blob/main/LICENSE.md">BSD 2-clause</a>
 * @brief Utility functions for a federate in a federated execution.
 */

#ifdef FEDERATED
#if !defined(PLATFORM_Linux) && !defined(PLATFORM_Darwin)
#error No support for federated execution on this platform.
#endif

#include <arpa/inet.h>  // inet_ntop & inet_pton
#include <netdb.h>      // Defines getaddrinfo(), freeaddrinfo() and struct addrinfo.
#include <netinet/in.h> // Defines struct sockaddr_in
#include <sys/socket.h>
#include <unistd.h>     // Defines read(), write(), and close()
#include <string.h>     // Defines memset(), strnlen(), strncmp(), strncpy()
#include <stdio.h>      // Defines strerror()

#include <assert.h>
#include <errno.h>      // Defined perror(), errno
#include <strings.h>    // Defines bzero().

#include "clock-sync.h"
#include "federate.h"
#include "net_common.h"
#include "net_util.h"
#include "reactor.h"
#include "reactor_common.h"
#include "reactor_threaded.h"
#include "api/schedule.h"
#include "scheduler.h"
#include "tracepoint.h"

#ifdef FEDERATED_AUTHENTICATED
#include <openssl/rand.h> // For secure random number generation.
#include <openssl/hmac.h> // For HMAC-based authentication of federates.
#endif

// Global variables defined in tag.c:
extern instant_t start_time;

// Global variable defined in reactor_common.c:
extern bool _lf_termination_executed;

// Global variables references in federate.h
lf_mutex_t lf_outbound_netdrv_mutex;
lf_cond_t lf_port_status_changed;
lf_cond_t lf_current_tag_changed;

/**
 * The max level allowed to advance (MLAA) is a variable that tracks how far in the reaction
 * queue we can go until we need to wait for more network port statuses to be known.
 * Specifically, when an input port status is unknown at a tag (we don't know whether the upstream
 * federate has sent or will send a message at that tag), then the downstream federate must
 * pause before executing any reaction that depends on that port. A "level" is assigned to that
 * port by the code generator based on the overall topology of the federation. Reactions that
 * depend on the port have higher levels, whereas those with no dependence on that port have
 * lower levels.  The MLAA is a level at which the federate must block until the MLAA is
 * incremented.  It will be incremented as port statuses become known, and when all are known,
 * it will become INT_MAX and all reactions will be unblocked. In decentralized execution, the
 * MLAA is incremented by a background thread that monitors the local physical clock and
 * increments the MLAA when it is safe to assume that the port is absent, if it has not already
 * been incremented by the arrival of a message.  In centralized execution, the MLAA is used
 * only for ports that are involved in a zero-delay cycle (ZDC), and it is incremented when
 * either a message or an absent message arrives.
 */
int max_level_allowed_to_advance;

/**
 * The state of this federate instance. Each executable has exactly one federate instance,
 * and the _fed global variable refers to that instance.
 */

//TODO: DONGHA: Need to change socket_related. socket_TCP_RTI, server_socket, server_port
federate_instance_t _fed = {
        // .socket_TCP_RTI = -1,
        .number_of_inbound_p2p_connections = 0,
        .inbound_netdriv_listeners = NULL,
        .number_of_outbound_p2p_connections = 0,
        .inbound_p2p_handling_thread_id = 0,
        .server_socket = -1,
        .server_port = -1,
        .last_TAG = {.time = NEVER, .microstep = 0u},
        .is_last_TAG_provisional = false,
        .has_upstream = false,
        .has_downstream = false,
        .received_stop_request_from_rti = false,
        .last_sent_LTC = (tag_t) {.time = NEVER, .microstep = 0u},
        .last_sent_NET = (tag_t) {.time = NEVER, .microstep = 0u},
        .min_delay_from_physical_action_to_federate_output = NEVER
};

//TODO: DONGHA: Need to change host and port.
federation_metadata_t federation_metadata = {
    .federation_id =  "Unidentified Federation",
    .rti_host = NULL,
    .rti_port = -1,
    .rti_user = NULL
};

//////////////////////////////////////////////////////////////////////////////////
//////////////////////////////////////////////////////////////////////////////////
// Static functions (used only internally)

/**
 * Send a time to the RTI. This acquires the lf_outbound_netdrv_mutex.
 * @param type The message type (MSG_TYPE_TIMESTAMP).
 * @param time The time.
 */
static void send_time(unsigned char type, instant_t time) {
    LF_PRINT_DEBUG("Sending time " PRINTF_TIME " to the RTI.", time);
    size_t bytes_to_write = 1 + sizeof(instant_t);
    unsigned char buffer[bytes_to_write];
    buffer[0] = type;
    encode_int64(time, &(buffer[1]));

    // Trace the event when tracing is enabled
    tag_t tag = {.time = time, .microstep = 0};
    tracepoint_federate_to_rti(send_TIMESTAMP, _lf_my_fed_id, &tag);

    LF_MUTEX_LOCK(&lf_outbound_netdrv_mutex);
    write_to_netdrv_fail_on_error(_fed.netdrv_to_rti, bytes_to_write, buffer, &lf_outbound_netdrv_mutex,
        "Failed to send time " PRINTF_TIME " to the RTI.", time - start_time);
    LF_MUTEX_UNLOCK(&lf_outbound_netdrv_mutex);
}

/**
 * Send a tag to the RTI.
 * This function acquires the lf_outbound_netdrv_mutex.
 * @param type The message type (MSG_TYPE_NEXT_EVENT_TAG or MSG_TYPE_LATEST_TAG_COMPLETE).
 * @param tag The tag.
 */
static void send_tag(unsigned char type, tag_t tag) {
    LF_PRINT_DEBUG("Sending tag " PRINTF_TAG " to the RTI.", tag.time - start_time, tag.microstep);
    size_t bytes_to_write = 1 + sizeof(instant_t) + sizeof(microstep_t);
    unsigned char buffer[bytes_to_write];
    buffer[0] = type;
    encode_tag(&(buffer[1]), tag);

    LF_MUTEX_LOCK(&lf_outbound_netdrv_mutex);
    if (_fed.netdrv_to_rti == NULL) {
        lf_print_warning("Socket is no longer connected. Dropping message.");
        LF_MUTEX_UNLOCK(&lf_outbound_netdrv_mutex);
        return;
    }
    trace_event_t event_type = (type == MSG_TYPE_NEXT_EVENT_TAG) ? send_NET : send_LTC;
    // Trace the event when tracing is enabled
<<<<<<< HEAD
    tracepoint_federate_to_rti(_fed.trace, event_type, _lf_my_fed_id, &tag);
    write_to_netdrv_fail_on_error(
            _fed.netdrv_to_rti, bytes_to_write, buffer, &lf_outbound_netdrv_mutex,
=======
    tracepoint_federate_to_rti(event_type, _lf_my_fed_id, &tag);
    write_to_socket_fail_on_error(
            &_fed.socket_TCP_RTI, bytes_to_write, buffer, &lf_outbound_socket_mutex,
>>>>>>> ee6244f1
            "Failed to send tag " PRINTF_TAG " to the RTI.", tag.time - start_time, tag.microstep);
    LF_MUTEX_UNLOCK(&lf_outbound_netdrv_mutex);
}

/**
 * Return true if either the socket to the RTI is broken or the socket is
 * alive and the first unread byte on the socket's queue is MSG_TYPE_FAILED.
 */
static bool rti_failed() {
    unsigned char first_byte;
    ssize_t bytes = peek_from_netdrv(_fed.netdrv_to_rti, &first_byte);
    if (bytes < 0 || (bytes == 1 && first_byte == MSG_TYPE_FAILED)) return true;
    else return false;
}

//////////////////////////////// Port Status Handling ///////////////////////////////////////

extern lf_action_base_t* _lf_action_table[];
extern interval_t _lf_action_delay_table[];
extern size_t _lf_action_table_size;
extern lf_action_base_t* _lf_zero_delay_cycle_action_table[];
extern size_t _lf_zero_delay_cycle_action_table_size;
extern reaction_t* network_input_reactions[];
extern size_t num_network_input_reactions;
extern reaction_t* port_absent_reaction[];
extern size_t num_port_absent_reactions;
#ifdef FEDERATED_DECENTRALIZED
extern staa_t* staa_lst[];
extern size_t staa_lst_size;
#endif

/**
 * Return a pointer to the action struct for the action
 * corresponding to the specified port ID.
 * @param port_id The port ID.
 * @return A pointer to an action struct or null if the ID is out of range.
 */
static lf_action_base_t* action_for_port(int port_id) {
    if (port_id >= 0 && port_id < _lf_action_table_size) {
        return _lf_action_table[port_id];
    }
    lf_print_error_and_exit("Invalid port ID: %d", port_id);
    return NULL;
}

/**
 * Update the last known status tag of all network input ports
 * to the value of `tag`, unless that the provided `tag` is less
 * than the last_known_status_tag of the port. This is called when
 * a TAG signal is received from the RTI in centralized coordination.
 * If any update occurs, then this broadcasts on `lf_port_status_changed`.
 *
 * This assumes the caller holds the mutex.
 *
 * @param tag The tag on which the latest status of all network input
 *  ports is known.
 */
static void update_last_known_status_on_input_ports(tag_t tag) {
    LF_PRINT_DEBUG("In update_last_known_status_on_input ports.");
    bool notify = false;
    for (int i = 0; i < _lf_action_table_size; i++) {
        lf_action_base_t* input_port_action = _lf_action_table[i];
        // This is called when a TAG is received.
        // But it is possible for an input port to have received already
        // a message with a larger tag (if there is an after delay on the
        // connection), in which case, the last known status tag of the port
        // is in the future and should not be rolled back. So in that case,
        // we do not update the last known status tag.
        if (lf_tag_compare(tag,
                input_port_action->trigger->last_known_status_tag) >= 0) {
            LF_PRINT_DEBUG(
                "Updating the last known status tag of port %d from " PRINTF_TAG " to " PRINTF_TAG ".",
                i,
                input_port_action->trigger->last_known_status_tag.time - lf_time_start(),
                input_port_action->trigger->last_known_status_tag.microstep,
                tag.time - lf_time_start(),
                tag.microstep
            );
            input_port_action->trigger->last_known_status_tag = tag;
            notify = true;
        }
    }
    // FIXME: We could put a condition variable into the trigger_t
    // struct for each network input port, in which case this won't
    // be a broadcast but rather a targetted signal.
    if (notify && lf_update_max_level(tag, false)) {
        // Notify network input reactions
        lf_cond_broadcast(&lf_port_status_changed);
    }
}

/**
 * @brief Update the last known status tag of a network input port.
 * 
 * First, if the specified tag is less than the current_tag of the top-level
 * environment, then ignore the specified tag and use the current_tag. This
 * situation can arise if a message has arrived late (an STP violation has occurred).
 * 
 * If the specified tag is greater than the previous last_known_status_tag
 * of the port, then update the last_known_status_tag to the new tag.
 * 
 * If the tag is equal to the previous last_known_status_tag, then
 * increment the microstep of the last_known_status_tag. This situation can
 * occur if a sequence of late messages (STP violations) are occurring all at
 * once during an execution of a logical tag.
 * 
 * This function is called when a message or absent message arrives. For decentralized
 * coordination, it is also called by the background thread update_ports_from_staa_offsets
 * which uses physical time to determine when an input port can be assumed to be absent
 * if a message has not been received.
 *
 * This function assumes the caller holds the mutex on the top-level environment,
 * and, if the tag actually increases, it broadcasts on `lf_port_status_changed`.
 *
 * @param env The top-level environment, whose mutex is assumed to be held.
 * @param tag The tag on which the latest status of the specified network input port is known.
 * @param portID The port ID.
 */
static void update_last_known_status_on_input_port(environment_t* env, tag_t tag, int port_id) {
    if (lf_tag_compare(tag, env->current_tag) < 0) tag = env->current_tag;
    trigger_t* input_port_action = action_for_port(port_id)->trigger;
    int comparison = lf_tag_compare(tag, input_port_action->last_known_status_tag);
    if (comparison == 0) tag.microstep++;
    if (comparison >= 0) {
        LF_PRINT_LOG(
            "Updating the last known status tag of port %d from " PRINTF_TAG " to " PRINTF_TAG ".",
            port_id,
            input_port_action->last_known_status_tag.time - lf_time_start(),
            input_port_action->last_known_status_tag.microstep,
            tag.time - lf_time_start(),
            tag.microstep
        );
        input_port_action->last_known_status_tag = tag;

        // Check whether this port update implies a change to MLAA, which may unblock reactions.
        // For decentralized coordination, the first argument is NEVER, so it has no effect.
        // For centralized, the arguments probably also have no effect, but the port update may.
        // Note that it would not be correct to pass `tag` as the first argument because
        // there is no guarantee that there is either a TAG or a PTAG for this time.
        // The message that triggered this to be called could be from an upstream
        // federate that is far ahead of other upstream federates in logical time.
        lf_update_max_level(_fed.last_TAG, _fed.is_last_TAG_provisional);
        lf_cond_broadcast(&lf_port_status_changed);
    } else {
        // Message arrivals should be monotonic, so this should not occur.
        lf_print_warning("Attempt to update the last known status tag "
               "of network input port %d to an earlier tag was ignored.", port_id);
    }
}

/**
 * Set the status of network port with id portID.
 *
 * @param portID The network port ID
 * @param status The network port status (port_status_t)
 */
static void set_network_port_status(int portID, port_status_t status) {
    lf_action_base_t* network_input_port_action = action_for_port(portID);
    network_input_port_action->trigger->status = status;
}

/**
 * Version of schedule_value() similar to that in reactor_common.c
 * except that it does not acquire the mutex lock and has a special
 * behavior during startup where it can inject reactions to the reaction
 * queue if execution has not started yet.
 * It is also responsible for setting the intended tag of the
 * network message based on the calculated delay.
 * This function assumes that the caller holds the mutex lock.
 *
 * This is used for handling incoming timed messages to a federate.
 *
 * @param env The environment of the federate
 * @param action The action or timer to be triggered.
 * @param tag The tag of the message received over the network.
 * @param value Dynamically allocated memory containing the value to send.
 * @param length The length of the array, if it is an array, or 1 for a
 *  scalar and 0 for no payload.
 * @return A handle to the event, or 0 if no event was scheduled, or -1 for error.
 */
static trigger_handle_t schedule_message_received_from_network_locked(
        environment_t* env,
        trigger_t* trigger,
        tag_t tag,
        lf_token_t* token) {
    assert(env != GLOBAL_ENVIRONMENT);

    // Return value of the function
    trigger_handle_t return_value = 0;

    // Indicates whether or not the intended tag
    // of the message (timestamp, microstep) is
    // in the future relative to the tag of this
    // federate. By default, assume it is not.
    bool message_tag_is_in_the_future = lf_tag_compare(tag, env->current_tag) > 0;
    // Assign the intended tag temporarily to restore later.
    tag_t previous_intended_tag = trigger->intended_tag;
    trigger->intended_tag = tag;

    // Calculate the extra_delay required to be passed
    // to the schedule function.
    interval_t extra_delay = tag.time - env->current_tag.time;
    if (!message_tag_is_in_the_future && env->execution_started) {
#ifdef FEDERATED_CENTRALIZED
        // If the coordination is centralized, receiving a message
        // that does not carry a timestamp that is in the future
        // would indicate a critical condition, showing that the
        // time advance mechanism is not working correctly.
        LF_MUTEX_UNLOCK(&env->mutex);
        lf_print_error_and_exit(
                "Received a message at tag " PRINTF_TAG " that has a tag " PRINTF_TAG
                " that has violated the STP offset. "
                "Centralized coordination should not have these types of messages.",
                env->current_tag.time - start_time, env->current_tag.microstep,
                tag.time - start_time, tag.microstep);
#else
        // Set the delay back to 0
        extra_delay = 0LL;
        LF_PRINT_LOG("Calling schedule with 0 delay and intended tag " PRINTF_TAG ".",
                    trigger->intended_tag.time - start_time,
                    trigger->intended_tag.microstep);
        return_value = lf_schedule_trigger(env, trigger, extra_delay, token);
#endif
    } else {
        // In case the message is in the future, call
        // _lf_schedule_at_tag() so that the microstep is respected.
        LF_PRINT_LOG("Received a message that is (" PRINTF_TIME " nanoseconds, " PRINTF_MICROSTEP " microsteps) "
                "in the future.", extra_delay, tag.microstep - env->current_tag.microstep);
        return_value = _lf_schedule_at_tag(env, trigger, tag, token);
    }
    trigger->intended_tag = previous_intended_tag;
    // Notify the main thread in case it is waiting for physical time to elapse.
    LF_PRINT_DEBUG("Broadcasting notification that event queue changed.");
    lf_cond_broadcast(&env->event_q_changed);
    return return_value;
}

/**
 * Close the socket that receives incoming messages from the
 * specified federate ID. This function should be called when a read
 * of incoming socket fails or when an EOF is received.
 * It can also be called when the receiving end wants to stop communication,
 * in which case, flag should be 1.
 *
 * @param fed_id The ID of the peer federate sending messages to this
 *  federate.
 * @param flag 0 if an EOF was received, -1 if a socket error occurred, 1 otherwise.
 */
static void close_inbound_netdrv(int fed_id, int flag) {
    LF_MUTEX_LOCK(&netdrv_mutex);
    if (_fed.netdrv_for_inbound_p2p_connections[fed_id] != NULL) {
        // if (flag >= 0) {
        //     if (flag > 0) {
        //         shutdown(_fed.sockets_for_inbound_p2p_connections[fed_id], SHUT_RDWR);
        //     } else {
        //         // Have received EOF from the other end. Send EOF to the other end.
        //         shutdown(_fed.sockets_for_inbound_p2p_connections[fed_id], SHUT_WR);
        //     }
        // }
        // close(_fed.sockets_for_inbound_p2p_connections[fed_id]);
        // _fed.sockets_for_inbound_p2p_connections[fed_id] = -1;
        _fed.netdrv_for_inbound_p2p_connections[fed_id]->close(_fed.netdrv_for_inbound_p2p_connections[fed_id]);
        _fed.netdrv_for_inbound_p2p_connections[fed_id] = NULL;
    }
    LF_MUTEX_UNLOCK(&netdrv_mutex);
}

/**
 * Return true if reactions need to be inserted directly into the reaction queue and
 * false if a call to schedule is needed (the normal case). This function handles zero-delay
 * cycles, where processing at a tag must be able to begin before all messages have arrived
 * at that tag. This returns true if the following conditions are all true:
 *
 * 1. the first reaction triggered has a level >= MLAA (a port is or will be blocked on this trigger);
 * 2. the intended_tag is equal to the current tag of the environment;
 * 3. the intended_tag is greater than the last_tag of the trigger;
 * 4. the intended_tag is greater than the last_known_status_tag of the trigger;
 * 5. the execution has started (the event queue has been examined);
 * 6. the trigger is not physical;
 *
 * The comparison against the MLAA (condition 1), if true, means that there is a blocking port
 * waiting for this trigger (or possibly an earlier blocking port). For condition (2), tardy
 * messages are not scheduled now (they are already late), so if a reaction is blocked on
 * unknown status of this port, it will be unblocked with an absent. The comparison against the
 * last_tag of the trigger (condition 3) ensures that if the message is tardy but there is
 * already an earlier tardy message that has been handled (or is being handled), then we
 * don't try to handle two messages in the same tag, which is not allowed. For example, there
 * could be a case where current tag is 10 with a port absent reaction waiting, and a message
 * has arrived with intended_tag 8. This message will eventually cause the port absent reaction
 * to exit, but before that, a message with intended_tag of 9 could arrive before the port absent
 * reaction has had a chance to exit. The port status is on the other hand changed in this thread,
 * and thus, can be checked in this scenario without this race condition. The message with
 * intended_tag of 9 in this case needs to wait one microstep to be processed. The check with
 * last_known_status_tag (condition 4) deals with messages arriving with identical intended
 * tags (which should not happen). This one will be handled late (one microstep later than
 * the current tag if 1 and 2 are true).
  *
 * This function assumes the mutex is held on the environment.
 *
 * @param env The environment.
 * @param trigger The trigger.
 * @param intended_tag The intended tag.
 */
static bool handle_message_now(environment_t* env, trigger_t* trigger, tag_t intended_tag) {
    return trigger->reactions[0]->index >= max_level_allowed_to_advance
            && lf_tag_compare(intended_tag, lf_tag(env)) == 0
            && lf_tag_compare(intended_tag, trigger->last_tag) > 0
            && lf_tag_compare(intended_tag, trigger->last_known_status_tag) > 0
            && env->execution_started
            && !trigger->is_physical;
}

/**
 * Handle a message being received from a remote federate.
 *
 * This function assumes the caller does not hold the mutex lock.
 * @param socket Pointer to the socket to read the message from.
 * @param fed_id The sending federate ID or -1 if the centralized coordination.
 * @return 0 for success, -1 for failure.
 */
static int handle_message(netdrv_t* netdrv, int fed_id, unsigned char* buffer, ssize_t bytes_read) {

    // Extract the header information.
    unsigned short port_id;
    unsigned short federate_id;
    size_t length;
    extract_header(buffer, &port_id, &federate_id, &length);
    size_t header_length = sizeof(uint16_t) + sizeof(uint16_t) + sizeof(int32_t);
    // Check if the message is intended for this federate
    assert(_lf_my_fed_id == federate_id);
    LF_PRINT_DEBUG("Receiving message to port %d of length %zu.", port_id, length);

    // Get the triggering action for the corresponding port
    lf_action_base_t* action = action_for_port(port_id);

    // Read the payload.
    // Allocate memory for the message contents.
    unsigned char* message_contents = (unsigned char*)malloc(length);
    memcpy(message_contents, buffer + header_length, bytes_read);
    int buf_count = bytes_read;
    while(netdrv->read_remaining_bytes > 0) {
        ssize_t bytes_read_again = read_from_netdrv_close_on_error(netdrv, message_contents + buf_count, length - buf_count);
        if (bytes_read_again <= 0) {
            return -1;
        }
        buf_count += bytes_read_again;
    }
    // Trace the event when tracing is enabled
    tracepoint_federate_from_federate(receive_P2P_MSG, _lf_my_fed_id, federate_id, NULL);
    LF_PRINT_LOG("Message received by federate: %s. Length: %zu.", message_contents, length);

    LF_PRINT_DEBUG("Calling schedule for message received on a physical connection.");
    lf_schedule_value(action, 0, message_contents, length);
    return 0;
}

/**
 * Handle a tagged message being received from a remote federate via the RTI
 * or directly from other federates.
 * This will read the tag encoded in the header
 * and calculate an offset to pass to the schedule function.
 * This function assumes the caller does not hold the mutex lock.
 * Instead of holding the mutex lock, this function calls
 * _lf_increment_tag_barrier with the tag carried in
 * the message header as an argument. This ensures that the current tag
 * will not advance to the tag of the message if it is in the future, or
 * the tag will not advance at all if the tag of the message is
 * now or in the past.
 * @param socket Pointer to the socket to read the message from.
 * @param fed_id The sending federate ID or -1 if the centralized coordination.
 * @return 0 on successfully reading the message, -1 on failure (e.g. due to socket closed).
 */
static int handle_tagged_message(netdrv_t* netdrv, int fed_id, unsigned char* buffer, ssize_t bytes_read) {
    // Environment is always the one corresponding to the top-level scheduling enclave.
    environment_t *env;
    _lf_get_environments(&env);

<<<<<<< HEAD
=======
    // Read the header which contains the timestamp.
    size_t bytes_to_read = sizeof(uint16_t) + sizeof(uint16_t) + sizeof(uint32_t)
            + sizeof(instant_t) + sizeof(microstep_t);
    unsigned char buffer[bytes_to_read];
    if (read_from_socket_close_on_error(socket, bytes_to_read, buffer)) {
        return -1;  // Read failed.
    }

>>>>>>> ee6244f1
    // Extract the header information.
    unsigned short port_id;
    unsigned short federate_id;
    size_t length;
    tag_t intended_tag;
    extract_timed_header(buffer, &port_id, &federate_id, &length, &intended_tag);
    size_t header_length = sizeof(uint16_t) + sizeof(uint16_t)
            + sizeof(int32_t) + sizeof(instant_t) + sizeof(microstep_t);
    // Trace the event when tracing is enabled
    if (fed_id == -1) {
        tracepoint_federate_from_rti(receive_TAGGED_MSG, _lf_my_fed_id, &intended_tag);
    } else {
        tracepoint_federate_from_federate(receive_P2P_TAGGED_MSG, _lf_my_fed_id, fed_id, &intended_tag);
    }
    // Check if the message is intended for this federate
    assert(_lf_my_fed_id == federate_id);
    LF_PRINT_DEBUG("Receiving message to port %d of length %zu.", port_id, length);

    // Get the triggering action for the corresponding port
    lf_action_base_t* action = action_for_port(port_id);

    // Record the physical time of arrival of the message
    instant_t time_of_arrival = lf_time_physical();

    if (action->trigger->is_physical) {
        // Messages sent on physical connections should be handled via handle_message().
        lf_print_error_and_exit("Received a tagged message on a physical connection.");
    }

#ifdef FEDERATED_DECENTRALIZED
    // Only applicable for federated programs with decentralized coordination:
    // For logical connections in decentralized coordination,
    // increment the barrier to prevent advancement of tag beyond
    // the received tag if possible. The following function call
    // suggests that the tag barrier be raised to the tag provided
    // by the message. If this tag is in the past, the function will cause
    // the tag to freeze at the current level.
    // If something happens, make sure to release the barrier.
    _lf_increment_tag_barrier(env, intended_tag);
#endif
    LF_PRINT_LOG("Received message on port %d with intended tag: " PRINTF_TAG ", Current tag: " PRINTF_TAG ".",
            port_id, intended_tag.time - start_time, intended_tag.microstep,
            lf_time_logical_elapsed(env), env->current_tag.microstep);

    // Read the payload.
    // Allocate memory for the message contents.
    unsigned char* message_contents = (unsigned char*)malloc(length);
    memcpy(message_contents, buffer + header_length, bytes_read);
    int buf_count = bytes_read;
    while(netdrv->read_remaining_bytes > 0) {
        ssize_t bytes_read_again = read_from_netdrv_close_on_error(netdrv, message_contents + buf_count, length - buf_count);
        if (bytes_read_again <= 0) {
#ifdef FEDERATED_DECENTRALIZED 
            _lf_decrement_tag_barrier_locked(env);
#endif
            return -1;
        }
        buf_count += bytes_read_again;
    }

    // The following is only valid for string messages.
    // LF_PRINT_DEBUG("Message received: %s.", message_contents);

    LF_MUTEX_LOCK(&env->mutex);

    action->trigger->physical_time_of_arrival = time_of_arrival;

    // Create a token for the message
    lf_token_t* message_token = _lf_new_token((token_type_t*)action, message_contents, length);

    if (handle_message_now(env, action->trigger, intended_tag)) {
        // Since the message is intended for the current tag and a port absent reaction
        // was waiting for the message, trigger the corresponding reactions for this message.

        update_last_known_status_on_input_port(env, intended_tag, port_id);

        LF_PRINT_LOG(
            "Inserting reactions directly at tag " PRINTF_TAG ". "
            "Intended tag: " PRINTF_TAG ".",
            env->current_tag.time - lf_time_start(),
            env->current_tag.microstep, 
            intended_tag.time - lf_time_start(), 
            intended_tag.microstep
        );
        // Only set the intended tag of the trigger if it is being executed now
        // because otherwise this may preempt the intended_tag of a previous activation
        // of the trigger.
        action->trigger->intended_tag = intended_tag;

        // This will mark the STP violation in the reaction if the message is tardy.
        _lf_insert_reactions_for_trigger(env, action->trigger, message_token);

        // Set the status of the port as present here to inform the network input
        // port absent reactions know that they no longer need to block. The reason for
        // that is because the network receiver reaction is now in the reaction queue
        // keeping the precedence order intact.
        set_network_port_status(port_id, present);
    } else {
        // If no port absent reaction is waiting for this message, or if the intended
        // tag is in the future, or the message is tardy, use schedule functions to process the message.

        tag_t actual_tag = intended_tag;
#ifdef FEDERATED_DECENTRALIZED 
        // For tardy messages in decentralized coordination, we need to figure out what the actual tag will be.
        // (Centralized coordination errors out with tardy messages).
        if (lf_tag_compare(intended_tag, env->current_tag) <= 0) {
            // Message is tardy.
            actual_tag = env->current_tag;
            actual_tag.microstep++;
            // Check that this is greater than any previously scheduled event for this port.
            trigger_t* input_port_action = action_for_port(port_id)->trigger;
            if (lf_tag_compare(actual_tag, input_port_action->last_known_status_tag) <= 0) {
                actual_tag = input_port_action->last_known_status_tag;
                actual_tag.microstep++;
            }
        }
#endif // FEDERATED_DECENTRALIZED
        // The following will update the input_port_action->last_known_status_tag.
        // For decentralized coordination, this is needed for the thread implementing STAA.
        update_last_known_status_on_input_port(env, actual_tag, port_id);

        // If the current time >= stop time, discard the message.
        // But only if the stop time is not equal to the start time!
        if (lf_tag_compare(env->current_tag, env->stop_tag) >= 0 && env->execution_started) {
            lf_print_error("Received message too late. Already at stop tag.\n"
            		"    Current tag is " PRINTF_TAG " and intended tag is " PRINTF_TAG ".\n"
            		"    Discarding message and closing the socket.",
					env->current_tag.time - start_time, env->current_tag.microstep,
					intended_tag.time - start_time, intended_tag.microstep);
            // Close socket, reading any incoming data and discarding it.
            close_inbound_netdrv(fed_id, 1);
        } else {
            // Need to use intended_tag here, not actual_tag, so that STP violations are detected.
            // It will become actual_tag (that is when the reactions will be invoked).
            schedule_message_received_from_network_locked(env, action->trigger, intended_tag, message_token);
        }
    }

#ifdef FEDERATED_DECENTRALIZED 
    // Only applicable for federated programs with decentralized coordination
    // Finally, decrement the barrier to allow the execution to continue
    // past the raised barrier
    _lf_decrement_tag_barrier_locked(env);
#endif

    // The mutex is unlocked here after the barrier on
    // logical time has been removed to avoid
    // the need for unecessary lock and unlock
    // operations.
    LF_MUTEX_UNLOCK(&env->mutex);

    return 0;
}

/**
 * Handle a port absent message received from a remote federate.
 * This just sets the last known status tag of the port specified
 * in the message.
 *
 * @param socket Pointer to the socket to read the message from
 * @param fed_id The sending federate ID or -1 if the centralized coordination.
 * @return 0 for success, -1 for failure to complete the read.
 */
static int handle_port_absent_message(unsigned char* buffer, int fed_id) {
    // Extract the header information.
    unsigned short port_id = extract_uint16(buffer);
    // The next part of the message is the federate_id, but we don't need it.
    // unsigned short federate_id = extract_uint16(&(buffer[sizeof(uint16_t)]));
    tag_t intended_tag = extract_tag(&(buffer[sizeof(uint16_t)+sizeof(uint16_t)]));

    // Trace the event when tracing is enabled
    if (fed_id == -1) {
        tracepoint_federate_from_rti(receive_PORT_ABS, _lf_my_fed_id, &intended_tag);
    } else {
        tracepoint_federate_from_federate(receive_PORT_ABS, _lf_my_fed_id, fed_id, &intended_tag);
    }
    LF_PRINT_LOG("Handling port absent for tag " PRINTF_TAG " for port %hu of fed %d.",
            intended_tag.time - lf_time_start(),
            intended_tag.microstep,
            port_id,
            fed_id
    );

    // Environment is always the one corresponding to the top-level scheduling enclave.
    environment_t *env;
    _lf_get_environments(&env);

    LF_MUTEX_LOCK(&env->mutex);
    update_last_known_status_on_input_port(env, intended_tag, port_id);
    LF_MUTEX_UNLOCK(&env->mutex);

    return 0;
}

/**
 * Thread that listens for inputs from other federates.
 * This thread listens for messages of type MSG_TYPE_P2P_MESSAGE,
 * MSG_TYPE_P2P_TAGGED_MESSAGE, or MSG_TYPE_PORT_ABSENT (@see net_common.h) from the specified
 * peer federate and calls the appropriate handling function for
 * each message type. If an error occurs or an EOF is received
 * from the peer, then this procedure sets the corresponding
 * socket in _fed.sockets_for_inbound_p2p_connections
 * to -1 and returns, terminating the thread.
 * @param _args The remote federate ID (cast to void*).
 * @param fed_id_ptr A pointer to a uint16_t containing federate ID being listened to.
 *  This procedure frees the memory pointed to before returning.
 */
static void* listen_to_federates(void* _args) {
    initialize_lf_thread_id();
    uint16_t fed_id = (uint16_t)(uintptr_t)_args;

    LF_PRINT_LOG("Listening to federate %d.", fed_id);

    // int* socket_id = &_fed.sockets_for_inbound_p2p_connections[fed_id];
    netdrv_t* netdrv = _fed.netdrv_for_inbound_p2p_connections[fed_id];

    // Buffer for incoming messages.
    // This does not constrain the message size
    // because the message will be put into malloc'd memory.
    unsigned char buffer[FED_COM_BUFFER_SIZE];

    // Listen for messages from the federate.
    while (1) {
        bool socket_closed = false;
        // Read one byte to get the message type.
        LF_PRINT_DEBUG("Waiting for a P2P message on netdrv");
        ssize_t bytes_read = read_from_netdrv_close_on_error(netdrv, buffer, FED_COM_BUFFER_SIZE);
        if (bytes_read <= 0) {
            // Socket has been closed.
            lf_print("Socket from federate %d is closed.", fed_id);
            // Stop listening to this federate.
            socket_closed = true;
            break;
        }
        LF_PRINT_DEBUG("Received a P2P message on netdrv of type %d.", buffer[0]);
        bool bad_message = false;
        switch (buffer[0]) {
            case MSG_TYPE_P2P_MESSAGE:
                LF_PRINT_LOG("Received untimed message from federate %d.", fed_id);
                if (handle_message(netdrv, fed_id, buffer + 1, bytes_read - 1)) {
                    // Failed to complete the reading of a message on a physical connection.
                    lf_print_warning("Failed to complete reading of message on physical connection.");
                    socket_closed = true;
                }
                break;
            case MSG_TYPE_P2P_TAGGED_MESSAGE:
                LF_PRINT_LOG("Received tagged message from federate %d.", fed_id);
                if (handle_tagged_message(netdrv, fed_id, buffer + 1, bytes_read - 1)) {
                    // P2P tagged messages are only used in decentralized coordination, and
                    // it is not a fatal error if the socket is closed before the whole message is read.
                    // But this thread should exit.
                    lf_print_warning("Failed to complete reading of tagged message.");
                    socket_closed = true;
                }
                break;
            case MSG_TYPE_PORT_ABSENT:
                LF_PRINT_LOG("Received port absent message from federate %d.", fed_id);
                if (handle_port_absent_message(buffer + 1, fed_id)) {
                    // P2P tagged messages are only used in decentralized coordination, and
                    // it is not a fatal error if the socket is closed before the whole message is read.
                    // But this thread should exit.
                    lf_print_warning("Failed to complete reading of tagged message.");
                    socket_closed = true;
                }
                break;
            default:
                bad_message = true;
        }
        if (bad_message) {
            lf_print_error("Received erroneous message type: %d. Closing the socket.", buffer[0]);
            // Trace the event when tracing is enabled
            tracepoint_federate_from_federate(receive_UNIDENTIFIED, _lf_my_fed_id, fed_id, NULL);
            break; // while loop
        }
        if (socket_closed) {
            // NOTE: For decentralized execution, once this socket is closed, we could
            // update last known tags of all ports connected to the specified federate to FOREVER_TAG,
            // which would eliminate the need to wait for STAA to assume an input is absent.
            // However, at this time, we don't know which ports correspond to which upstream federates.
            // The code generator would have to encode this information. Once that is done,
            // we could call update_last_known_status_on_input_port with FOREVER_TAG.

            break; // while loop
        }
    }
    return NULL;
}

/**
 * Close the socket that sends outgoing messages to the
 * specified federate ID. This function acquires the lf_outbound_netdrv_mutex mutex lock
 * if _lf_normal_termination is true and otherwise proceeds without the lock.
 * @param fed_id The ID of the peer federate receiving messages from this
 *  federate, or -1 if the RTI (centralized coordination).
 * @param flag 0 if the socket has received EOF, 1 if not, -1 if abnormal termination.
 */
//TODO: DONGHA: NEED TO FIX
static void close_outbound_netdrv(int fed_id, int flag) {
    assert (fed_id >= 0 && fed_id < NUMBER_OF_FEDERATES);
    if (_lf_normal_termination) {
        LF_MUTEX_LOCK(&lf_outbound_netdrv_mutex);
    }
    if (_fed.netdrv_for_outbound_p2p_connections[fed_id] != NULL) {
        // // Close the socket by sending a FIN packet indicating that no further writes
        // // are expected.  Then read until we get an EOF indication.
        // if (flag >= 0) {
        //     // SHUT_WR indicates no further outgoing messages.
        //     shutdown(_fed.sockets_for_outbound_p2p_connections[fed_id], SHUT_WR);
        //     if (flag > 0) {
        //         // Have not received EOF yet. read until we get an EOF or error indication.
        //         // This compensates for delayed ACKs and disabling of Nagles algorithm
        //         // by delaying exiting until the shutdown is complete.
        //         unsigned char message[32];
        //         while (read(_fed.sockets_for_outbound_p2p_connections[fed_id], &message, 32) > 0);
        //     }
        // }
        // close(_fed.sockets_for_outbound_p2p_connections[fed_id]);
        // _fed.sockets_for_outbound_p2p_connections[fed_id] = -1;
        _fed.netdrv_for_outbound_p2p_connections[fed_id]->close(_fed.netdrv_for_outbound_p2p_connections[fed_id]);
        _fed.netdrv_for_outbound_p2p_connections[fed_id] = NULL;
    }
    if (_lf_normal_termination) {
        LF_MUTEX_UNLOCK(&lf_outbound_netdrv_mutex);
    }
}

#ifdef FEDERATED_AUTHENTICATED
/**
 * Perform HMAC-based authentication with the RTI, using the federation ID
 * as an HMAC key.
 * @return 0 for success, -1 for failure.
 */
static int perform_hmac_authentication() {

    // Send buffer including message type, federate ID, federate's nonce.
    size_t fed_id_length = sizeof(uint16_t);
    size_t message_length = 1 + fed_id_length + NONCE_LENGTH;
    unsigned char fed_hello_buf[message_length];
    fed_hello_buf[0] = MSG_TYPE_FED_NONCE;
    encode_uint16((uint16_t)_lf_my_fed_id, &fed_hello_buf[1]);
    unsigned char fed_nonce[NONCE_LENGTH];
    RAND_bytes(fed_nonce, NONCE_LENGTH);
    memcpy(&fed_hello_buf[1 + fed_id_length], fed_nonce, NONCE_LENGTH);

    write_to_netdrv_fail_on_error(
        _fed.netdrv_to_rti, message_length, fed_hello_buf, NULL,
        "Failed to write nonce.");

    // Check HMAC of received FED_RESPONSE message.
    unsigned int hmac_length = SHA256_HMAC_LENGTH;
    size_t federation_id_length = strnlen(federation_metadata.federation_id, 255);

    unsigned char received[1 + NONCE_LENGTH + hmac_length];
    if (read_from_netdrv_close_on_error(_fed.netdrv_to_rti, received, 1 + NONCE_LENGTH + hmac_length) <= 0) {
        lf_print_warning("Failed to read RTI response.");
        return -1;
    }
    if (received[0] != MSG_TYPE_RTI_RESPONSE) {
        if (received[0] == MSG_TYPE_FAILED) {
            lf_print_error("RTI has failed.");
            return -1;
        } else {
            lf_print_error(
                    "Received unexpected response %u from the RTI (see net_common.h).",
                    received[0]);
            return -1;
        }
    }
    // Create tag to compare to received tag.
    unsigned char buf_to_check[1 + fed_id_length + NONCE_LENGTH];
    buf_to_check[0] = MSG_TYPE_RTI_RESPONSE;
    encode_uint16((uint16_t)_lf_my_fed_id, &buf_to_check[1]);
    memcpy(&buf_to_check[1 + fed_id_length], fed_nonce, NONCE_LENGTH);
    unsigned char fed_tag[hmac_length];
    HMAC(EVP_sha256(), federation_metadata.federation_id, federation_id_length, buf_to_check, 1 + fed_id_length + NONCE_LENGTH,
         fed_tag, &hmac_length);

    // Compare received tag and created tag.
    if (memcmp(&received[1 + NONCE_LENGTH], fed_tag, hmac_length) != 0) {
        // HMAC does not match. Send back a MSG_TYPE_REJECT message.
        lf_print_error("HMAC authentication failed.");
        unsigned char response[2];
        response[0] = MSG_TYPE_REJECT;
        response[1] = HMAC_DOES_NOT_MATCH;

        // Ignore errors on writing back.
        write_to_netdrv(_fed.netdrv_to_rti, 2, response);
        return -1;
    } else {
        LF_PRINT_LOG("HMAC verified.");
        // HMAC tag is created with MSG_TYPE_FED_RESPONSE and received federate nonce.
        unsigned char mac_buf[1 + NONCE_LENGTH];
        mac_buf[0] = MSG_TYPE_FED_RESPONSE;
        memcpy(&mac_buf[1], &received[1], NONCE_LENGTH);
        // Buffer for message type and HMAC tag.
        unsigned char sender[1 + hmac_length];
        sender[0] = MSG_TYPE_FED_RESPONSE;
        HMAC(EVP_sha256(), federation_metadata.federation_id, federation_id_length, mac_buf, 1 + NONCE_LENGTH,
             &sender[1], &hmac_length);

        write_to_netdrv_fail_on_error(
            _fed.netdrv_to_rti, 1 + hmac_length, sender, NULL,
            "Failed to write fed response.");
    }
    return 0;
}
#endif

/**
 * Send the specified timestamp to the RTI and wait for a response.
 * The specified timestamp should be current physical time of the
 * federate, and the response will be the designated start time for
 * the federate. This procedure blocks until the response is
 * received from the RTI.
 * @param my_physical_time The physical time at this federate.
 * @return The designated start time for the federate.
 */
static instant_t get_start_time_from_rti(instant_t my_physical_time) {
    // Send the timestamp marker first.
    send_time(MSG_TYPE_TIMESTAMP, my_physical_time);

    // Read bytes from the socket. We need 9 bytes.
    // Buffer for message ID plus timestamp.
    size_t buffer_length = 1 + sizeof(instant_t);
    unsigned char buffer[buffer_length];

    read_from_netdrv_fail_on_error(_fed.netdrv_to_rti, buffer, buffer_length, NULL,
            "Failed to read MSG_TYPE_TIMESTAMP message from RTI.");
    LF_PRINT_DEBUG("Read 9 bytes.");

    // First byte received is the message ID.
    if (buffer[0] != MSG_TYPE_TIMESTAMP) {
        if (buffer[0] == MSG_TYPE_FAILED) {
            lf_print_error_and_exit("RTI has failed.");
        }
        lf_print_error_and_exit(
                "Expected a MSG_TYPE_TIMESTAMP message from the RTI. Got %u (see net_common.h).",
                buffer[0]);
    }

    instant_t timestamp = extract_int64(&(buffer[1]));

    tag_t tag = {.time = timestamp, .microstep = 0};
    // Trace the event when tracing is enabled
    tracepoint_federate_from_rti(receive_TIMESTAMP, _lf_my_fed_id, &tag);
    lf_print("Starting timestamp is: " PRINTF_TIME ".", timestamp);
    LF_PRINT_LOG("Current physical time is: " PRINTF_TIME ".", lf_time_physical());

    return timestamp;
}

/**
 * Handle a time advance grant (TAG) message from the RTI.
 * This updates the last known status tag for each network input
 * port, and broadcasts a signal, which may cause a blocking
 * port absent reaction to unblock.
 *
 * In addition, this updates the last known TAG/PTAG and broadcasts
 * a notification of this update, which may unblock whichever worker
 * thread is trying to advance time.
 *
 * @note This function is very similar to handle_provisinal_tag_advance_grant() except that
 *  it sets last_TAG_was_provisional to false.
 */
static void handle_tag_advance_grant(unsigned char* buffer) {
    // Environment is always the one corresponding to the top-level scheduling enclave.
    environment_t *env;
    _lf_get_environments(&env);

    tag_t TAG = extract_tag(buffer);

    // Trace the event when tracing is enabled
    tracepoint_federate_from_rti(receive_TAG, _lf_my_fed_id, &TAG);

    LF_MUTEX_LOCK(&env->mutex);

    // Update the last known status tag of all network input ports
    // to the TAG received from the RTI. Here we assume that the RTI
    // knows the status of network ports up to and including the granted tag,
    // so by extension, we assume that the federate can safely rely
    // on the RTI to handle port statuses up until the granted tag.
    update_last_known_status_on_input_ports(TAG);

    // It is possible for this federate to have received a PTAG
    // earlier with the same tag as this TAG.
    if (lf_tag_compare(TAG, _fed.last_TAG) >= 0) {
        _fed.last_TAG = TAG;
        _fed.is_last_TAG_provisional = false;
        LF_PRINT_LOG("Received Time Advance Grant (TAG): " PRINTF_TAG ".",
                _fed.last_TAG.time - start_time, _fed.last_TAG.microstep);
    } else {
        LF_MUTEX_UNLOCK(&env->mutex);
        lf_print_error("Received a TAG " PRINTF_TAG " that wasn't larger "
                "than the previous TAG or PTAG " PRINTF_TAG ". Ignoring the TAG.",
                TAG.time - start_time, TAG.microstep,
                _fed.last_TAG.time - start_time, _fed.last_TAG.microstep);
        return;
    }
    // Notify everything that is blocked.
    lf_cond_broadcast(&env->event_q_changed);

    LF_MUTEX_UNLOCK(&env->mutex);
}

#ifdef FEDERATED_DECENTRALIZED
/**
 * @brief Return whether there exists an input port whose status is unknown.
 *
 * @param staa_elem A record of all input port actions.
 */
static bool a_port_is_unknown(staa_t* staa_elem) {
    bool do_wait = false;
    for (int j = 0; j < staa_elem->num_actions; ++j) {
        if (staa_elem->actions[j]->trigger->status == unknown) {
            do_wait = true;
            break;
        }
    }
    return do_wait;
}
#endif

/**
 * @brief Return the port ID of the port associated with the given action.
 * @return The port ID or -1 if there is no match.
 */
static int id_of_action(lf_action_base_t* input_port_action) {
    for (int i = 0; i < _lf_action_table_size; i++) {
        if (_lf_action_table[i] == input_port_action) return i;
    }
    return -1;
}

/**
 * @brief Thread handling setting the known absent status of input ports.
 * For the code-generated array of staa offsets `staa_lst`, which is sorted by STAA offset,
 * wait for physical time to advance to the current time plus the STAA offset,
 * then set the absent status of the input ports associated with the STAA.
 * Then wait for current time to advance and start over.
 */
#ifdef FEDERATED_DECENTRALIZED
static void* update_ports_from_staa_offsets(void* args) {
    initialize_lf_thread_id();
    if (staa_lst_size == 0) return NULL; // Nothing to do.
    // NOTE: Using only the top-level environment, which is the one that deals with network
    // input ports.
    environment_t *env;
    int num_envs = _lf_get_environments(&env);
    LF_MUTEX_LOCK(&env->mutex);
    while (1) {
        LF_PRINT_DEBUG("**** (update thread) starting");
        tag_t tag_when_started_waiting = lf_tag(env);
        for (int i = 0; i < staa_lst_size; ++i) {
            staa_t* staa_elem = staa_lst[i];
            // The staa_elem is adjusted in the code generator to have subtracted the delay on the connection.
            // The list is sorted in increasing order of adjusted STAA offsets.
            // The wait_until function automatically adds the lf_fed_STA_offset to the wait time.
            interval_t wait_until_time = env->current_tag.time + staa_elem->STAA;
            LF_PRINT_DEBUG("**** (update thread) original wait_until_time: " PRINTF_TIME, wait_until_time - lf_time_start());
    
            // The wait_until call will release the env->mutex while it is waiting.
            // However, it will not release the env->mutex if the wait time is too small.
            // At the cost of a small additional delay in deciding a port is absent,
            // we require a minimum wait time here.  Otherwise, if both the STAA and STA are
            // zero, this thread will fail to ever release the environment mutex.
            // This causes chaos.  The MIN_SLEEP_DURATION is the smallest amount of time
            // that wait_until will actually wait. Note that this strategy does not
            // block progress of any execution that is actually processing events.
            // It only slightly delays the decision that an event is absent, and only
            // if the STAA and STA are extremely small.
            if (lf_fed_STA_offset + staa_elem->STAA < 5 * MIN_SLEEP_DURATION) {
                wait_until_time += 5 * MIN_SLEEP_DURATION;
            }
            while (a_port_is_unknown(staa_elem)) {
                LF_PRINT_DEBUG("**** (update thread) waiting until: " PRINTF_TIME, wait_until_time - lf_time_start());
                if (wait_until(env, wait_until_time, &lf_port_status_changed)) {
                    if (lf_tag_compare(lf_tag(env), tag_when_started_waiting) != 0) {
                        break;
                    }
                    /* Possibly useful for debugging:
                    tag_t current_tag = lf_tag(env);
                    LF_PRINT_DEBUG("**** (update thread) Assuming absent! " PRINTF_TAG, current_tag.time - lf_time_start(), current_tag.microstep);
                    LF_PRINT_DEBUG("**** (update thread) Lag is " PRINTF_TIME, current_tag.time - lf_time_physical());
                    LF_PRINT_DEBUG("**** (update thread) Wait until time is " PRINTF_TIME, wait_until_time - lf_time_start());
                    */

                    for (int j = 0; j < staa_elem->num_actions; ++j) {
                        lf_action_base_t* input_port_action = staa_elem->actions[j];
                        if (input_port_action->trigger->status == unknown) {
                            input_port_action->trigger->status = absent;
                            LF_PRINT_DEBUG("**** (update thread) Assuming port absent at time " PRINTF_TIME, lf_tag(env).time - start_time);
                            update_last_known_status_on_input_port(env, lf_tag(env), id_of_action(input_port_action));
                            lf_cond_broadcast(&lf_port_status_changed);
                        }
                    }
                }
                // If the tag has advanced, start over.
                if (lf_tag_compare(lf_tag(env), tag_when_started_waiting) != 0) break;
            }
            // If the tag has advanced, start over.
            if (lf_tag_compare(lf_tag(env), tag_when_started_waiting) != 0) break;
        }
        // If the tag has advanced, start over.
        if (lf_tag_compare(lf_tag(env), tag_when_started_waiting) != 0) continue;

        // At this point, the current tag is the same as when we started waiting
        // and all ports should be known, and hence max_level_allowed_to_advance
        // should be INT_MAX.  Check this to prevent an infinite wait.
        if (max_level_allowed_to_advance != INT_MAX) {
            // If this occurs, then the current tag advanced during a wait.
            // Some ports may have been reset to uknown during that wait, in which case,
            // it would be huge mistake to enter the wait for a new tag below because the
            // program will freeze.  First, check whether any ports are unknown:
            bool port_unkonwn = false;
            for (int i = 0; i < staa_lst_size; ++i) {
                staa_t* staa_elem = staa_lst[i];
                if (a_port_is_unknown(staa_elem)) {
                    port_unkonwn = true;
                    break;
                }
            }
            if (!port_unkonwn) {
                // If this occurs, then there is a race condition that can lead to deadlocks.
                lf_print_error_and_exit("**** (update thread) Inconsistency: All ports are known, but MLAA is blocking.");
            }
            
            // Since max_level_allowed_to_advance will block advancement of time, we cannot follow
            // through to the next step without deadlocking.  Wait some time, then continue.
            // The wait is necessary to prevent a busy wait.
            lf_sleep(2 * MIN_SLEEP_DURATION);
            continue;
        }

        // Wait until we progress to a new tag.
        while (lf_tag_compare(lf_tag(env), tag_when_started_waiting) == 0) {
            // The following will release the env->mutex while waiting.
            LF_PRINT_DEBUG("**** (update thread) Waiting for tags to not match: " PRINTF_TAG ", " PRINTF_TAG,
                lf_tag(env).time - lf_time_start(), lf_tag(env).microstep,
                tag_when_started_waiting.time -lf_time_start(), tag_when_started_waiting.microstep);
            // Ports are reset to unknown at the start of new tag, so that will wake this up.
            lf_cond_wait(&lf_port_status_changed);
        }
        LF_PRINT_DEBUG("**** (update thread) Tags after wait: " PRINTF_TAG ", " PRINTF_TAG,
            lf_tag(env).time - lf_time_start(), lf_tag(env).microstep,
            tag_when_started_waiting.time -lf_time_start(), tag_when_started_waiting.microstep);
    }
    LF_MUTEX_UNLOCK(&env->mutex);
}
#endif // FEDERATED_DECENTRALIZED

/**
 * Handle a provisional tag advance grant (PTAG) message from the RTI.
 * This updates the last known TAG/PTAG and broadcasts
 * a notification of this update, which may unblock whichever worker
 * thread is trying to advance time.
 * If current_time is less than the specified PTAG, then this will
 * also insert into the event_q a dummy event with the specified tag.
 * This will ensure that the federate advances time to the specified
 * tag and, for centralized coordination, stimulates null-message-sending
 * output reactions at that tag.
 *
 * @note This function is similar to handle_tag_advance_grant() except that
 *  it sets last_TAG_was_provisional to true and also it does not update the
 *  last known tag for input ports.
 */
static void handle_provisional_tag_advance_grant(unsigned char* buffer) {
    // Environment is always the one corresponding to the top-level scheduling enclave.
    environment_t *env;
    _lf_get_environments(&env);
    tag_t PTAG = extract_tag(buffer);

    // Trace the event when tracing is enabled
    tracepoint_federate_from_rti(receive_PTAG, _lf_my_fed_id, &PTAG);

    // Note: it is important that last_known_status_tag of ports does not
    // get updated to a PTAG value because a PTAG does not indicate that
    // the RTI knows about the status of all ports up to and _including_
    // the value of PTAG. Only a TAG message indicates that.
    LF_MUTEX_LOCK(&env->mutex);

    // Sanity check
    if (lf_tag_compare(PTAG, _fed.last_TAG) < 0
            || (lf_tag_compare(PTAG, _fed.last_TAG) == 0 && !_fed.is_last_TAG_provisional)) {
        LF_MUTEX_UNLOCK(&env->mutex);
        lf_print_error_and_exit("Received a PTAG " PRINTF_TAG " that is equal or earlier "
                "than an already received TAG " PRINTF_TAG ".",
                PTAG.time, PTAG.microstep,
                _fed.last_TAG.time, _fed.last_TAG.microstep);
    }

    _fed.last_TAG = PTAG;
    _fed.is_last_TAG_provisional = true;
    LF_PRINT_LOG("At tag " PRINTF_TAG ", received Provisional Tag Advance Grant (PTAG): " PRINTF_TAG ".",
            env->current_tag.time - start_time, env->current_tag.microstep,
            _fed.last_TAG.time - start_time, _fed.last_TAG.microstep);

    // Even if we don't modify the event queue, we need to broadcast a change
    // because we do not need to continue to wait for a TAG.
    lf_cond_broadcast(&env->event_q_changed);
    // Notify level advance thread which is blocked.
    lf_update_max_level(_fed.last_TAG, _fed.is_last_TAG_provisional);
    lf_cond_broadcast(&lf_port_status_changed);

    // Possibly insert a dummy event into the event queue if current time is behind
    // (which it should be). Do not do this if the federate has not fully
    // started yet.

    instant_t dummy_event_time = PTAG.time;
    microstep_t dummy_event_relative_microstep = PTAG.microstep;

    if (lf_tag_compare(env->current_tag, PTAG) == 0) {
        // The current tag can equal the PTAG if we are at the start time
        // or if this federate has been able to advance time to the current
        // tag (e.g., it has no upstream federates). In either case, either
        // it is already treating the current tag as PTAG cycle (e.g. at the
        // start time) or it will be completing the current cycle and sending
        // a LTC message shortly. In either case, there is nothing more to do.
        LF_MUTEX_UNLOCK(&env->mutex);
        return;
    } else if (lf_tag_compare(env->current_tag, PTAG) > 0) {
        // Current tag is greater than the PTAG.
        // It could be that we have sent an LTC that crossed with the incoming
        // PTAG or that we have advanced to a tag greater than the PTAG.
        // In the former case, there is nothing more to do.
        // In the latter case, we may be blocked processing a PTAG cycle at
        // a greater tag or we may be in the middle of processing a regular
        // TAG. In either case, we know that at the PTAG tag, all outputs
        // have either been sent or are absent, so we can send an LTC.
        // Send an LTC to indicate absent outputs.
        lf_latest_tag_complete(PTAG);
        // Nothing more to do.
        LF_MUTEX_UNLOCK(&env->mutex);
        return;
    } else if (PTAG.time == env->current_tag.time) {
        // We now know env->current_tag < PTAG, but the times are equal.
        // Adjust the microstep for scheduling the dummy event.
        dummy_event_relative_microstep -= env->current_tag.microstep;
    }
    // We now know env->current_tag < PTAG.

    if (dummy_event_time != FOREVER) {
        // Schedule a dummy event at the specified time and (relative) microstep.
        LF_PRINT_DEBUG("At tag " PRINTF_TAG ", inserting into the event queue a dummy event "
               "with time " PRINTF_TIME " and (relative) microstep " PRINTF_MICROSTEP ".",
        env->current_tag.time - start_time, env->current_tag.microstep,
        dummy_event_time - start_time, dummy_event_relative_microstep);
        // Dummy event points to a NULL trigger and NULL real event.
        event_t* dummy = _lf_create_dummy_events(env,
                NULL, dummy_event_time, NULL, dummy_event_relative_microstep);
        pqueue_insert(env->event_q, dummy);
    }

    LF_MUTEX_UNLOCK(&env->mutex);
}

/**
 * Handle a MSG_TYPE_STOP_GRANTED message from the RTI.
 *
 * This function removes the global barrier on
 * logical time raised when lf_request_stop() was
 * called in the environment for each enclave.
 */
static void handle_stop_granted_message(unsigned char* buffer) {
    tag_t received_stop_tag = extract_tag(buffer);

    // Trace the event when tracing is enabled
    tracepoint_federate_from_rti(receive_STOP_GRN, _lf_my_fed_id, &received_stop_tag);

    LF_PRINT_LOG("Received from RTI a MSG_TYPE_STOP_GRANTED message with elapsed tag " PRINTF_TAG ".",
            received_stop_tag.time - start_time, received_stop_tag.microstep);

    environment_t *env;
    int num_environments = _lf_get_environments(&env);

    for (int i = 0; i < num_environments; i++) {
        LF_MUTEX_LOCK(&env[i].mutex);

        // Sanity check.
        if (lf_tag_compare(received_stop_tag, env[i].current_tag) <= 0) {
            lf_print_error("RTI granted a MSG_TYPE_STOP_GRANTED tag that is equal to or less than this federate's current tag " PRINTF_TAG ". "
                    "Stopping at the next microstep instead.",
                    env[i].current_tag.time - start_time, env[i].current_tag.microstep);
            received_stop_tag = env[i].current_tag;
            received_stop_tag.microstep++;
        }

        lf_set_stop_tag(&env[i], received_stop_tag);
        LF_PRINT_DEBUG("Setting the stop tag to " PRINTF_TAG ".",
                    env[i].stop_tag.time - start_time,
                    env[i].stop_tag.microstep);

        if (env[i].barrier.requestors) _lf_decrement_tag_barrier_locked(&env[i]);
        lf_cond_broadcast(&env[i].event_q_changed);
        LF_MUTEX_UNLOCK(&env[i].mutex);
    }
}

/**
 * Handle a MSG_TYPE_STOP_REQUEST message from the RTI.
 */
static void handle_stop_request_message(unsigned char* buffer) {
    tag_t tag_to_stop = extract_tag(buffer);

    // Trace the event when tracing is enabled
    tracepoint_federate_from_rti(receive_STOP_REQ, _lf_my_fed_id, &tag_to_stop);
    LF_PRINT_LOG("Received from RTI a MSG_TYPE_STOP_REQUEST signal with tag " PRINTF_TAG ".",
             tag_to_stop.time - start_time,
             tag_to_stop.microstep);

    extern lf_mutex_t global_mutex;
    extern bool lf_stop_requested;
    bool already_blocked = false;

    LF_MUTEX_LOCK(&global_mutex);
    if (lf_stop_requested) {
        LF_PRINT_LOG("Ignoring MSG_TYPE_STOP_REQUEST from RTI because lf_request_stop has been called locally.");
        already_blocked = true;
    }
    // Treat the stop request from the RTI as if a local stop request had been received.
    lf_stop_requested = true;
    LF_MUTEX_UNLOCK(&global_mutex);

    // If we have previously received from the RTI a stop request,
    // or we have previously sent a stop request to the RTI,
    // then we have already blocked tag advance in enclaves.
    // Do not do this twice. The record of whether the first has occurred
    // is guarded by the outbound socket mutex.
    // The second is guarded by the global mutex.
    // Note that the RTI should not send stop requests more than once to federates.
    LF_MUTEX_LOCK(&lf_outbound_netdrv_mutex);
    if (_fed.received_stop_request_from_rti) {
        LF_PRINT_LOG("Redundant MSG_TYPE_STOP_REQUEST from RTI. Ignoring it.");
        already_blocked = true;
    } else if (!already_blocked) {
        // Do this only if lf_request_stop has not been called because it will
        // prevent lf_request_stop from sending.
        _fed.received_stop_request_from_rti = true;
    }
    LF_MUTEX_UNLOCK(&lf_outbound_netdrv_mutex);

    if (already_blocked) {
        // Either we have sent a stop request to the RTI ourselves,
        // or we have previously received a stop request from the RTI.
        // Nothing more to do. Tag advance is already blocked on enclaves.
        return;
    }

    // Iterate over the scheduling enclaves to find the maximum current tag
    // and adjust the tag_to_stop if any of those is greater than tag_to_stop.
    // If not done previously, block tag advance in the enclave.
    environment_t *env;
    int num_environments = _lf_get_environments(&env);
    for (int i = 0; i < num_environments; i++) {
        LF_MUTEX_LOCK(&env[i].mutex);
        if (lf_tag_compare(tag_to_stop, env[i].current_tag) <= 0) {
            // Can't stop at the requested tag. Make a counteroffer.
            tag_to_stop = env->current_tag;
            tag_to_stop.microstep++;
        }
        // Set a barrier to prevent the enclave from advancing past the so-far tag to stop.
        _lf_increment_tag_barrier_locked(&env[i], tag_to_stop);

        LF_MUTEX_UNLOCK(&env[i].mutex);
    }
    // Send the reply, which is the least tag at which we can stop.
    unsigned char outgoing_buffer[MSG_TYPE_STOP_REQUEST_REPLY_LENGTH];
    ENCODE_STOP_REQUEST_REPLY(outgoing_buffer, tag_to_stop.time, tag_to_stop.microstep);

    // Trace the event when tracing is enabled
    tracepoint_federate_to_rti(send_STOP_REQ_REP, _lf_my_fed_id, &tag_to_stop);

    // Send the current logical time to the RTI.
    LF_MUTEX_LOCK(&lf_outbound_netdrv_mutex);
    write_to_netdrv_fail_on_error(
            _fed.netdrv_to_rti, MSG_TYPE_STOP_REQUEST_REPLY_LENGTH, outgoing_buffer, &lf_outbound_netdrv_mutex,
            "Failed to send the answer to MSG_TYPE_STOP_REQUEST to RTI.");
    LF_MUTEX_UNLOCK(&lf_outbound_netdrv_mutex);

    LF_PRINT_DEBUG("Sent MSG_TYPE_STOP_REQUEST_REPLY to RTI with tag " PRINTF_TAG,
            tag_to_stop.time, tag_to_stop.microstep);
}

/**
 * Send a resign signal to the RTI.
 */
static void send_resign_signal(environment_t* env) {
    size_t bytes_to_write = 1;
    unsigned char buffer[bytes_to_write];
    buffer[0] = MSG_TYPE_RESIGN;
    LF_MUTEX_LOCK(&lf_outbound_netdrv_mutex);
    write_to_netdrv_fail_on_error(
            _fed.netdrv_to_rti, bytes_to_write, &(buffer[0]), &lf_outbound_netdrv_mutex,
            "Failed to send MSG_TYPE_RESIGN.");
    LF_MUTEX_UNLOCK(&lf_outbound_netdrv_mutex);
    LF_PRINT_LOG("Resigned.");
}

/**
 * Send a failed signal to the RTI.
 */
static void send_failed_signal(environment_t* env) {
    size_t bytes_to_write = 1;
    unsigned char buffer[bytes_to_write];
    buffer[0] = MSG_TYPE_FAILED;
    write_to_netdrv_fail_on_error(
            _fed.netdrv_to_rti, bytes_to_write, &(buffer[0]), NULL,
            "Failed to send MSG_TYPE_FAILED.");
    LF_PRINT_LOG("Failed.");
}

/**
 * Handle a failed signal from the RTI. The RTI will only fail
 * if it is forced to exit, e.g. by a SIG_INT. Hence, this federate
 * will exit immediately with an error condition, counting on the
 * termination functions to handle any cleanup needed. 
 */
static void handle_rti_failed_message(void) {
    exit(1);
}

/**
 * Thread that listens for TCP inputs from the RTI.
 * When messages arrive, this calls the appropriate handler.
 * @param args Ignored
 */
static void* listen_to_rti_TCP(void* args) {
    initialize_lf_thread_id();
    // Buffer for incoming messages.
    // This does not constrain the message size
    // because the message will be put into malloc'd memory.
    unsigned char buffer[FED_COM_BUFFER_SIZE];

    // Listen for messages from the federate.
    while (1) {
        // Read one byte to get the message type.
        // This will exit if the read fails.
<<<<<<< HEAD
        int bytes_read = read_from_netdrv(_fed.netdrv_to_rti, buffer, FED_COM_BUFFER_SIZE);
        // if (read_failed < 0) {
        //     if (errno == ECONNRESET) {
        //         lf_print_error("Socket connection to the RTI was closed by the RTI without"
        //                 " properly sending an EOF first. Considering this a soft error.");
        //         // FIXME: If this happens, possibly a new RTI must be elected.
        //         _fed.socket_TCP_RTI = -1;
        //         return NULL;
        //     } else {
        //         lf_print_error("Socket connection to the RTI has been broken with error %d: %s."
        //                 " The RTI should close connections with an EOF first."
        //                 " Considering this a soft error.",
        //                 errno,
        //                 strerror(errno));
        //         // FIXME: If this happens, possibly a new RTI must be elected.
        //         _fed.socket_TCP_RTI = -1;
        //         return NULL;
        //     }
        // } else if (read_failed > 0) {
        //     // EOF received.
        //     lf_print("Connection to the RTI closed with an EOF.");
        //     _fed.socket_TCP_RTI = -1;
        //     stop_all_traces();
        //     return NULL;
        // }
        if (bytes_read <= 0) {
=======
        int read_failed = read_from_socket(_fed.socket_TCP_RTI, 1, buffer);
        if (read_failed < 0) {
            if (errno == ECONNRESET) {
                lf_print_error("Socket connection to the RTI was closed by the RTI without"
                        " properly sending an EOF first. Considering this a soft error.");
                // FIXME: If this happens, possibly a new RTI must be elected.
                _fed.socket_TCP_RTI = -1;
                return NULL;
            } else {
                lf_print_error("Socket connection to the RTI has been broken with error %d: %s."
                        " The RTI should close connections with an EOF first."
                        " Considering this a soft error.",
                        errno,
                        strerror(errno));
                // FIXME: If this happens, possibly a new RTI must be elected.
                _fed.socket_TCP_RTI = -1;
                return NULL;
            }
        } else if (read_failed > 0) {
            // EOF received.
            lf_print("Connection to the RTI closed with an EOF.");
            _fed.socket_TCP_RTI = -1;
>>>>>>> ee6244f1
            return NULL;
        }
        switch (buffer[0]) {
            case MSG_TYPE_TAGGED_MESSAGE:
                if (handle_tagged_message(_fed.netdrv_to_rti, -1, buffer + 1, bytes_read - 1)) {
                    // Failures to complete the read of messages from the RTI are fatal.
                    lf_print_error_and_exit("Failed to complete the reading of a message from the RTI.");
                }
                break;
            case MSG_TYPE_TAG_ADVANCE_GRANT:
                handle_tag_advance_grant(buffer + 1);
                break;
            case MSG_TYPE_PROVISIONAL_TAG_ADVANCE_GRANT:
                handle_provisional_tag_advance_grant(buffer + 1);
                break;
            case MSG_TYPE_STOP_REQUEST:
                handle_stop_request_message(buffer + 1);
                break;
            case MSG_TYPE_STOP_GRANTED:
                handle_stop_granted_message(buffer + 1);
                break;
            case MSG_TYPE_PORT_ABSENT:
                if (handle_port_absent_message(buffer + 1, -1)) {
                    // Failures to complete the read of absent messages from the RTI are fatal.
                    lf_print_error_and_exit("Failed to complete the reading of an absent message from the RTI.");
                }
                break;
            case MSG_TYPE_FAILED:
                handle_rti_failed_message();
                break;
            case MSG_TYPE_CLOCK_SYNC_T1:
            case MSG_TYPE_CLOCK_SYNC_T4:
                lf_print_error("Federate %d received unexpected clock sync message from RTI on TCP socket.",
                            _lf_my_fed_id);
                break;
            default:
                lf_print_error_and_exit("Received from RTI an unrecognized TCP message type: %hhx.", buffer[0]);
                // Trace the event when tracing is enabled
                tracepoint_federate_from_rti(receive_UNIDENTIFIED, _lf_my_fed_id, NULL);
            }
    }
    return NULL;
}

/**
 * Modify the specified tag, if necessary, to be an earlier tag based
 * on the current physical time. The earlier tag is necessary if this federate
 * has downstream federates and also has physical actions that may trigger
 * outputs.  In that case, the earlier tag will be the current physical time
 * plus the minimum delay on all such physical actions plus any other delays
 * along the path from the triggering physical action to the output port
 * minus one nanosecond. The modified tag is assured of being less than any
 * output tag that might later be produced.
 * @param tag A pointer to the proposed NET.
 * @return True if this federate requires this modification and the tag was
 *  modified.
 */
static bool bounded_NET(tag_t* tag) {
    // The tag sent by this function is a promise that, absent
    // inputs from another federate, this federate will not produce events
    // earlier than t. But if there are downstream federates and there is
    // a physical action (not counting receivers from upstream federates),
    // then we can only promise up to current physical time (plus the minimum
    // of all minimum delays on the physical actions).
    // In this case, we send a NET message with the current physical time
    // to permit downstream federates to advance. To avoid
    // overwhelming the network, this NET message should be sent periodically
    // at specified intervals controlled by the target parameter
    // coordination-options: {advance-message-interval: time units}.
    // The larger the interval, the more downstream federates will lag
    // behind real time, but the less network traffic. If this option is
    // missing, we issue a warning message suggesting that a redesign
    // might be in order so that outputs don't depend on physical actions.
    LF_PRINT_DEBUG("Checking NET to see whether it should be bounded by physical time."
            " Min delay from physical action: " PRINTF_TIME ".",
            _fed.min_delay_from_physical_action_to_federate_output);
    if (_fed.min_delay_from_physical_action_to_federate_output >= 0LL
            && _fed.has_downstream
    ) {
        // There is a physical action upstream of some output from this
        // federate, and there is at least one downstream federate.
        // Compare the tag to the current physical time.
        instant_t physical_time = lf_time_physical();
        if (physical_time + _fed.min_delay_from_physical_action_to_federate_output < tag->time) {
            // Can only promise up and not including this new time:
            tag->time = physical_time + _fed.min_delay_from_physical_action_to_federate_output - 1L;
            tag->microstep = 0;
            LF_PRINT_LOG("Has physical actions that bound NET to " PRINTF_TAG ".",
                    tag->time - start_time, tag->microstep);
            return true;
        }
    }
    return false;
}

//////////////////////////////////////////////////////////////////////////////////
//////////////////////////////////////////////////////////////////////////////////
// Public functions (declared in reactor.h)
// An empty version of this function is code generated for unfederated execution.

/**
 * Close sockets used to communicate with other federates, if they are open,
 * and send a MSG_TYPE_RESIGN message to the RTI. This implements the function
 * defined in reactor.h. For unfederated execution, the code generator
 * generates an empty implementation.
 * @param env The environment of the federate
 */
void lf_terminate_execution(environment_t* env) {
    assert(env != GLOBAL_ENVIRONMENT);

    // For an abnormal termination (e.g. a SIGINT), we need to send a
    // MSG_TYPE_FAILED message to the RTI, but we should not acquire a mutex.
    if (_fed.netdrv_to_rti != 0) {
        if (_lf_normal_termination) {
            tracepoint_federate_to_rti(send_RESIGN, _lf_my_fed_id, &env->current_tag);
            send_resign_signal(env);
        } else {
            tracepoint_federate_to_rti(send_FAILED, _lf_my_fed_id, &env->current_tag);
            send_failed_signal(env);
        }
    }

    LF_PRINT_DEBUG("Closing incoming P2P sockets.");
    // Close any incoming P2P sockets that are still open.
    for (int i=0; i < NUMBER_OF_FEDERATES; i++) {
        close_inbound_netdrv(i, 1);
        // Ignore errors. Mark the socket closed.
        _fed.netdrv_for_inbound_p2p_connections[i] = NULL;
    }

    // Check for all outgoing physical connections in
    // _fed.sockets_for_outbound_p2p_connections and
    // if the socket ID is not -1, the connection is still open.
    // Send an EOF by closing the socket here.
    for (int i=0; i < NUMBER_OF_FEDERATES; i++) {

        // Close outbound connections, in case they have not closed themselves.
        // This will result in EOF being sent to the remote federate, except for
        // abnormal termination, in which case it will just close the socket.
        int flag = _lf_normal_termination? 1 : -1;
        close_outbound_netdrv(i, flag);
    }

    LF_PRINT_DEBUG("Waiting for inbound p2p socket listener threads.");
    // Wait for each inbound socket listener thread to close.
    if (_fed.number_of_inbound_p2p_connections > 0 && _fed.inbound_netdriv_listeners != NULL) {
        LF_PRINT_LOG("Waiting for %zu threads listening for incoming messages to exit.",
                _fed.number_of_inbound_p2p_connections);
        for (int i=0; i < _fed.number_of_inbound_p2p_connections; i++) {
            // Ignoring errors here.
            lf_thread_join(_fed.inbound_netdriv_listeners[i], NULL);
        }
    }

    LF_PRINT_DEBUG("Waiting for RTI's socket listener threads.");
    // Wait for the thread listening for messages from the RTI to close.
    lf_thread_join(_fed.RTI_netdrv_listener, NULL);

    // For abnormal termination, there is no need to free memory.
    if (_lf_normal_termination) {
        LF_PRINT_DEBUG("Freeing memory occupied by the federate.");
        free(_fed.inbound_netdriv_listeners);
        free(federation_metadata.rti_host);
        free(federation_metadata.rti_user);
    }
}


//////////////////////////////////////////////////////////////////////////////////
//////////////////////////////////////////////////////////////////////////////////
// Public functions (declared in federate.h, in alphabetical order)

//TODO: DONGHA: Handling address queries must be changed. Just leaving port and ip_addr now.
void lf_connect_to_federate(uint16_t remote_federate_id) {
    int result = -1;
    int count_retries = 0;

    // Ask the RTI for port number of the remote federate.
    // The buffer is used for both sending and receiving replies.
    // The size is what is needed for receiving replies.
    unsigned char buffer[sizeof(int32_t) + sizeof(struct in_addr) + 1 ];
    int port = -1;
    int count_tries = 0;
    while (port == -1 && !_lf_termination_executed) {
        buffer[0] = MSG_TYPE_ADDRESS_QUERY;
        // NOTE: Sending messages in little endian.
        encode_uint16(remote_federate_id, &(buffer[1]));

        LF_PRINT_DEBUG("Sending address query for federate %d.", remote_federate_id);
        // Trace the event when tracing is enabled
        tracepoint_federate_to_rti(send_ADR_QR, _lf_my_fed_id, NULL);

        LF_MUTEX_LOCK(&lf_outbound_netdrv_mutex);
        write_to_netdrv_fail_on_error(
                _fed.netdrv_to_rti, sizeof(uint16_t) + 1, buffer, &lf_outbound_netdrv_mutex,
                "Failed to send address query for federate %d to RTI.",
                remote_federate_id);
        LF_MUTEX_UNLOCK(&lf_outbound_netdrv_mutex);

        // Read RTI's response.
        //TODO: Fix two reads.
        read_from_netdrv_fail_on_error(_fed.netdrv_to_rti, buffer, sizeof(int32_t) + sizeof(struct in_addr) + 1, NULL,
                "Failed to read the requested port number and IP address for federate %d from RTI.",
                remote_federate_id);

<<<<<<< HEAD
        // Changed message type. Must check other targets.
=======
>>>>>>> ee6244f1
        if (buffer[0] != MSG_TYPE_ADDRESS_QUERY_REPLY) {
            // Unexpected reply.  Could be that RTI has failed and sent a resignation.
            if (buffer[0] == MSG_TYPE_FAILED) {
                lf_print_error_and_exit("RTI has failed.");
            } else {
                lf_print_error_and_exit("Unexpected reply of type %hhu from RTI (see net_common.h).", buffer[0]);
            }
        }
        port = extract_int32(&buffer[1]);

        // A reply of -1 for the port means that the RTI does not know
        // the port number of the remote federate, presumably because the
        // remote federate has not yet sent an MSG_TYPE_ADDRESS_ADVERTISEMENT message to the RTI.
        // Sleep for some time before retrying.
        if (port == -1) {
            if (count_tries++ >= CONNECT_MAX_RETRIES) {
                lf_print_error_and_exit("TIMEOUT obtaining IP/port for federate %d from the RTI.",
                        remote_federate_id);
            }
            // Wait ADDRESS_QUERY_RETRY_INTERVAL nanoseconds.
            lf_sleep(ADDRESS_QUERY_RETRY_INTERVAL);
        }
    }
    assert(port < 65536);
    assert(port > 0);
    uint16_t uport = (uint16_t)port;

    char hostname[INET_ADDRSTRLEN];
    inet_ntop(AF_INET, buffer + 1 + sizeof(int32_t), hostname, INET_ADDRSTRLEN);
    LF_PRINT_LOG("Received address %s port %d for federate %d from RTI.",
            hostname, uport, remote_federate_id);

    // Iterate until we either successfully connect or exceed the number of
    // attempts given by CONNECT_MAX_RETRIES.
    netdrv_t* netdrv = netdrv_init();


    while (result < 0 && !_lf_termination_executed) {
        // Create an IPv4 socket for TCP (not UDP) communication over IP (0).
        netdrv->open(netdrv);
        set_host_name(netdrv, hostname);
        set_port(netdrv, uport);
        result = netdrv_connect(netdrv);

        if (result != 0) {
            lf_print_error("Failed to connect to federate %d on port %d.", remote_federate_id, uport);

            // Try again after some time if the connection failed.
            // Note that this should not really happen since the remote federate should be
            // accepting socket connections. But possibly it will be busy (in process of accepting
            // another socket connection?). Hence, we retry.
            count_retries++;
            if (count_retries > CONNECT_MAX_RETRIES) {
                // If the remote federate is not accepting the connection after CONNECT_MAX_RETRIES
                // treat it as a soft error condition and return.
                lf_print_error("Failed to connect to federate %d after %d retries. Giving up.",
                            remote_federate_id, CONNECT_MAX_RETRIES);
                netdrv_free(netdrv);
                return;
            }
            lf_print_warning("Could not connect to federate %d. Will try again every" PRINTF_TIME "nanoseconds.\n",
                   remote_federate_id, ADDRESS_QUERY_RETRY_INTERVAL);
            
            // Check whether the RTI is still there.
            if (rti_failed()) {
                netdrv_free(netdrv); 
                break;
            }
            netdrv->close(netdrv);
            // Wait ADDRESS_QUERY_RETRY_INTERVAL nanoseconds.
            lf_sleep(ADDRESS_QUERY_RETRY_INTERVAL);
        } else {
            // Connect was successful.
            size_t federation_id_length = strnlen(federation_metadata.federation_id, 255);
            unsigned char *buffer = (unsigned char*) malloc(1 + sizeof(uint16_t) + 1 + federation_id_length);
            buffer[0] = MSG_TYPE_P2P_SENDING_FED_ID;
            if (_lf_my_fed_id > UINT16_MAX) {
                // This error is very unlikely to occur.
                lf_print_error_and_exit("Too many federates! More than %d.", UINT16_MAX);
            }
            encode_uint16((uint16_t)_lf_my_fed_id, (unsigned char*)&(buffer[1]));
            buffer[1 + sizeof(uint16_t)] = (unsigned char)(federation_id_length & 0xff);

            memcpy(buffer + 2 + sizeof(uint16_t), (unsigned char*)federation_metadata.federation_id, federation_id_length);
            // Trace the event when tracing is enabled
<<<<<<< HEAD
            tracepoint_federate_to_federate(_fed.trace, send_FED_ID, _lf_my_fed_id, remote_federate_id, NULL);

=======
            tracepoint_federate_to_federate(send_FED_ID, _lf_my_fed_id, remote_federate_id, NULL);
            
>>>>>>> ee6244f1
            // No need for a mutex because we have the only handle on the socket.
            write_to_netdrv_fail_on_error(netdrv, 2 + sizeof(uint16_t) + federation_id_length, buffer, NULL,
                "Failed to send fed_id and federation id to federate %d.", remote_federate_id);

            read_from_netdrv_fail_on_error(netdrv,(unsigned char*)buffer, 2, NULL,
                    "Failed to read MSG_TYPE_ACK from federate %d in response to sending fed_id.",
                    remote_federate_id);
            if (buffer[0] != MSG_TYPE_ACK) {
                // Get the error code.
                lf_print_error("Received MSG_TYPE_REJECT message from remote federate (%d).", buffer[1]);
                result = -1;
                free(buffer);
                continue;
            } else {
                lf_print("Connected to federate %d, port %d.", remote_federate_id, port);
                // Trace the event when tracing is enabled
<<<<<<< HEAD
                tracepoint_federate_to_federate(_fed.trace, receive_ACK, _lf_my_fed_id, remote_federate_id, NULL);
                free(buffer);
=======
                tracepoint_federate_to_federate(receive_ACK, _lf_my_fed_id, remote_federate_id, NULL);
>>>>>>> ee6244f1
            }
        }
    }
    // Once we set this variable, then all future calls to close() on this
    // socket ID should reset it to -1 within a critical section.
    _fed.netdrv_for_outbound_p2p_connections[remote_federate_id] = netdrv;
}


void lf_connect_to_rti(const char* hostname, int port) {
    LF_PRINT_LOG("Connecting to the RTI.");

    // TODO: DONGHA: Need to change these?
    // Override passed hostname and port if passed as runtime arguments.
    hostname = federation_metadata.rti_host ? federation_metadata.rti_host : hostname;
    port = federation_metadata.rti_port >= 0 ? federation_metadata.rti_port : port;

    // Adjust the port.
    uint16_t uport = 0;
    if (port < 0 || port > INT16_MAX) {
        lf_print_error(
                "lf_connect_to_rti(): Specified port (%d) is out of range,"
                " using the default port %d instead.",
                port, DEFAULT_PORT
        );
        uport = DEFAULT_PORT;
        port = 0; // Mark so that increments occur between tries.
    } else {
        uport = (uint16_t)port;
    }
    if (uport == 0) {
        uport = DEFAULT_PORT;
    }

    // Initialize netdriver to rti.
    _fed.netdrv_to_rti = netdrv_init(); // set memory.
    _fed.netdrv_to_rti->open(_fed.netdrv_to_rti); // open netdriver.
    set_host_name(_fed.netdrv_to_rti, hostname);
    set_port(_fed.netdrv_to_rti, uport);

    // Connect
    int result = -1;
    int count_retries = 0;
//TODO: DONGHA: count_retries not being updated for the authentication process?
    while (count_retries++ < CONNECT_MAX_RETRIES && !_lf_termination_executed) {
        // TODO: DONGHA: Connecting phase. Let's just make a netdrv_connect() api first.
        result = netdrv_connect(_fed.netdrv_to_rti);
        if (result < 0) {
            _fed.netdrv_to_rti->close(_fed.netdrv_to_rti);
            netdrv_free(_fed.netdrv_to_rti);
            _fed.netdrv_to_rti = netdrv_init();
            _fed.netdrv_to_rti->open(_fed.netdrv_to_rti);
            set_host_name(_fed.netdrv_to_rti, hostname);
            if (port == 0)  {
                uport++;
                if (uport >= DEFAULT_PORT + MAX_NUM_PORT_ADDRESSES) uport = DEFAULT_PORT;
            }
            set_port(_fed.netdrv_to_rti, uport);
            lf_sleep(CONNECT_RETRY_INTERVAL);
            continue; // Connect failed.
        }

        // Have connected to an RTI, but not sure it's the right RTI.
        // Send a MSG_TYPE_FED_IDS message and wait for a reply.
        // Notify the RTI of the ID of this federate and its federation.

#ifdef FEDERATED_AUTHENTICATED
        LF_PRINT_LOG("Connected to an RTI. Performing HMAC-based authentication using federation ID.");
        if (perform_hmac_authentication()) {
            if (port == 0) {
                continue; // Try again with a new port.
            } else {
                // No point in trying again because it will be the same port.
                _fed.netdrv_to_rti->close(_fed.netdrv_to_rti);
                lf_print_error_and_exit("Authentication failed.");
            }
        }
#else
        LF_PRINT_LOG("Connected to an RTI. Sending federation ID for authentication.");
#endif
        // Send message_type + federate_ID + federation_id_length + federation_id
        size_t federation_id_length = strnlen(federation_metadata.federation_id, 255);
        unsigned char *buffer = (unsigned char*) malloc(1 + sizeof(uint16_t) + 1 + federation_id_length);
        buffer[0] = MSG_TYPE_FED_IDS;
        // Next send the federate ID.
        if (_lf_my_fed_id > UINT16_MAX) {
            lf_print_error_and_exit("Too many federates! More than %d.", UINT16_MAX);
        }
        encode_uint16((uint16_t)_lf_my_fed_id, &buffer[1]);
        // Next send the federation ID length.
        // The federation ID is limited to 255 bytes.
        buffer[1 + sizeof(uint16_t)] = (unsigned char)(federation_id_length & 0xff);
        memcpy(buffer + 2 + sizeof(uint16_t), (unsigned char*)federation_metadata.federation_id, federation_id_length);
        // Trace the event when tracing is enabled
        tracepoint_federate_to_rti(send_FED_ID, _lf_my_fed_id, NULL);

        // No need for a mutex here because no other threads are writing to this socket.
        if (write_to_netdrv(_fed.netdrv_to_rti, 2 + sizeof(uint16_t) + federation_id_length, buffer) <= 0) {
            continue; // Try again, possibly on a new port.
        }
        free(buffer);

        // Wait for a response.
        // The response will be MSG_TYPE_REJECT if the federation ID doesn't match.
        // Otherwise, it will be either MSG_TYPE_ACK or MSG_TYPE_UDP_PORT, where the latter
        // is used if clock synchronization will be performed.
        unsigned char response[2];

        LF_PRINT_DEBUG("Waiting for response to federation ID from the RTI.");

        if (read_from_netdrv(_fed.netdrv_to_rti, response, 2) <= 0) {
            continue; // Try again.
        }
        if (response[0] == MSG_TYPE_REJECT) {
            // Trace the event when tracing is enabled
            tracepoint_federate_from_rti(receive_REJECT, _lf_my_fed_id, NULL);
            // Read one more byte to determine the cause of rejection.
            unsigned char cause = response[1];
            if (cause == FEDERATION_ID_DOES_NOT_MATCH || cause == WRONG_SERVER) {
                lf_print_warning("Connected to the wrong RTI on port %d. Will try again", uport);
                continue;
            }
        } else if (response[0] == MSG_TYPE_ACK) {
            // Trace the event when tracing is enabled
            tracepoint_federate_from_rti(receive_ACK, _lf_my_fed_id, NULL);
            LF_PRINT_LOG("Received acknowledgment from the RTI.");
            break;
        } else if (response[0] == MSG_TYPE_RESIGN) {
            lf_print_warning("RTI on port %d resigned. Will try again", uport);
            continue;
        } else {
            lf_print_warning("RTI on port %d gave unexpect response %u. Will try again", uport, response[0]);
            continue;
        }
    }
    if (result < 0) {
        lf_print_error_and_exit("Failed to connect to RTI after %d tries.", CONNECT_MAX_RETRIES);
    }

    // Call a generated (external) function that sends information
    // about connections between this federate and other federates
    // where messages are routed through the RTI.
    // @see MSG_TYPE_NEIGHBOR_STRUCTURE in net_common.h
    lf_send_neighbor_structure_to_RTI(_fed.netdrv_to_rti);


    //TODO: DONGHA: Handle UDP Clock sync.
    uint16_t udp_port = setup_clock_synchronization_with_rti();

    // Write the returned port number to the RTI
    unsigned char UDP_port_number[1 + sizeof(uint16_t)];
    UDP_port_number[0] = MSG_TYPE_UDP_PORT;
    encode_uint16(udp_port, &(UDP_port_number[1]));
    write_to_netdrv_fail_on_error(_fed.netdrv_to_rti, 1 + sizeof(uint16_t), UDP_port_number, NULL,
                "Failed to send the UDP port number to the RTI.");

    lf_print("Connected to RTI at %s:%d.", hostname, uport);
}

//TODO: DONGHA: NEED to make specified port work.
void lf_create_server(int specified_port) {
    assert(specified_port <= UINT16_MAX && specified_port >= 0);
    uint16_t port = (uint16_t)specified_port;
    LF_PRINT_LOG("Creating a socket server on port %d.", port);

    netdrv_t* my_netdrv = netdrv_init();
    my_netdrv->open(my_netdrv);
    create_federate_server(my_netdrv, port, specified_port);

    //TODO: NEED to fix.
    LF_PRINT_LOG("Server for communicating with other federates started using port %d.", get_my_port(my_netdrv));

    // Send the server port number to the RTI
    // on an MSG_TYPE_ADDRESS_ADVERTISEMENT message (@see net_common.h).
    unsigned char buffer[sizeof(int32_t) + 1];
    buffer[0] = MSG_TYPE_ADDRESS_ADVERTISEMENT;
    encode_int32(get_my_port(my_netdrv), &(buffer[1]));

    // Trace the event when tracing is enabled
    tracepoint_federate_to_rti(send_ADR_AD, _lf_my_fed_id, NULL);

    // No need for a mutex because we have the only handle on this socket.
    write_to_netdrv_fail_on_error(_fed.netdrv_to_rti, sizeof(int32_t) + 1, (unsigned char*)buffer, NULL,
                    "Failed to send address advertisement.");

    LF_PRINT_DEBUG("Sent port %d to the RTI.", get_my_port(my_netdrv));

    // Set the global server socket
    _fed.my_netdrv = my_netdrv;
}

void lf_enqueue_port_absent_reactions(environment_t* env){
    assert(env != GLOBAL_ENVIRONMENT);
#ifdef FEDERATED_CENTRALIZED
    if (!_fed.has_downstream) {
        // This federate is not connected to any downstream federates via a
        // logical connection. No need to trigger port absent
        // reactions.
        return;
    }
#endif
    LF_PRINT_DEBUG("Enqueueing port absent reactions at time " PRINTF_TIME ".", (env->current_tag.time - start_time));
    if (num_port_absent_reactions == 0) {
        LF_PRINT_DEBUG("No port absent reactions.");
        return;
    }
    for (int i = 0; i < num_port_absent_reactions; i++) {
        reaction_t* reaction = port_absent_reaction[i];
        if (reaction && reaction->status == inactive) {
            LF_PRINT_DEBUG("Inserting port absent reaction on reaction queue.");
            lf_scheduler_trigger_reaction(env->scheduler, reaction, -1);
        }
    }
}

void* lf_handle_p2p_connections_from_federates(void* env_arg) {
    assert(env_arg);
    environment_t* env = (environment_t *) env_arg;
    int received_federates = 0;
    // Allocate memory to store thread IDs.
    _fed.inbound_netdriv_listeners = (lf_thread_t*)calloc(_fed.number_of_inbound_p2p_connections, sizeof(lf_thread_t));
    while (received_federates < _fed.number_of_inbound_p2p_connections && !_lf_termination_executed) {
        // Wait for an incoming connection request.
        netdrv_t *client_fed_netdrv = netdrv_accept(_fed.my_netdrv);

        if (client_fed_netdrv == NULL) {
            if (errno == EAGAIN || errno == EWOULDBLOCK || errno == EINTR) {
                if (rti_failed()) break;
                else continue; // Try again.
            } else if (errno == EPERM) {
                lf_print_error_system_failure("Firewall permissions prohibit connection.");
            } else {
                lf_print_error_system_failure("A fatal error occurred while accepting a new netdriver.");
            }
        }
        LF_PRINT_LOG("Accepted new connection from remote federate.");

        size_t header_length = 1 + sizeof(uint16_t) + 1;
        unsigned char buffer[header_length];
        ssize_t bytes_read = read_from_netdrv(client_fed_netdrv, (unsigned char*)&buffer, header_length);
        if (bytes_read <= 0 || buffer[0] != MSG_TYPE_P2P_SENDING_FED_ID) {
            lf_print_warning("Federate received invalid first message on P2P socket. Closing socket.");
            if (bytes_read > 0) {
                // Wrong message received.
                unsigned char response[2];
                response[0] = MSG_TYPE_REJECT;
                response[1] = WRONG_SERVER;
                // Trace the event when tracing is enabled
                tracepoint_federate_to_federate(send_REJECT, _lf_my_fed_id, -3, NULL);
                // Ignore errors on this response.
                write_to_netdrv(client_fed_netdrv, 2, response);
            }
            client_fed_netdrv->close(client_fed_netdrv);
            continue;
        }

        // Get the federation ID and check it.
        unsigned char federation_id_length = buffer[header_length - 1];
        // char remote_federation_id[federation_id_length];
        // bytes_read = read_from_netdrv(client_fed_netdrv, (unsigned char*)remote_federation_id, federation_id_length);
        if (bytes_read <= 0 || (strncmp(federation_metadata.federation_id, buffer + header_length, strnlen(federation_metadata.federation_id, 255)) != 0)) {
            lf_print_warning("Received invalid federation ID. Closing socket.");
            if (bytes_read > 0) {
                unsigned char response[2];
                response[0] = MSG_TYPE_REJECT;
                response[1] = FEDERATION_ID_DOES_NOT_MATCH;
                // Trace the event when tracing is enabled
                tracepoint_federate_to_federate(send_REJECT, _lf_my_fed_id, -3, NULL);
                // Ignore errors on this response.
                write_to_netdrv(client_fed_netdrv, 2, response);
            }
            client_fed_netdrv->close(client_fed_netdrv);
            continue;
        }

        // Extract the ID of the sending federate.
        uint16_t remote_fed_id = extract_uint16((unsigned char*)&(buffer[1]));
        LF_PRINT_DEBUG("Received sending federate ID %d.", remote_fed_id);

        // Trace the event when tracing is enabled
        tracepoint_federate_to_federate(receive_FED_ID, _lf_my_fed_id, remote_fed_id, NULL);

        // Once we record the socket_id here, all future calls to close() on
        // the socket should be done while holding the netdrv_mutex, and this array
        // element should be reset to -1 during that critical section.
        // Otherwise, there can be race condition where, during termination,
        // two threads attempt to simultaneously close the socket.
        _fed.netdrv_for_inbound_p2p_connections[remote_fed_id] = client_fed_netdrv;

        // Send an MSG_TYPE_ACK message.
        unsigned char response = MSG_TYPE_ACK;

        // Trace the event when tracing is enabled
        tracepoint_federate_to_federate(send_ACK, _lf_my_fed_id, remote_fed_id, NULL);

        LF_MUTEX_LOCK(&lf_outbound_netdrv_mutex);
        write_to_netdrv_fail_on_error(
                _fed.netdrv_for_inbound_p2p_connections[remote_fed_id],
                1, (unsigned char*)&response,
                &lf_outbound_netdrv_mutex,
                "Failed to write MSG_TYPE_ACK in response to federate %d.",
                remote_fed_id);
        LF_MUTEX_UNLOCK(&lf_outbound_netdrv_mutex);

        // Start a thread to listen for incoming messages from other federates.
        // The fed_id is a uint16_t, which we assume can be safely cast to and from void*.
        void* fed_id_arg = (void*)(uintptr_t)remote_fed_id;
        int result = lf_thread_create(
                &_fed.inbound_netdriv_listeners[received_federates],
                listen_to_federates,
                fed_id_arg);
        if (result != 0) {
            // Failed to create a listening thread.
            LF_MUTEX_LOCK(&netdrv_mutex);
            if (_fed.netdrv_for_inbound_p2p_connections[remote_fed_id] != NULL) {
                _fed.netdrv_for_inbound_p2p_connections[remote_fed_id]->close(_fed.netdrv_for_inbound_p2p_connections[remote_fed_id]);
                _fed.netdrv_for_inbound_p2p_connections[remote_fed_id] = NULL;
            }
            LF_MUTEX_UNLOCK(&netdrv_mutex);
            lf_print_error_and_exit(
                    "Failed to create a thread to listen for incoming physical connection. Error code: %d.",
                    result
            );
        }

        received_federates++;
    }

    LF_PRINT_LOG("All %zu remote federates are connected.", _fed.number_of_inbound_p2p_connections);
    return NULL;
}

void lf_latest_tag_complete(tag_t tag_to_send) {
    int compare_with_last_tag = lf_tag_compare(_fed.last_sent_LTC, tag_to_send);
    if (compare_with_last_tag >= 0) {
        return;
    }
    LF_PRINT_LOG("Sending Latest Tag Complete (LTC) " PRINTF_TAG " to the RTI.",
            tag_to_send.time - start_time,
            tag_to_send.microstep);
    send_tag(MSG_TYPE_LATEST_TAG_COMPLETE, tag_to_send);
    _fed.last_sent_LTC = tag_to_send;
}

parse_rti_code_t lf_parse_rti_addr(const char* rti_addr) {
    bool has_host = false, has_port = false, has_user = false;
    rti_addr_info_t rti_addr_info = {0};
    extract_rti_addr_info(rti_addr, &rti_addr_info);
    if (!rti_addr_info.has_host && !rti_addr_info.has_port && !rti_addr_info.has_user) {
        return FAILED_TO_PARSE;
    }
    if (rti_addr_info.has_host) {
        if (validate_host(rti_addr_info.rti_host_str)) {
            char* rti_host = (char*) calloc(256, sizeof(char));
            strncpy(rti_host, rti_addr_info.rti_host_str, 255);
            federation_metadata.rti_host = rti_host;
        } else {
            return INVALID_HOST;
        }
    }
    if (rti_addr_info.has_port) {
        if (validate_port(rti_addr_info.rti_port_str)) {
            federation_metadata.rti_port = atoi(rti_addr_info.rti_port_str);
        } else {
            return INVALID_PORT;
        }
    }
    if (rti_addr_info.has_user) {
        if (validate_user(rti_addr_info.rti_user_str)) {
            char* rti_user = (char*) calloc(256, sizeof(char));
            strncpy(rti_user, rti_addr_info.rti_user_str, 255);
            federation_metadata.rti_user = rti_user;
        } else {
            return INVALID_USER;
        }
    }
    return SUCCESS;
}

void lf_reset_status_fields_on_input_port_triggers() {
    environment_t *env;
    _lf_get_environments(&env);
    tag_t now = lf_tag(env);
    for (int i = 0; i < _lf_action_table_size; i++) {
        if (lf_tag_compare(_lf_action_table[i]->trigger->last_known_status_tag, now) >= 0) {
            set_network_port_status(i, absent);  // Default may be overriden to become present.
        } else {
            set_network_port_status(i, unknown);
        }
    }
    LF_PRINT_DEBUG("Resetting port status fields.");
    lf_update_max_level(_fed.last_TAG, _fed.is_last_TAG_provisional);
    lf_cond_broadcast(&lf_port_status_changed);
}

int lf_send_message(int message_type,
                  unsigned short port,
                  unsigned short federate,
                  const char* next_destination_str,
                  size_t length,
                  unsigned char* message) {
    unsigned char header_buffer[1 + sizeof(uint16_t) + sizeof(uint16_t) + sizeof(int32_t)];
    // First byte identifies this as a timed message.
    if (message_type != MSG_TYPE_P2P_MESSAGE ) {
        lf_print_error("lf_send_message: Unsupported message type (%d).", message_type);
        return -1;
    }
    header_buffer[0] = (unsigned char)message_type;
    // Next two bytes identify the destination port.
    // NOTE: Send messages little endian (network order), not big endian.
    encode_uint16(port, &(header_buffer[1]));

    // Next two bytes identify the destination federate.
    encode_uint16(federate, &(header_buffer[1 + sizeof(uint16_t)]));

    // The next four bytes are the message length.
    encode_int32((int32_t)length, &(header_buffer[1 + sizeof(uint16_t) + sizeof(uint16_t)]));

    LF_PRINT_LOG("Sending untagged message to %s.", next_destination_str);

    // Header:  message_type + port_id + federate_id + length of message + timestamp + microstep
    const int header_length = 1 + sizeof(uint16_t) + sizeof(uint16_t) + sizeof(int32_t);

    // Use a mutex lock to prevent multiple threads from simultaneously sending.
    LF_MUTEX_LOCK(&lf_outbound_netdrv_mutex);
    
    netdrv_t* netdrv = _fed.netdrv_for_outbound_p2p_connections[federate];

    // Trace the event when tracing is enabled
    tracepoint_federate_to_federate(send_P2P_MSG, _lf_my_fed_id, federate, NULL);

    //TODO: DONGHA: Need to fix in future.
    int bytes_written = write_to_netdrv_close_on_error(netdrv, header_length, header_buffer);
    if (bytes_written > 0) {
        // Header sent successfully. Send the body.
        bytes_written = write_to_netdrv_close_on_error(netdrv, length, message);
    }
    if (bytes_written <= 0) {
        // Message did not send. Since this is used for physical connections, this is not critical.
        lf_print_warning("Failed to send message to %s. Dropping the message.", next_destination_str);
    }
    LF_MUTEX_UNLOCK(&lf_outbound_netdrv_mutex);
    // TODO: DONGHA: Check result!
    return bytes_written;
}

tag_t lf_send_next_event_tag(environment_t* env, tag_t tag, bool wait_for_reply) {
    assert(env != GLOBAL_ENVIRONMENT);
    while (true) {
        if (!_fed.has_downstream && !_fed.has_upstream) {
            // This federate is not connected (except possibly by physical links)
            // so there is no need for the RTI to get involved.

            // NOTE: If the event queue is empty, then the time argument is either
            // the timeout_time or FOREVER. If -fast is also set, then
            // it matters whether there are upstream federates connected by physical
            // connections, which do not affect _fed.has_upstream. Perhaps we
            // should not return immediately because
            // then the execution will hit its timeout_time and fail to receive any
            // messages sent by upstream federates.
            // However, -fast is really incompatible with federated execution with
            // physical connections, so I don't think we need to worry about this.
            LF_PRINT_DEBUG("Granted tag " PRINTF_TAG " because the federate has neither "
                    "upstream nor downstream federates.",
                    tag.time - start_time, tag.microstep);
            return tag;
        }

        // If time advance (TAG or PTAG) has already been granted for this tag
        // or a larger tag, then return immediately.
        if (lf_tag_compare(_fed.last_TAG, tag) >= 0) {
            LF_PRINT_DEBUG("Granted tag " PRINTF_TAG " because TAG or PTAG has been received.",
                    _fed.last_TAG.time - start_time, _fed.last_TAG.microstep);
            return _fed.last_TAG;
        }

        // Copy the tag because bounded_NET() may modify it.
        tag_t original_tag = tag;

        // A NET sent by this function is a promise that, absent
        // inputs from another federate, this federate will not produce events
        // earlier than t. But if there are downstream federates and there is
        // a physical action (not counting receivers from upstream federates),
        // then we can only promise up to current physical time (plus the minimum
        // of all minimum delays on the physical actions).
        // If wait_for_reply is false, leave the tag alone.
        bool tag_bounded_by_physical_time = wait_for_reply ?
                bounded_NET(&tag)
                : false;

        // What we do next depends on whether the NET has been bounded by
        // physical time or by an event on the event queue.
        if (!tag_bounded_by_physical_time) {
            // This if statement does not fall through but rather returns.
            // NET is not bounded by physical time or has no downstream federates.
            // Normal case.
            send_tag(MSG_TYPE_NEXT_EVENT_TAG, tag);
            _fed.last_sent_NET = tag;
            LF_PRINT_LOG("Sent next event tag (NET) " PRINTF_TAG " to RTI.",
                    tag.time - start_time, tag.microstep);

            if (!wait_for_reply) {
                LF_PRINT_LOG("Not waiting for reply to NET.");
                return tag;
            }

            // If there are no upstream federates, return immediately, without
            // waiting for a reply. This federate does not need to wait for
            // any other federate.
            // NOTE: If fast execution is being used, it may be necessary to
            // throttle upstream federates.
            if (!_fed.has_upstream) {
                LF_PRINT_DEBUG("Not waiting for reply to NET " PRINTF_TAG " because I "
                        "have no upstream federates.",
                        tag.time - start_time, tag.microstep);
                return tag;
            }

            // Wait until a TAG is received from the RTI.
            while (true) {
                // Wait until either something changes on the event queue or
                // the RTI has responded with a TAG.
                LF_PRINT_DEBUG("Waiting for a TAG from the RTI with _fed.last_TAG= " PRINTF_TAG " and net=" PRINTF_TAG,
                        _fed.last_TAG.time - start_time, _fed.last_TAG.microstep,
                        tag.time - start_time, tag.microstep);
                if (lf_cond_wait(&env->event_q_changed) != 0) {
                    lf_print_error("Wait error.");
                }
                // Check whether the new event on the event queue requires sending a new NET.
                tag_t next_tag = get_next_event_tag(env);
                if (
                    lf_tag_compare(_fed.last_TAG, next_tag) >= 0
                    || lf_tag_compare(_fed.last_TAG, tag) >= 0
                ) {
                    return _fed.last_TAG;
                }
                if (lf_tag_compare(next_tag, tag) != 0) {
                    send_tag(MSG_TYPE_NEXT_EVENT_TAG, next_tag);
                    _fed.last_sent_NET = next_tag;
                    LF_PRINT_LOG("Sent next event tag (NET) " PRINTF_TAG " to RTI from loop.",
                        next_tag.time - lf_time_start(), next_tag.microstep);
                }
            }
        }

        if (tag.time != FOREVER) {
            // Create a dummy event that will force this federate to advance time and subsequently
            // enable progress for downstream federates. Increment the time by ADVANCE_MESSAGE_INTERVAL
            // to prevent too frequent dummy events.
            event_t* dummy = _lf_create_dummy_events(env, NULL, tag.time + ADVANCE_MESSAGE_INTERVAL, NULL, 0);
            pqueue_insert(env->event_q, dummy);
        }

        LF_PRINT_DEBUG("Inserted a dummy event for logical time " PRINTF_TIME ".",
                tag.time - lf_time_start());

        if (!wait_for_reply) {
            LF_PRINT_LOG("Not waiting for physical time to advance further.");
            return tag;
        }

        // This federate should repeatedly advance its tag to ensure downstream federates can make progress.
        // Before advancing to the next tag, we need to wait some time so that we don't overwhelm the network and the
        // RTI. That amount of time will be no greater than ADVANCE_MESSAGE_INTERVAL in the future.
        LF_PRINT_DEBUG("Waiting for physical time to elapse or an event on the event queue.");

        instant_t wait_until_time_ns = lf_time_physical() + ADVANCE_MESSAGE_INTERVAL;

        // Regardless of the ADVANCE_MESSAGE_INTERVAL, do not let this
        // wait exceed the time of the next tag.
        if (wait_until_time_ns > original_tag.time) {
            wait_until_time_ns = original_tag.time;
        }

        lf_clock_cond_timedwait(&env->event_q_changed, wait_until_time_ns);

        LF_PRINT_DEBUG("Wait finished or interrupted.");

        // Either the timeout expired or the wait was interrupted by an event being
        // put onto the event queue. In either case, we can just loop around.
        // The next iteration will determine whether another
        // NET should be sent or not.
        tag = get_next_event_tag(env);
    }
}

void lf_send_port_absent_to_federate(
        environment_t* env,
        interval_t additional_delay,
        unsigned short port_ID,
        unsigned short fed_ID) {
    assert(env != GLOBAL_ENVIRONMENT);

    // Construct the message
    size_t message_length = 1 + sizeof(port_ID) + sizeof(fed_ID) + sizeof(instant_t) + sizeof(microstep_t);
    unsigned char buffer[message_length];

    // Apply the additional delay to the current tag and use that as the intended
    // tag of the outgoing message. Note that if there is delay on the connection,
    // then we cannot promise no message with tag = current_tag + delay because a
    // subsequent reaction might produce such a message. But we can promise no
    // message with a tag strictly less than current_tag + delay.
    tag_t current_message_intended_tag = lf_delay_strict(env->current_tag, additional_delay);

    LF_PRINT_LOG("Sending port "
            "absent for tag " PRINTF_TAG " for port %d to federate %d.",
            current_message_intended_tag.time - start_time,
            current_message_intended_tag.microstep,
            port_ID, fed_ID);

    buffer[0] = MSG_TYPE_PORT_ABSENT;
    encode_uint16(port_ID, &(buffer[1]));
    encode_uint16(fed_ID, &(buffer[1+sizeof(port_ID)]));
    encode_tag(&(buffer[1+sizeof(port_ID)+sizeof(fed_ID)]), current_message_intended_tag);

#ifdef FEDERATED_CENTRALIZED
    // Send the absent message through the RTI
    netdrv_t* netdrv = _fed.netdrv_to_rti;
#else
    // Send the absent message directly to the federate
    netdrv_t* netdrv = _fed.netdrv_for_outbound_p2p_connections[fed_ID];
#endif

    if (netdrv == _fed.netdrv_to_rti) {
        tracepoint_federate_to_rti(
                send_PORT_ABS, _lf_my_fed_id, &current_message_intended_tag);
    } else {
        tracepoint_federate_to_federate(
                send_PORT_ABS, _lf_my_fed_id, fed_ID, &current_message_intended_tag);
    }

    LF_MUTEX_LOCK(&lf_outbound_netdrv_mutex);
    int bytes_written = write_to_netdrv_close_on_error(netdrv, message_length, buffer);
    LF_MUTEX_UNLOCK(&lf_outbound_netdrv_mutex);

    if (bytes_written <= 0) {
        // Write failed. Response depends on whether coordination is centralized.
        if (netdrv == _fed.netdrv_to_rti) {
            // Centralized coordination. This is a critical error.
            lf_print_error_system_failure("Failed to send port absent message for port %hu to federate %hu.",
                    port_ID, fed_ID);
        } else {
            // Decentralized coordination. This is not a critical error.
            lf_print_warning("Failed to send port absent message for port %hu to federate %hu.",
                    port_ID, fed_ID);
        }
    }
}

int lf_send_stop_request_to_rti(tag_t stop_tag) {

    // Send a stop request with the specified tag to the RTI
    unsigned char buffer[MSG_TYPE_STOP_REQUEST_LENGTH];
    // Stop at the next microstep
    stop_tag.microstep++;
    ENCODE_STOP_REQUEST(buffer, stop_tag.time, stop_tag.microstep);

    LF_MUTEX_LOCK(&lf_outbound_netdrv_mutex);
    // Do not send a stop request if a stop request has been previously received from the RTI.
    if (!_fed.received_stop_request_from_rti) {
        LF_PRINT_LOG("Sending to RTI a MSG_TYPE_STOP_REQUEST message with tag " PRINTF_TAG ".",
                stop_tag.time - start_time,
                stop_tag.microstep);

        if (_fed.netdrv_to_rti == NULL) {
            lf_print_warning("Socket is no longer connected. Dropping message.");
            LF_MUTEX_UNLOCK(&lf_outbound_netdrv_mutex);
            return -1;
        }
        // Trace the event when tracing is enabled
        tracepoint_federate_to_rti(send_STOP_REQ, _lf_my_fed_id, &stop_tag);

        write_to_netdrv_fail_on_error(_fed.netdrv_to_rti, MSG_TYPE_STOP_REQUEST_LENGTH,
                buffer, &lf_outbound_netdrv_mutex,
                "Failed to send stop time " PRINTF_TIME " to the RTI.", stop_tag.time - start_time);

        // Treat this sending  as equivalent to having received a stop request from the RTI.
        _fed.received_stop_request_from_rti = true;
        LF_MUTEX_UNLOCK(&lf_outbound_netdrv_mutex);
        return 0;
    } else {
        LF_MUTEX_UNLOCK(&lf_outbound_netdrv_mutex);
        return 1;
    }
}

int lf_send_tagged_message(environment_t* env,
                        interval_t additional_delay,
                        int message_type,
                        unsigned short port,
                        unsigned short federate,
                        const char* next_destination_str,
                        size_t length,
                        unsigned char* message) {
    assert(env != GLOBAL_ENVIRONMENT);

    size_t header_length = 1 + sizeof(uint16_t) + sizeof(uint16_t)
            + sizeof(int32_t) + sizeof(instant_t) + sizeof(microstep_t);
    unsigned char header_buffer[header_length];

    if (message_type != MSG_TYPE_TAGGED_MESSAGE && message_type != MSG_TYPE_P2P_TAGGED_MESSAGE) {
        lf_print_error("lf_send_message: Unsupported message type (%d).", message_type);
        return -1;
    }

    size_t buffer_head = 0;
    // First byte is the message type.
    header_buffer[buffer_head] = (unsigned char)message_type;
    buffer_head += sizeof(unsigned char);
    // Next two bytes identify the destination port.
    // NOTE: Send messages little endian, not big endian.
    encode_uint16(port, &(header_buffer[buffer_head]));
    buffer_head += sizeof(uint16_t);

    // Next two bytes identify the destination federate.
    encode_uint16(federate, &(header_buffer[buffer_head]));
    buffer_head += sizeof(uint16_t);

    // The next four bytes are the message length.
    encode_uint32((uint32_t)length, &(header_buffer[buffer_head]));
    buffer_head += sizeof(int32_t);

    // Apply the additional delay to the current tag and use that as the intended
    // tag of the outgoing message.
    tag_t current_message_intended_tag = lf_delay_tag(env->current_tag, additional_delay);

    if (lf_is_tag_after_stop_tag(env, current_message_intended_tag)) {
        // Message tag is past the timeout time (the stop time) so it should not be sent.
        LF_PRINT_LOG("Dropping message because it will be after the timeout time.");
        return -1;
    }

    // Next 8 + 4 will be the tag (timestamp, microstep)
    encode_tag(
        &(header_buffer[buffer_head]),
        current_message_intended_tag
    );

    LF_PRINT_LOG("Sending message with tag " PRINTF_TAG " to %s.",
            current_message_intended_tag.time - start_time,
            current_message_intended_tag.microstep,
            next_destination_str);

    // Use a mutex lock to prevent multiple threads from simultaneously sending.
    LF_MUTEX_LOCK(&lf_outbound_netdrv_mutex);

    netdrv_t* netdrv;
    // int* socket;
    if (message_type == MSG_TYPE_P2P_TAGGED_MESSAGE) {
<<<<<<< HEAD
        netdrv = _fed.netdrv_for_outbound_p2p_connections[federate];
        tracepoint_federate_to_federate(_fed.trace, send_P2P_TAGGED_MSG, _lf_my_fed_id, federate, &current_message_intended_tag);
    } else {
        netdrv = _fed.netdrv_to_rti;
        tracepoint_federate_to_rti(_fed.trace, send_TAGGED_MSG, _lf_my_fed_id, &current_message_intended_tag);
=======
        socket = &_fed.sockets_for_outbound_p2p_connections[federate];
        tracepoint_federate_to_federate(send_P2P_TAGGED_MSG, _lf_my_fed_id, federate, &current_message_intended_tag);
    } else {
        socket = &_fed.socket_TCP_RTI;
        tracepoint_federate_to_rti(send_TAGGED_MSG, _lf_my_fed_id, &current_message_intended_tag);
>>>>>>> ee6244f1
    }

    int bytes_written = write_to_netdrv_close_on_error(netdrv, header_length, header_buffer);
    if (bytes_written > 0) {
        // Header sent successfully. Send the body.
        bytes_written = write_to_netdrv_close_on_error(netdrv, length, message);
    }
    if (bytes_written <= 0) {
        // Message did not send. Handling depends on message type.
        if (message_type == MSG_TYPE_P2P_TAGGED_MESSAGE) {
            lf_print_warning("Failed to send message to %s. Dropping the message.", next_destination_str);
        } else {
            lf_print_error_system_failure("Failed to send message to %s with error code %d (%s). Connection lost to the RTI.",
                    next_destination_str, errno, strerror(errno));
        }
    }
    LF_MUTEX_UNLOCK(&lf_outbound_netdrv_mutex);
    //TODO: Check result
    return bytes_written;
}

void lf_set_federation_id(const char* fid) {
    federation_metadata.federation_id = fid;
}

#ifdef FEDERATED_DECENTRALIZED
void lf_spawn_staa_thread(){
    lf_thread_create(&_fed.staaSetter, update_ports_from_staa_offsets, NULL);
}
#endif // FEDERATED_DECENTRALIZED

void lf_stall_advance_level_federation(environment_t* env, size_t level) {
    LF_PRINT_DEBUG("Acquiring the environment mutex.");
    LF_MUTEX_LOCK(&env->mutex);
    LF_PRINT_DEBUG("Waiting on MLAA with next_reaction_level %zu and MLAA %d.", level, max_level_allowed_to_advance);
    while (((int) level) >= max_level_allowed_to_advance) {
        lf_cond_wait(&lf_port_status_changed);
    };
    LF_PRINT_DEBUG("Exiting wait with MLAA %d and next_reaction_level %zu.", max_level_allowed_to_advance, level);
    LF_MUTEX_UNLOCK(&env->mutex);
}

void lf_synchronize_with_other_federates(void) {

    LF_PRINT_DEBUG("Synchronizing with other federates.");

    // Reset the start time to the coordinated start time for all federates.
    // Note that this does not grant execution to this federate.
    start_time = get_start_time_from_rti(lf_time_physical());
    lf_tracing_set_start_time(start_time);

    // Start a thread to listen for incoming TCP messages from the RTI.
    // @note Up until this point, the federate has been listening for messages
    //  from the RTI in a sequential manner in the main thread. From now on, a
    //  separate thread is created to allow for asynchronous communication.
    lf_thread_create(&_fed.RTI_netdrv_listener, listen_to_rti_TCP, NULL);
    lf_thread_t thread_id;
    if (create_clock_sync_thread(&thread_id)) {
        lf_print_warning("Failed to create thread to handle clock synchronization.");
    }
}

bool lf_update_max_level(tag_t tag, bool is_provisional) {
    // This always needs the top-level environment, which will be env[0].
    environment_t *env;
    _lf_get_environments(&env);
    int prev_max_level_allowed_to_advance = max_level_allowed_to_advance;
    max_level_allowed_to_advance = INT_MAX;
#ifdef FEDERATED_DECENTRALIZED
    size_t action_table_size = _lf_action_table_size;
    lf_action_base_t** action_table = _lf_action_table;
#else
    // Note that the following test is never true for decentralized coordination,
    // where tag always is NEVER_TAG.
    if ((lf_tag_compare(env->current_tag, tag) < 0) || (
        lf_tag_compare(env->current_tag, tag) == 0 && !is_provisional
    )) {
        LF_PRINT_DEBUG("Updated MLAA to %d at time " PRINTF_TIME ".",
              max_level_allowed_to_advance,
              lf_time_logical_elapsed(env)
        );
        // Safe to complete the current tag
        return (prev_max_level_allowed_to_advance != max_level_allowed_to_advance);
    }

    size_t action_table_size = _lf_zero_delay_cycle_action_table_size;
    lf_action_base_t** action_table = _lf_zero_delay_cycle_action_table;
#endif // FEDERATED_DECENTRALIZED
    for (int i = 0; i < action_table_size; i++) {
        lf_action_base_t* input_port_action = action_table[i];
#ifdef FEDERATED_DECENTRALIZED
        // In decentralized execution, if the current_tag is close enough to the
        // start tag and there is a large enough delay on an incoming
        // connection, then there is no need to block progress waiting for this
        // port status.  This is irrelevant for centralized because blocking only
        // occurs on zero-delay cycles.
        if (
            (_lf_action_delay_table[i] == 0 && env->current_tag.time == start_time && env->current_tag.microstep == 0)
            || (_lf_action_delay_table[i] > 0 && lf_tag_compare(
                env->current_tag,
                lf_delay_strict((tag_t) {.time=start_time, .microstep=0}, _lf_action_delay_table[i])
            ) <= 0)
        ) {
            continue;
        }
#endif // FEDERATED_DECENTRALIZED
        // If the current tag is greater than the last known status tag of the input port,
        // and the input port is not physical, then block on that port by ensuring
        // the MLAA is no greater than the level of that port.
        // For centralized coordination, this is applied only to input ports coming from
        // federates that are in a ZDC.  For decentralized coordination, this is applied
        // to all input ports.
        if (lf_tag_compare(env->current_tag,
                input_port_action->trigger->last_known_status_tag) > 0
                && !input_port_action->trigger->is_physical) {
            max_level_allowed_to_advance = LF_MIN(
                max_level_allowed_to_advance,
                ((int) LF_LEVEL(input_port_action->trigger->reactions[0]->index))
            );
        }
    }
    LF_PRINT_DEBUG("Updated MLAA to %d at time " PRINTF_TIME ".",
        max_level_allowed_to_advance,
        lf_time_logical_elapsed(env)
    );
    return (prev_max_level_allowed_to_advance != max_level_allowed_to_advance);
}

#endif<|MERGE_RESOLUTION|>--- conflicted
+++ resolved
@@ -151,15 +151,10 @@
     }
     trace_event_t event_type = (type == MSG_TYPE_NEXT_EVENT_TAG) ? send_NET : send_LTC;
     // Trace the event when tracing is enabled
-<<<<<<< HEAD
-    tracepoint_federate_to_rti(_fed.trace, event_type, _lf_my_fed_id, &tag);
+
+    tracepoint_federate_to_rti(event_type, _lf_my_fed_id, &tag);
     write_to_netdrv_fail_on_error(
             _fed.netdrv_to_rti, bytes_to_write, buffer, &lf_outbound_netdrv_mutex,
-=======
-    tracepoint_federate_to_rti(event_type, _lf_my_fed_id, &tag);
-    write_to_socket_fail_on_error(
-            &_fed.socket_TCP_RTI, bytes_to_write, buffer, &lf_outbound_socket_mutex,
->>>>>>> ee6244f1
             "Failed to send tag " PRINTF_TAG " to the RTI.", tag.time - start_time, tag.microstep);
     LF_MUTEX_UNLOCK(&lf_outbound_netdrv_mutex);
 }
@@ -536,18 +531,6 @@
     // Environment is always the one corresponding to the top-level scheduling enclave.
     environment_t *env;
     _lf_get_environments(&env);
-
-<<<<<<< HEAD
-=======
-    // Read the header which contains the timestamp.
-    size_t bytes_to_read = sizeof(uint16_t) + sizeof(uint16_t) + sizeof(uint32_t)
-            + sizeof(instant_t) + sizeof(microstep_t);
-    unsigned char buffer[bytes_to_read];
-    if (read_from_socket_close_on_error(socket, bytes_to_read, buffer)) {
-        return -1;  // Read failed.
-    }
-
->>>>>>> ee6244f1
     // Extract the header information.
     unsigned short port_id;
     unsigned short federate_id;
@@ -1484,7 +1467,6 @@
     while (1) {
         // Read one byte to get the message type.
         // This will exit if the read fails.
-<<<<<<< HEAD
         int bytes_read = read_from_netdrv(_fed.netdrv_to_rti, buffer, FED_COM_BUFFER_SIZE);
         // if (read_failed < 0) {
         //     if (errno == ECONNRESET) {
@@ -1507,34 +1489,7 @@
         //     // EOF received.
         //     lf_print("Connection to the RTI closed with an EOF.");
         //     _fed.socket_TCP_RTI = -1;
-        //     stop_all_traces();
-        //     return NULL;
-        // }
         if (bytes_read <= 0) {
-=======
-        int read_failed = read_from_socket(_fed.socket_TCP_RTI, 1, buffer);
-        if (read_failed < 0) {
-            if (errno == ECONNRESET) {
-                lf_print_error("Socket connection to the RTI was closed by the RTI without"
-                        " properly sending an EOF first. Considering this a soft error.");
-                // FIXME: If this happens, possibly a new RTI must be elected.
-                _fed.socket_TCP_RTI = -1;
-                return NULL;
-            } else {
-                lf_print_error("Socket connection to the RTI has been broken with error %d: %s."
-                        " The RTI should close connections with an EOF first."
-                        " Considering this a soft error.",
-                        errno,
-                        strerror(errno));
-                // FIXME: If this happens, possibly a new RTI must be elected.
-                _fed.socket_TCP_RTI = -1;
-                return NULL;
-            }
-        } else if (read_failed > 0) {
-            // EOF received.
-            lf_print("Connection to the RTI closed with an EOF.");
-            _fed.socket_TCP_RTI = -1;
->>>>>>> ee6244f1
             return NULL;
         }
         switch (buffer[0]) {
@@ -1740,10 +1695,6 @@
                 "Failed to read the requested port number and IP address for federate %d from RTI.",
                 remote_federate_id);
 
-<<<<<<< HEAD
-        // Changed message type. Must check other targets.
-=======
->>>>>>> ee6244f1
         if (buffer[0] != MSG_TYPE_ADDRESS_QUERY_REPLY) {
             // Unexpected reply.  Could be that RTI has failed and sent a resignation.
             if (buffer[0] == MSG_TYPE_FAILED) {
@@ -1829,13 +1780,8 @@
 
             memcpy(buffer + 2 + sizeof(uint16_t), (unsigned char*)federation_metadata.federation_id, federation_id_length);
             // Trace the event when tracing is enabled
-<<<<<<< HEAD
-            tracepoint_federate_to_federate(_fed.trace, send_FED_ID, _lf_my_fed_id, remote_federate_id, NULL);
-
-=======
             tracepoint_federate_to_federate(send_FED_ID, _lf_my_fed_id, remote_federate_id, NULL);
-            
->>>>>>> ee6244f1
+
             // No need for a mutex because we have the only handle on the socket.
             write_to_netdrv_fail_on_error(netdrv, 2 + sizeof(uint16_t) + federation_id_length, buffer, NULL,
                 "Failed to send fed_id and federation id to federate %d.", remote_federate_id);
@@ -1852,12 +1798,9 @@
             } else {
                 lf_print("Connected to federate %d, port %d.", remote_federate_id, port);
                 // Trace the event when tracing is enabled
-<<<<<<< HEAD
-                tracepoint_federate_to_federate(_fed.trace, receive_ACK, _lf_my_fed_id, remote_federate_id, NULL);
+                tracepoint_federate_to_federate(receive_ACK, _lf_my_fed_id, remote_federate_id, NULL);
                 free(buffer);
-=======
-                tracepoint_federate_to_federate(receive_ACK, _lf_my_fed_id, remote_federate_id, NULL);
->>>>>>> ee6244f1
+
             }
         }
     }
@@ -2607,19 +2550,11 @@
     netdrv_t* netdrv;
     // int* socket;
     if (message_type == MSG_TYPE_P2P_TAGGED_MESSAGE) {
-<<<<<<< HEAD
         netdrv = _fed.netdrv_for_outbound_p2p_connections[federate];
-        tracepoint_federate_to_federate(_fed.trace, send_P2P_TAGGED_MSG, _lf_my_fed_id, federate, &current_message_intended_tag);
+        tracepoint_federate_to_federate(send_P2P_TAGGED_MSG, _lf_my_fed_id, federate, &current_message_intended_tag);
     } else {
         netdrv = _fed.netdrv_to_rti;
-        tracepoint_federate_to_rti(_fed.trace, send_TAGGED_MSG, _lf_my_fed_id, &current_message_intended_tag);
-=======
-        socket = &_fed.sockets_for_outbound_p2p_connections[federate];
-        tracepoint_federate_to_federate(send_P2P_TAGGED_MSG, _lf_my_fed_id, federate, &current_message_intended_tag);
-    } else {
-        socket = &_fed.socket_TCP_RTI;
         tracepoint_federate_to_rti(send_TAGGED_MSG, _lf_my_fed_id, &current_message_intended_tag);
->>>>>>> ee6244f1
     }
 
     int bytes_written = write_to_netdrv_close_on_error(netdrv, header_length, header_buffer);
