--- conflicted
+++ resolved
@@ -1868,13 +1868,6 @@
   instant_t start_connect = lf_time_physical();
   while (!CHECK_TIMEOUT(start_connect, CONNECT_TIMEOUT) && !_lf_termination_executed) {
 
-<<<<<<< HEAD
-    result = connect(_fed.socket_TCP_RTI, res->ai_addr, res->ai_addrlen);
-    if (result < 0)
-      continue; // Connect failed.
-
-=======
->>>>>>> e350a9d9
     // Have connected to an RTI, but not sure it's the right RTI.
     // Send a MSG_TYPE_FED_IDS message and wait for a reply.
     // Notify the RTI of the ID of this federate and its federation.
