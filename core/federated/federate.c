--- conflicted
+++ resolved
@@ -1034,11 +1034,7 @@
         // Get address structure matching hostname and hints criteria, and
         // set port to the port number provided in str. There should only 
         // ever be one matching address structure, and we connect to that.
-<<<<<<< HEAD
-        int server = getaddrinfo(hostname, &str, &hints, &res);
-=======
         int server = getaddrinfo(hostname, (const char*)&str, &hints, &res);
->>>>>>> 586a98f8
         if (server != 0) {
             lf_print_error_and_exit("No host for RTI matching given hostname: %s", hostname);
         }
