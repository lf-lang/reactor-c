--- conflicted
+++ resolved
@@ -399,15 +399,10 @@
 }
 
 /**
-<<<<<<< HEAD
  * Close the network driver that receives incoming messages from the
- * specified federate ID.
-=======
- * Close the socket that receives incoming messages from the
  * specified federate ID. This function should be called when a read
- * of incoming socket fails or when an EOF is received.
+ * of incoming network driver fails or when an EOF is received.
  * It can also be called when the receiving end wants to stop communication.
->>>>>>> 048a5b3b
  *
  * @param fed_id The ID of the peer federate sending messages to this
  *  federate.
