/**
 * @file
 * @author Edward A. Lee (eal@berkeley.edu)
 *
 * @section LICENSE
Copyright (c) 2020, The University of California at Berkeley.

Redistribution and use in source and binary forms, with or without modification,
are permitted provided that the following conditions are met:

1. Redistributions of source code must retain the above copyright notice,
   this list of conditions and the following disclaimer.

2. Redistributions in binary form must reproduce the above copyright notice,
   this list of conditions and the following disclaimer in the documentation
   and/or other materials provided with the distribution.

THIS SOFTWARE IS PROVIDED BY THE COPYRIGHT HOLDERS AND CONTRIBUTORS "AS IS" AND ANY
EXPRESS OR IMPLIED WARRANTIES, INCLUDING, BUT NOT LIMITED TO, THE IMPLIED WARRANTIES OF
MERCHANTABILITY AND FITNESS FOR A PARTICULAR PURPOSE ARE DISCLAIMED. IN NO EVENT SHALL
THE COPYRIGHT HOLDER OR CONTRIBUTORS BE LIABLE FOR ANY DIRECT, INDIRECT, INCIDENTAL,
SPECIAL, EXEMPLARY, OR CONSEQUENTIAL DAMAGES (INCLUDING, BUT NOT LIMITED TO,
PROCUREMENT OF SUBSTITUTE GOODS OR SERVICES; LOSS OF USE, DATA, OR PROFITS; OR BUSINESS
INTERRUPTION) HOWEVER CAUSED AND ON ANY THEORY OF LIABILITY, WHETHER IN CONTRACT,
STRICT LIABILITY, OR TORT (INCLUDING NEGLIGENCE OR OTHERWISE) ARISING IN ANY WAY OUT OF
THE USE OF THIS SOFTWARE, EVEN IF ADVISED OF THE POSSIBILITY OF SUCH DAMAGE.

 * @section DESCRIPTION
 * Utility functions for a federate in a federated execution.
 * The main entry point is synchronize_with_other_federates().
 */

#include <stdio.h>
#include <stdlib.h>
#include <errno.h>      // Defined perror(), errno
#include <sys/socket.h>
#include <netinet/in.h> // Defines struct sockaddr_in
#include <arpa/inet.h>  // inet_ntop & inet_pton
#include <unistd.h>     // Defines read(), write(), and close()
#include <netdb.h>      // Defines gethostbyname().
#include <strings.h>    // Defines bzero().
#include <assert.h>
#include <signal.h>     // Defines sigaction.
#include "net_util.c"   // Defines network functions.
#include "net_common.h" // Defines message types, etc.
#include "../reactor.h"    // Defines instant_t.
#include "../platform.h"
#include "../threaded/scheduler.h"
#include "clock-sync.c" // Defines clock synchronization functions.
#include "federate.h"   // Defines federate_instance_t
#include "regex.h"

// Error messages.
char* ERROR_SENDING_HEADER = "ERROR sending header information to federate via RTI";
char* ERROR_SENDING_MESSAGE = "ERROR sending message to federate via RTI";

// Mutex lock held while performing socket write and close operations.
lf_mutex_t outbound_socket_mutex;
lf_cond_t port_status_changed;

/**
 * The state of this federate instance.
 */
federate_instance_t _fed = {
        .socket_TCP_RTI = -1,
        .number_of_inbound_p2p_connections = 0,
		.inbound_socket_listeners = NULL,
        .number_of_outbound_p2p_connections = 0,
        .sockets_for_inbound_p2p_connections = { -1 },
        .sockets_for_outbound_p2p_connections = { -1 },
        .inbound_p2p_handling_thread_id = 0,
        .server_socket = -1,
        .server_port = -1,
        .last_TAG = {.time = NEVER, .microstep = 0u},
        .is_last_TAG_provisional = false,
        .waiting_for_TAG = false,
        .has_upstream = false,
        .has_downstream = false,
        .sent_a_stop_request_to_rti = false,
        .last_sent_LTC = (tag_t) {.time = NEVER, .microstep = 0u},
        .last_sent_NET = (tag_t) {.time = NEVER, .microstep = 0u},
        .min_delay_from_physical_action_to_federate_output = NEVER,
        .triggers_for_network_input_control_reactions = NULL,
        .triggers_for_network_input_control_reactions_size = 0,
        .trigger_for_network_output_control_reactions = NULL
};


federation_metadata_t federation_metadata = {
    .federation_id =  "Unidentified Federation",
    .rti_host = NULL,
    .rti_port = -1,
    .rti_user = NULL
};


/** 
 * Thread that listens for inputs from other federates.
 * This thread listens for messages of type MSG_TYPE_P2P_TAGGED_MESSAGE
 * from the specified peer federate and calls schedule to 
 * schedule an event. If an error occurs or an EOF is received 
 * from the peer, then this procedure returns, terminating the 
 * thread.
 * @param fed_id_ptr A pointer to a uint16_t containing federate ID being listened to.
 *  This procedure frees the memory pointed to before returning.
 */
void* listen_to_federates(void* args);


/**
 * Generated function that sends information about connections between this federate and
 * other federates where messages are routed through the RTI. Currently, this
 * only includes logical connections when the coordination is centralized. This
 * information is needed for the RTI to perform the centralized coordination.
 * @see MSG_TYPE_NEIGHBOR_STRUCTURE in net_common.h
 */
void send_neighbor_structure_to_RTI(int rti_socket);

/** 
 * Create a server to listen to incoming physical
 * connections from remote federates. This function
 * only handles the creation of the server socket.
 * The reserved port for the server socket is then
 * sent to the RTI by sending an MSG_TYPE_ADDRESS_ADVERTISEMENT message
 * (@see net_common.h). This function expects no response
 * from the RTI.
 * 
 * If a port is specified by the user, that will be used
 * as the only possibility for the server. This function
 * will fail if that port is not available. If a port is not
 * specified, the STARTING_PORT (@see net_common.h) will be used.
 * The function will keep incrementing the port in this case 
 * until the number of tries reaches PORT_RANGE_LIMIT.
 * 
 * @note This function is similar to create_server(...) in rti.c.
 * However, it contains specific log messages for the peer to
 * peer connections between federates. It also additionally 
 * sends an address advertisement (MSG_TYPE_ADDRESS_ADVERTISEMENT) message to the
 * RTI informing it of the port.
 * 
 * @param specified_port The specified port by the user.
 */
void create_server(int specified_port) {
    if (specified_port > UINT16_MAX ||
        specified_port < 0) {
        error_print(
            "create_server(): The specified port (%d) is out of range."
            " Starting with %d instead.",
            specified_port,
            STARTING_PORT
        );
        specified_port = 0;
    }
    uint16_t port = (uint16_t)specified_port;
    if (specified_port == 0) {
        // Use the default starting port.
        port = STARTING_PORT;
    }
    DEBUG_PRINT("Creating a socket server on port %d.", port);
    // Create an IPv4 socket for TCP (not UDP) communication over IP (0).
    int socket_descriptor = socket(AF_INET, SOCK_STREAM, 0);
    if (socket_descriptor < 0) {
        error_print_and_exit("Failed to obtain a socket server.");
    }

    // Server file descriptor.
    struct sockaddr_in server_fd;
    // Zero out the server address structure.
    bzero((char*)&server_fd, sizeof(server_fd));

    server_fd.sin_family = AF_INET;            // IPv4
    server_fd.sin_addr.s_addr = INADDR_ANY;    // All interfaces, 0.0.0.0.
    // Convert the port number from host byte order to network byte order.
    server_fd.sin_port = htons(port);

    int result = bind(
            socket_descriptor,
            (struct sockaddr *) &server_fd,
            sizeof(server_fd));
    // If the binding fails with this port and no particular port was specified
    // in the LF program, then try the next few ports in sequence.
    while (result != 0
            && specified_port == 0
            && port >= STARTING_PORT
            && port <= STARTING_PORT + PORT_RANGE_LIMIT) {
        DEBUG_PRINT("Failed to get port %d. Trying %d.", port, port + 1);
        port++;
        server_fd.sin_port = htons(port);
        result = bind(
                socket_descriptor,
                (struct sockaddr *) &server_fd,
                sizeof(server_fd));
    }
    if (result != 0) {
        if (specified_port == 0) {
            error_print_and_exit("Failed to bind socket. Cannot find a usable port. \
                                 Consider increasing PORT_RANGE_LIMIT in federate.c");
        } else {
            error_print_and_exit("Failed to bind socket. Specified port is not available. \
                                 Consider leaving the port unspecified");
        }
    }
    LOG_PRINT("Server for communicating with other federates started using port %d.", port);

    // Enable listening for socket connections.
    // The second argument is the maximum number of queued socket requests,
    // which according to the Mac man page is limited to 128.
    listen(socket_descriptor, 128);

    // Set the global server port
    _fed.server_port = port;

    // Send the server port number to the RTI
    // on an MSG_TYPE_ADDRESS_ADVERTISEMENT message (@see net_common.h).
    unsigned char buffer[sizeof(int32_t) + 1];
    buffer[0] = MSG_TYPE_ADDRESS_ADVERTISEMENT;
    encode_int32(_fed.server_port, &(buffer[1]));
    write_to_socket_errexit(_fed.socket_TCP_RTI, sizeof(int32_t) + 1, (unsigned char*)buffer,
                    "Failed to send address advertisement.");
    DEBUG_PRINT("Sent port %d to the RTI.", _fed.server_port);

    // Set the global server socket
    _fed.server_socket = socket_descriptor;
}

/**
 * Send a message to another federate directly or via the RTI.
 * This method assumes that the caller does not hold the outbound_socket_mutex lock,
 * which it acquires to perform the send.
 *
 * If the socket connection to the remote federate or the RTI has been broken,
 * then this returns 0 without sending. Otherwise, it returns 1.
 * 
 * @note This function is similar to send_timed_message() except that it
 *  does not deal with time and timed_messages.
 * 
 * @param message_type The type of the message being sent. 
 *  Currently can be MSG_TYPE_TAGGED_MESSAGE for messages sent via
 *  RTI or MSG_TYPE_P2P_TAGGED_MESSAGE for messages sent between
 *  federates.
 * @param port The ID of the destination port.
 * @param federate The ID of the destination federate.
 * @param next_destination_str The name of the next destination in string format
 * @param length The message length.
 * @param message The message.
 * @return 1 if the message has been sent, 0 otherwise.
 */
int send_message(int message_type,
                  unsigned short port,
                  unsigned short federate,
                  const char* next_destination_str,
                  size_t length,
                  unsigned char* message) {
    unsigned char header_buffer[1 + sizeof(uint16_t) + sizeof(uint16_t) + sizeof(int32_t)];
    // First byte identifies this as a timed message.
    if (message_type != MSG_TYPE_MESSAGE &&
        message_type != MSG_TYPE_P2P_MESSAGE
    ) {
        error_print(
            "send_message() was called with an invalid message type (%d).",
            message_type
        );
        return 0;
    }
    header_buffer[0] = (unsigned char)message_type;
    // Next two bytes identify the destination port.
    // NOTE: Send messages little endian, not big endian.
    encode_uint16(port, &(header_buffer[1]));

    // Next two bytes identify the destination federate.
    encode_uint16(federate, &(header_buffer[1 + sizeof(uint16_t)]));

    // The next four bytes are the message length.
    encode_int32((int32_t)length, &(header_buffer[1 + sizeof(uint16_t) + sizeof(uint16_t)]));

    LOG_PRINT("Sending untimed message to %s.", next_destination_str);

    // Header:  message_type + port_id + federate_id + length of message + timestamp + microstep
    const int header_length = 1 + sizeof(uint16_t) + sizeof(uint16_t) + sizeof(int32_t);
    // Use a mutex lock to prevent multiple threads from simultaneously sending.
    lf_mutex_lock(&outbound_socket_mutex);
    // First, check that the socket is still connected. This must done
    // while holding the mutex lock.
    int socket = -1;
    if (message_type == MSG_TYPE_P2P_MESSAGE || message_type == MSG_TYPE_P2P_TAGGED_MESSAGE) {
        socket = _fed.sockets_for_outbound_p2p_connections[federate];
    } else {
        socket = _fed.socket_TCP_RTI;
    }
    if (socket < 0) {
    	warning_print("Socket is no longer connected. Dropping message.");
        lf_mutex_unlock(&outbound_socket_mutex);
    	return 0;
    }
    write_to_socket_errexit_with_mutex(socket, header_length, header_buffer, &outbound_socket_mutex,
            "Failed to send message header to to %s.", next_destination_str);
    write_to_socket_errexit_with_mutex(socket, length, message, &outbound_socket_mutex,
            "Failed to send message body to to %s.", next_destination_str);
    lf_mutex_unlock(&outbound_socket_mutex);
    return 1;
}

/** 
 * Send the specified timestamped message to the specified port in the
 * specified federate via the RTI or directly to a federate depending on
 * the given socket. The timestamp is calculated as current_logical_time +
 * additional delay which is greater than or equal to zero.
 * The port should be an input port of a reactor in 
 * the destination federate. This version does include the timestamp 
 * in the message. The caller can reuse or free the memory after this returns.
 *
 * If the socket connection to the remote federate or the RTI has been broken,
 * then this returns 0 without sending. Otherwise, it returns 1.
 *
 * This method assumes that the caller does not hold the outbound_socket_mutex lock,
 * which it acquires to perform the send.
 * 
 * @note This function is similar to send_message() except that it
 *   sends timed messages and also contains logics related to time.
 * 
 * @param additional_delay The offset applied to the timestamp
 *  using after. The additional delay will be greater or equal to zero
 *  if an after is used on the connection. If no after is given in the
 *  program, -1 is passed.
 * @param message_type The type of the message being sent. 
 *  Currently can be MSG_TYPE_TAGGED_MESSAGE for messages sent via
 *  RTI or MSG_TYPE_P2P_TAGGED_MESSAGE for messages sent between
 *  federates.
 * @param port The ID of the destination port.
 * @param federate The ID of the destination federate.
 * @param next_destination_str The next destination in string format (RTI or federate)
 *  (used for reporting errors).
 * @param length The message length.
 * @param message The message.
 * @return 1 if the message has been sent, 0 otherwise.
 */
int send_timed_message(interval_t additional_delay,
                        int message_type,
                        unsigned short port,
                        unsigned short federate,
                        const char* next_destination_str,
                        size_t length,
                        unsigned char* message) {
    unsigned char header_buffer[1 + sizeof(uint16_t) + sizeof(uint16_t)
             + sizeof(int32_t) + sizeof(instant_t) + sizeof(microstep_t)];
    // First byte identifies this as a timed message.
    if (message_type != MSG_TYPE_TAGGED_MESSAGE &&
        message_type != MSG_TYPE_P2P_TAGGED_MESSAGE
    ) {
        error_print(
            "send_message() was called with an invalid message type (%d).",
            message_type
        );
        return 0;
    }
    size_t buffer_head = 0;
    header_buffer[buffer_head] = (unsigned char)message_type;
    buffer_head += sizeof(unsigned char);
    // Next two bytes identify the destination port.
    // NOTE: Send messages little endian, not big endian.
    encode_uint16(port, &(header_buffer[buffer_head]));
    buffer_head += sizeof(uint16_t);

    // Next two bytes identify the destination federate.
    encode_uint16(federate, &(header_buffer[buffer_head]));
    buffer_head += sizeof(uint16_t);

    // The next four bytes are the message length.
    encode_int32((int32_t)length, &(header_buffer[buffer_head]));
    buffer_head += sizeof(int32_t);

    // Apply the additional delay to the current tag and use that as the intended
    // tag of the outgoing message
    tag_t current_message_intended_tag = delay_tag(get_current_tag(),
                                                    additional_delay);

    // Next 8 + 4 will be the tag (timestamp, microstep)
    encode_tag(
        &(header_buffer[buffer_head]), 
        current_message_intended_tag
    );
    buffer_head += sizeof(int64_t) + sizeof(uint32_t);

    LOG_PRINT("Sending message with tag (%lld, %u) to %s.",
            current_message_intended_tag.time - start_time, current_message_intended_tag.microstep, next_destination_str);

    // Header:  message_type + port_id + federate_id + length of message + timestamp + microstep
    size_t header_length = buffer_head;

    if (_lf_is_tag_after_stop_tag(current_message_intended_tag)) {
        // Message tag is past the timeout time (the stop time) so it should
        // not be sent.
        return 0;
    }

    // Use a mutex lock to prevent multiple threads from simultaneously sending.
    lf_mutex_lock(&outbound_socket_mutex);
    // First, check that the socket is still connected. This must done
    // while holding the mutex lock.
    int socket = -1;
    if (message_type == MSG_TYPE_P2P_MESSAGE || message_type == MSG_TYPE_P2P_TAGGED_MESSAGE) {
        socket = _fed.sockets_for_outbound_p2p_connections[federate];
    } else {
        socket = _fed.socket_TCP_RTI;
    }
    if (socket < 0) {
    	warning_print("Socket is no longer connected. Dropping message.");
        lf_mutex_unlock(&outbound_socket_mutex);
    	return 0;
    }
    write_to_socket_errexit_with_mutex(socket, header_length, header_buffer, &outbound_socket_mutex,
            "Failed to send timed message header to %s.", next_destination_str);
    write_to_socket_errexit_with_mutex(socket, length, message, &outbound_socket_mutex,
            "Failed to send timed message body to %s.", next_destination_str);
    lf_mutex_unlock(&outbound_socket_mutex);
    return 1;
}

/** 
 * Send a time to the RTI.
 * This is not synchronized.
 * It assumes the caller is.
 * @param type The message type (MSG_TYPE_TIMESTAMP or MSG_TYPE_TIME_ADVANCE_NOTICE).
 * @param time The time.
 * @param exit_on_error If set to true, exit the program if sending 'time' fails.
 *  Print a soft error message otherwise
 */
void _lf_send_time(unsigned char type, instant_t time, bool exit_on_error) {
    DEBUG_PRINT("Sending time %lld to the RTI.", time);
    size_t bytes_to_write = 1 + sizeof(instant_t);
    unsigned char buffer[bytes_to_write];
    buffer[0] = type;
    encode_int64(time, &(buffer[1]));
    lf_mutex_lock(&outbound_socket_mutex);
    if (_fed.socket_TCP_RTI < 0) {
    	warning_print("Socket is no longer connected. Dropping message.");
        lf_mutex_unlock(&outbound_socket_mutex);
    	return;
    }
    ssize_t bytes_written = write_to_socket(_fed.socket_TCP_RTI, bytes_to_write, buffer);
    if (bytes_written < (ssize_t)bytes_to_write) {
        if (!exit_on_error) {
            error_print("Failed to send time %lld to the RTI." 
                            " Error code %d: %s",
                            time - start_time,
                            errno,
                            strerror(errno)
                        );

        } else if (errno == ENOTCONN) {
            // FIXME: Shutdown is probably not working properly because the socket gets disconnected.
            error_print("Socket to the RTI is no longer connected. Considering this a soft error.");
        } else {
            error_print_and_exit("Failed to send time %lld to the RTI." 
                                    " Error code %d: %s",
                                    time - start_time,
                                    errno,
                                    strerror(errno)
                                );
        }
    }
    lf_mutex_unlock(&outbound_socket_mutex);
}

/**
 * Send a tag to the RTI.
 * This is not synchronized.
 * It assumes the caller is.
 * @param type The message type (MSG_TYPE_NEXT_EVENT_TAG or MSG_TYPE_LOGICAL_TAG_COMPLETE).
 * @param tag The tag.
 * @param exit_on_error If set to true, exit the program if sending 'tag' fails.
 *  Print a soft error message otherwise
 */
void _lf_send_tag(unsigned char type, tag_t tag, bool exit_on_error) {
    DEBUG_PRINT("Sending tag (%lld, %u) to the RTI.", tag.time - start_time, tag.microstep);
    size_t bytes_to_write = 1 + sizeof(instant_t) + sizeof(microstep_t);
    unsigned char buffer[bytes_to_write];
    buffer[0] = type;
    encode_tag(&(buffer[1]), tag);

    lf_mutex_lock(&outbound_socket_mutex);
    if (_fed.socket_TCP_RTI < 0) {
    	warning_print("Socket is no longer connected. Dropping message.");
        lf_mutex_unlock(&outbound_socket_mutex);
    	return;
    }
    ssize_t bytes_written = write_to_socket(_fed.socket_TCP_RTI, bytes_to_write, buffer);
    if (bytes_written < (ssize_t)bytes_to_write) {
        if (!exit_on_error) {
            error_print("Failed to send tag (%lld, %u) to the RTI." 
                            " Error code %d: %s",
                            tag.time - start_time, 
                            tag.microstep,
                            errno,
                            strerror(errno)
                        );

        } else if (errno == ENOTCONN) {
            error_print("Socket to the RTI is no longer connected. Considering this a soft error.");
        } else {
            lf_mutex_unlock(&outbound_socket_mutex);
            error_print_and_exit("Failed to send tag (%lld, %u) to the RTI." 
                                    " Error code %d: %s",
                                    tag.time - start_time, 
                                    tag.microstep,
                                    errno,
                                    strerror(errno)
                                );
        }
    }

    lf_mutex_unlock(&outbound_socket_mutex);
}

/**
 * Thread to accept connections from other federates that send this federate
 * messages directly (not through the RTI). This thread starts a thread for
 * each accepted socket connection and, once it has opened all expected
 * sockets, exits.
 * @param ignored No argument needed for this thread.
 */
void* handle_p2p_connections_from_federates(void* ignored) {
    int received_federates = 0;
    // Allocate memory to store thread IDs.
    _fed.inbound_socket_listeners = (lf_thread_t*)calloc(_fed.number_of_inbound_p2p_connections, sizeof(lf_thread_t));
    while (received_federates < _fed.number_of_inbound_p2p_connections) {
        // Wait for an incoming connection request.
        struct sockaddr client_fd;
        uint32_t client_length = sizeof(client_fd);
        int socket_id = accept(_fed.server_socket, &client_fd, &client_length);
        // FIXME: Error handling here is too harsh maybe?
        if (socket_id < 0 && errno != EAGAIN && errno != EWOULDBLOCK) {
            error_print("A fatal error occurred while accepting a new socket. "
                        "Federate %d will not accept connections anymore.");
            return NULL;
        }
        LOG_PRINT("Accepted new connection from remote federate.");

        size_t header_length = 1 + sizeof(uint16_t) + 1;
        unsigned char buffer[header_length];
        ssize_t bytes_read = read_from_socket(socket_id, header_length, (unsigned char*)&buffer);
        if (bytes_read != (ssize_t)header_length || buffer[0] != MSG_TYPE_P2P_SENDING_FED_ID) {
            warning_print("Federate received invalid first message on P2P socket. Closing socket.");
            if (bytes_read >= 0) {
                unsigned char response[2];
                response[0] = MSG_TYPE_REJECT;
                response[1] = WRONG_SERVER;
                // Ignore errors on this response.
                write_to_socket(socket_id, 2, response);
            }
            close(socket_id);
            continue;
        }

        // Get the federation ID and check it.
        unsigned char federation_id_length = buffer[header_length - 1];
        char remote_federation_id[federation_id_length];
        bytes_read = read_from_socket(socket_id, federation_id_length, (unsigned char*)remote_federation_id);
        if (bytes_read != federation_id_length
                 || (strncmp(federation_metadata.federation_id, remote_federation_id, strnlen(federation_metadata.federation_id, 255)) != 0)) {
            warning_print("Received invalid federation ID. Closing socket.");
            if (bytes_read >= 0) {
                unsigned char response[2];
                response[0] = MSG_TYPE_REJECT;
                response[1] = FEDERATION_ID_DOES_NOT_MATCH;
                // Ignore errors on this response.
                write_to_socket(socket_id, 2, response);
            }
            close(socket_id);
            continue;
        }

        // Extract the ID of the sending federate.
        uint16_t remote_fed_id = extract_uint16((unsigned char*)&(buffer[1]));
        DEBUG_PRINT("Received sending federate ID %d.", remote_fed_id);

        // Once we record the socket_id here, all future calls to close() on
        // the socket should be done while holding a mutex, and this array
        // element should be reset to -1 during that critical section.
        // Otherwise, there can be race condition where, during termination,
        // two threads attempt to simultaneously access the socket.
        _fed.sockets_for_inbound_p2p_connections[remote_fed_id] = socket_id;

        // Send an MSG_TYPE_ACK message.
        unsigned char response = MSG_TYPE_ACK;
        write_to_socket_errexit(socket_id, 1, (unsigned char*)&response,
                "Failed to write MSG_TYPE_ACK in response to federate %d.",
                remote_fed_id);

        // Start a thread to listen for incoming messages from other federates.
        // We cannot pass a pointer to remote_fed_id to the thread we need to create
        // because that variable is on the stack. Instead, we malloc memory.
        // The created thread is responsible for calling free().
        uint16_t* remote_fed_id_copy = (uint16_t*)malloc(sizeof(uint16_t));
        if (remote_fed_id_copy == NULL) {
            error_print_and_exit("malloc failed.");
        }
        *remote_fed_id_copy = remote_fed_id;
        int result = lf_thread_create(
        		&_fed.inbound_socket_listeners[received_federates],
				listen_to_federates,
				remote_fed_id_copy);
        if (result != 0) {
            // Failed to create a listening thread.
            close(socket_id);
            _fed.sockets_for_inbound_p2p_connections[remote_fed_id] = -1;
            error_print_and_exit(
                    "Failed to create a thread to listen for incoming physical connection. Error code: %d.",
                    result
            );
        }

        received_federates++;
    }

    LOG_PRINT("All remote federates are connected.");
    return NULL;
}

/**
 * Close the socket that sends outgoing messages to the
 * specified federate ID. This function assumes the caller holds
 * the outbound_socket_mutex mutex lock.
 * @param The ID of the peer federate receiving messages from this
 *  federate, or -1 if the RTI (centralized coordination).
 */
void _lf_close_outbound_socket(int fed_id) {
	assert (fed_id >= 0 && fed_id < NUMBER_OF_FEDERATES);
	if (_fed.sockets_for_outbound_p2p_connections[fed_id] >= 0) {
        shutdown(_fed.sockets_for_outbound_p2p_connections[fed_id], SHUT_RDWR);
        close(_fed.sockets_for_outbound_p2p_connections[fed_id]);
        _fed.sockets_for_outbound_p2p_connections[fed_id] = -1;
    }
}

/**
 * For each incoming message socket, we create this thread that listens
 * for upstream messages. Currently, the only possible upstream message
 * is MSG_TYPE_CLOSE_REQUEST.  If this thread receives that message, then closes
 * the socket.  The idea here is that a peer-to-peer socket connection
 * is always closed from the sending end, never from the receiving end.
 * This way, any sends in progress complete before the socket is actually
 * closed.
 */
void* listen_for_upstream_messages_from_downstream_federates(void* fed_id_ptr) {
    uint16_t fed_id = *((uint16_t*)fed_id_ptr);
    unsigned char message;

    lf_mutex_lock(&outbound_socket_mutex);
    while(_fed.sockets_for_outbound_p2p_connections[fed_id] >= 0) {
    	// Unlock the mutex before performing a blocking read.
    	// Note that there is a race condition here, but the read will return
    	// a failure if the socket gets closed.
        lf_mutex_unlock(&outbound_socket_mutex);

        DEBUG_PRINT("Thread listening for MSG_TYPE_CLOSE_REQUEST from federate %d", fed_id);
    	ssize_t bytes_read = read_from_socket(
    			_fed.sockets_for_outbound_p2p_connections[fed_id], 1, &message);
    	// Reacquire the mutex lock before closing or reading the socket again.
        lf_mutex_lock(&outbound_socket_mutex);

        if (bytes_read == 1 && message == MSG_TYPE_CLOSE_REQUEST) {
    		// Received a request to close the socket.
    		DEBUG_PRINT("Received MSG_TYPE_CLOSE_REQUEST from federate %d.", fed_id);
    		_lf_close_outbound_socket(fed_id);
    	}
    }
    lf_mutex_unlock(&outbound_socket_mutex);
    return NULL;
}

/**
 * Connect to the federate with the specified id. This established
 * connection will then be used in functions such as send_timed_message() 
 * to send messages directly to the specified federate. 
 * This function first sends an MSG_TYPE_ADDRESS_QUERY message to the RTI to obtain
 * the IP address and port number of the specified federate. It then attempts 
 * to establish a socket connection to the specified federate.
 * If this fails, the program exits. If it succeeds, it sets element [id] of 
 * the _fed.sockets_for_outbound_p2p_connections global array to
 * refer to the socket for communicating directly with the federate.
 * @param remote_federate_id The ID of the remote federate.
 */
void connect_to_federate(uint16_t remote_federate_id) {
    int result = -1;
    int count_retries = 0;

    // Ask the RTI for port number of the remote federate.
    // The buffer is used for both sending and receiving replies.
    // The size is what is needed for receiving replies.
    unsigned char buffer[sizeof(int32_t) + INET_ADDRSTRLEN];
    int port = -1;
    struct in_addr host_ip_addr;
    int count_tries = 0;
    while (port == -1) {
        buffer[0] = MSG_TYPE_ADDRESS_QUERY;
        // NOTE: Sending messages in little endian.
        encode_uint16(remote_federate_id, &(buffer[1]));

        DEBUG_PRINT("Sending address query for federate %d.", remote_federate_id);

        write_to_socket_errexit(_fed.socket_TCP_RTI, sizeof(uint16_t) + 1, buffer,
                "Failed to send address query for federate %d to RTI.",
                remote_federate_id);

        // Read RTI's response.
        read_from_socket_errexit(_fed.socket_TCP_RTI, sizeof(int32_t), buffer,
                "Failed to read the requested port number for federate %d from RTI.",
                remote_federate_id);

        port = extract_int32(buffer);

        read_from_socket_errexit(_fed.socket_TCP_RTI, sizeof(host_ip_addr), (unsigned char*)&host_ip_addr,
                "Failed to read the IP address for federate %d from RTI.",
                remote_federate_id);

        // A reply of -1 for the port means that the RTI does not know
        // the port number of the remote federate, presumably because the
        // remote federate has not yet sent an MSG_TYPE_ADDRESS_ADVERTISEMENT message to the RTI.
        // Sleep for some time before retrying.
        if (port == -1) {
            if (count_tries++ >= CONNECT_NUM_RETRIES) {
                error_print_and_exit("TIMEOUT obtaining IP/port for federate %d from the RTI.",
                        remote_federate_id);
            }
            struct timespec wait_time = {0L, ADDRESS_QUERY_RETRY_INTERVAL};
            struct timespec remaining_time;
            if (nanosleep(&wait_time, &remaining_time) != 0) {
                // Sleep was interrupted.
                continue;
            }
        }
    }
    assert(port < 65536);
    assert(port > 0);
    uint16_t uport = (uint16_t)port;

#if LOG_LEVEL > 3
    // Print the received IP address in a human readable format
    // Create the human readable format of the received address.
    // This is avoided unless LOG_LEVEL is high enough to
    // subdue the overhead caused by inet_ntop().
    char hostname[INET_ADDRSTRLEN];
    inet_ntop(AF_INET, &host_ip_addr, hostname, INET_ADDRSTRLEN);
    LOG_PRINT("Received address %s port %d for federate %d from RTI.",
            hostname, uport, remote_federate_id);
#endif

    // Iterate until we either successfully connect or exceed the number of
    // attempts given by CONNECT_NUM_RETRIES.
    int socket_id = -1;
    while (result < 0) {
        // Create an IPv4 socket for TCP (not UDP) communication over IP (0).
        socket_id = socket(AF_INET, SOCK_STREAM, 0);
        if (socket_id < 0) {
            error_print_and_exit("Failed to create socket to federate %d.", remote_federate_id);
        }

        // Server file descriptor.
        struct sockaddr_in server_fd;
        // Zero out the server_fd struct.
        bzero((char*)&server_fd, sizeof(server_fd));

        // Set up the server_fd fields.
        server_fd.sin_family = AF_INET;    // IPv4
        server_fd.sin_addr = host_ip_addr; // Received from the RTI

        // Convert the port number from host byte order to network byte order.
        server_fd.sin_port = htons(uport);
        result = connect(
            socket_id,
            (struct sockaddr *)&server_fd,
            sizeof(server_fd));

        if (result != 0) {
            error_print("Failed to connect to federate %d on port %d.", remote_federate_id, uport);

            // Try again after some time if the connection failed.
            // Note that this should not really happen since the remote federate should be
            // accepting socket connections. But possibly it will be busy (in process of accepting
            // another socket connection?). Hence, we retry.
            count_retries++;
            if (count_retries > CONNECT_NUM_RETRIES) {
                // If the remote federate is not accepting the connection after CONNECT_NUM_RETRIES
                // treat it as a soft error condition and return.
                error_print("Failed to connect to federate %d after %d retries. Giving up.",
                            remote_federate_id, CONNECT_NUM_RETRIES);
                return;
            }
            warning_print("Could not connect to federate %d. Will try again every %d nanoseconds.\n",
                   remote_federate_id, ADDRESS_QUERY_RETRY_INTERVAL);
            // Wait CONNECT_RETRY_INTERVAL seconds.
            struct timespec wait_time = {0L, ADDRESS_QUERY_RETRY_INTERVAL};
            struct timespec remaining_time;
            if (nanosleep(&wait_time, &remaining_time) != 0) {
                // Sleep was interrupted.
                continue;
            }
        } else {
            // Connect was successful.
            size_t buffer_length = 1 + sizeof(uint16_t) + 1;
            unsigned char buffer[buffer_length];
            buffer[0] = MSG_TYPE_P2P_SENDING_FED_ID;
            if (_lf_my_fed_id > UINT16_MAX) {
                // This error is very unlikely to occur.
                error_print_and_exit("Too many federates! More than %d.", UINT16_MAX);
            }
            encode_uint16((uint16_t)_lf_my_fed_id, (unsigned char*)&(buffer[1]));
            unsigned char federation_id_length = (unsigned char)strnlen(federation_metadata.federation_id, 255);
            buffer[sizeof(uint16_t) + 1] = federation_id_length;
            write_to_socket_errexit(socket_id,
                    buffer_length, buffer,
                    "Failed to send fed_id to federate %d.", remote_federate_id);
            write_to_socket_errexit(socket_id,
                    federation_id_length, (unsigned char*)federation_metadata.federation_id,
                    "Failed to send federation id to federate %d.",
                    remote_federate_id);

            read_from_socket_errexit(socket_id, 1, (unsigned char*)buffer,
                    "Failed to read MSG_TYPE_ACK from federate %d in response to sending fed_id.",
                    remote_federate_id);
            if (buffer[0] != MSG_TYPE_ACK) {
                // Get the error code.
                read_from_socket_errexit(socket_id, 1, (unsigned char*)buffer,
                        "Failed to read error code from federate %d in response to sending fed_id.", remote_federate_id);
                error_print("Received MSG_TYPE_REJECT message from remote federate (%d).", buffer[0]);
                result = -1;
                continue;
            } else {
                info_print("Connected to federate %d, port %d.", remote_federate_id, port);
            }
        }
    }
    // Once we set this variable, then all future calls to close() on this
    // socket ID should reset it to -1 within a critical section.
    _fed.sockets_for_outbound_p2p_connections[remote_federate_id] = socket_id;

    // Start a thread to listen for upstream messages (MSG_TYPE_CLOSE_REQUEST) from
    // this downstream federate.
    uint16_t* remote_fed_id_copy = (uint16_t*)malloc(sizeof(uint16_t));
    if (remote_fed_id_copy == NULL) {
        error_print_and_exit("malloc failed.");
    }
    *remote_fed_id_copy = remote_federate_id;
    lf_thread_t thread_id;
    result = lf_thread_create(
    		&thread_id,
			listen_for_upstream_messages_from_downstream_federates,
			remote_fed_id_copy);
    if (result != 0) {
        // Failed to create a listening thread.
        error_print_and_exit(
                "Failed to create a thread to listen for upstream message. Error code: %d.",
                result
        );
    }
}

/**
 * Connect to the RTI at the specified host and port and return
 * the socket descriptor for the connection. If this fails, the
 * program exits. If it succeeds, it sets the _fed.socket_TCP_RTI global
 * variable to refer to the socket for communicating with the RTI.
 * @param hostname A hostname, such as "localhost".
 * @param port_number A port number.
 */
void connect_to_rti(char* hostname, int port) {
    LOG_PRINT("Connecting to the RTI.");

    // override passed hostname and port if passed as runtime arguments
    hostname = federation_metadata.rti_host ? federation_metadata.rti_host : hostname;
    port = federation_metadata.rti_port >= 0 ? federation_metadata.rti_port : port;

    uint16_t uport = 0;
    if (port < 0 ||
            port > INT16_MAX) {
        error_print(
            "connect_to_rti(): Specified port (%d) is out of range,"
            " using zero instead.",
            port
        );
    } else {
        uport = (uint16_t)port;
    }

    // Repeatedly try to connect, one attempt every 2 seconds, until
    // either the program is killed, the sleep is interrupted,
    // or the connection succeeds.
    // If the specified port is 0, set it instead to the start of the
    // port range.
    bool specific_port_given = true;
    if (uport == 0) {
        uport = STARTING_PORT;
        specific_port_given = false;
    }
    int result = -1;
    int count_retries = 0;

    while (result < 0) {
        // Create an IPv4 socket for TCP (not UDP) communication over IP (0).
        _fed.socket_TCP_RTI = socket(AF_INET, SOCK_STREAM, 0);
        if (_fed.socket_TCP_RTI < 0) {
            error_print_and_exit("Creating socket to RTI.");
        }

        struct hostent *server = gethostbyname(hostname);
        if (server == NULL) {
            error_print_and_exit("ERROR, no such host for RTI: %s\n", hostname);
        }
        // Server file descriptor.
        struct sockaddr_in server_fd;
        // Zero out the server_fd struct.
        bzero((char*)&server_fd, sizeof(server_fd));

        // Set up the server_fd fields.
        server_fd.sin_family = AF_INET;    // IPv4
        bcopy((char*)server->h_addr,
             (char*)&server_fd.sin_addr.s_addr,
             (size_t)server->h_length);
        // Convert the port number from host byte order to network byte order.
        server_fd.sin_port = htons(uport);
        result = connect(
            _fed.socket_TCP_RTI,
            (struct sockaddr *)&server_fd,
            sizeof(server_fd));
        // If this failed, try more ports, unless a specific port was given.
        if (result != 0
                && !specific_port_given
                && uport >= STARTING_PORT
                && uport <= STARTING_PORT + PORT_RANGE_LIMIT
        ) {
            info_print("Failed to connect to RTI on port %d. Trying %d.", uport, uport + 1);
            uport++;
            // Wait PORT_KNOCKING_RETRY_INTERVAL seconds.
            struct timespec wait_time = {0L, PORT_KNOCKING_RETRY_INTERVAL};
            struct timespec remaining_time;
            if (nanosleep(&wait_time, &remaining_time) != 0) {
                // Sleep was interrupted.
                continue;
            }
        }
        // If this still failed, try again with the original port after some time.
        if (result < 0) {
            if (!specific_port_given && uport == STARTING_PORT + PORT_RANGE_LIMIT + 1) {
                uport = STARTING_PORT;
            }
            count_retries++;
            if (count_retries > CONNECT_NUM_RETRIES) {
                error_print_and_exit("Failed to connect to the RTI after %d retries. Giving up.",
                                     CONNECT_NUM_RETRIES);
            }
            info_print("Could not connect to RTI at %s. Will try again every %d seconds.",
                   hostname, CONNECT_RETRY_INTERVAL);
            // Wait CONNECT_RETRY_INTERVAL seconds.
            struct timespec wait_time = {(time_t)CONNECT_RETRY_INTERVAL, 0L};
            struct timespec remaining_time;
            if (nanosleep(&wait_time, &remaining_time) != 0) {
                // Sleep was interrupted.
                continue;
            }
        } else {
            // Have connected to an RTI, but not sure it's the right RTI.
            // Send a MSG_TYPE_FED_IDS message and wait for a reply.
            // Notify the RTI of the ID of this federate and its federation.
            unsigned char buffer[4];

            LOG_PRINT("Connected to an RTI. Sending federation ID for authentication.");

            // Send the message type first.
            buffer[0] = MSG_TYPE_FED_IDS;
            // Next send the federate ID.
            if (_lf_my_fed_id > UINT16_MAX) {
                error_print_and_exit("Too many federates! More than %d.", UINT16_MAX);
            }
            encode_uint16((uint16_t)_lf_my_fed_id, &buffer[1]);
            // Next send the federation ID length.
            // The federation ID is limited to 255 bytes.
            size_t federation_id_length = strnlen(federation_metadata.federation_id, 255);
            buffer[1 + sizeof(uint16_t)] = (unsigned char)(federation_id_length & 0xff);

            write_to_socket_errexit(_fed.socket_TCP_RTI, 2 + sizeof(uint16_t), buffer,
                    "Failed to send federate ID to RTI.");

            // Next send the federation ID itself.
            write_to_socket_errexit(_fed.socket_TCP_RTI, federation_id_length, (unsigned char*)federation_metadata.federation_id,
                            "Failed to send federation ID to RTI.");

            // Wait for a response.
            // The response will be MSG_TYPE_REJECT if the federation ID doesn't match.
            // Otherwise, it will be either MSG_TYPE_ACK or MSG_TYPE_UDP_PORT, where the latter
            // is used if clock synchronization will be performed.
            unsigned char response;

            DEBUG_PRINT("Waiting for response to federation ID from the RTI.");

            read_from_socket_errexit(_fed.socket_TCP_RTI, 1, &response, "Failed to read response from RTI.");
            if (response == MSG_TYPE_REJECT) {
                // Read one more byte to determine the cause of rejection.
                unsigned char cause;
                read_from_socket_errexit(_fed.socket_TCP_RTI, 1, &cause, "Failed to read the cause of rejection by the RTI.");
                if (cause == FEDERATION_ID_DOES_NOT_MATCH || cause == WRONG_SERVER) {
                    info_print("Connected to the wrong RTI on port %d. Trying %d.", uport, uport + 1);
                    uport++;
                    result = -1;
                    continue;
                }
                error_print_and_exit("RTI Rejected MSG_TYPE_FED_IDS message with response (see net_common.h): "
                        "%d. Error code: %d. Federate quits.\n", response, cause);
            } else if (response == MSG_TYPE_ACK) {
                LOG_PRINT("Received acknowledgment from the RTI.");

                // Call a generated (external) function that sends information
                // about connections between this federate and other federates
                // where messages are routed through the RTI.
                // @see MSG_TYPE_NEIGHBOR_STRUCTURE in net_common.h
                send_neighbor_structure_to_RTI(_fed.socket_TCP_RTI);

                uint16_t udp_port = setup_clock_synchronization_with_rti();

                // Write the returned port number to the RTI
                unsigned char UDP_port_number[1 + sizeof(uint16_t)];
                UDP_port_number[0] = MSG_TYPE_UDP_PORT;
                encode_uint16(udp_port, &(UDP_port_number[1]));
                write_to_socket_errexit(_fed.socket_TCP_RTI, 1 + sizeof(uint16_t), UDP_port_number,
                            "Failed to send the UDP port number to the RTI.");
            } else {
                error_print_and_exit("Received unexpected response %u from the RTI (see net_common.h).",
                        response);
            }
            info_print("Connected to RTI at %s:%d.", hostname, uport);
        }
    }
}

/** 
 * Send the specified timestamp to the RTI and wait for a response.
 * The specified timestamp should be current physical time of the
 * federate, and the response will be the designated start time for
 * the federate. This procedure blocks until the response is
 * received from the RTI.
 * @param my_physical_time The physical time at this federate.
 * @return The designated start time for the federate.
 */
instant_t get_start_time_from_rti(instant_t my_physical_time) {
    // Send the timestamp marker first.
    _lf_send_time(MSG_TYPE_TIMESTAMP, my_physical_time, true);

    // Read bytes from the socket. We need 9 bytes.
    // Buffer for message ID plus timestamp.
    size_t buffer_length = 1 + sizeof(instant_t);
    unsigned char buffer[buffer_length];

    read_from_socket_errexit(_fed.socket_TCP_RTI, buffer_length, buffer,
            "Failed to read MSG_TYPE_TIMESTAMP message from RTI.");
    DEBUG_PRINT("Read 9 bytes.");

    // First byte received is the message ID.
    if (buffer[0] != MSG_TYPE_TIMESTAMP) {
        error_print_and_exit("Expected a MSG_TYPE_TIMESTAMP message from the RTI. Got %u (see net_common.h).",
                             buffer[0]);
    }

    instant_t timestamp = extract_int64(&(buffer[1]));
    info_print("Starting timestamp is: %lld.", timestamp);
    LOG_PRINT("Current physical time is: %lld.", get_physical_time());

    return timestamp;
}

////////////////////////////////Port Status Handling///////////////////////////////////////

/**
 * Placeholder for a generated function that returns a pointer to the
 * trigger_t struct for the action corresponding to the specified port ID.
 * @param port_id The port ID.
 * @return A pointer to a trigger_t struct or null if the ID is out of range.
 */
trigger_t* _lf_action_for_port(int port_id);


/**
 * Set the status of network port with id portID.
 * 
 * @param portID The network port ID
 * @param status The network port status (port_status_t)
 */
void set_network_port_status(int portID, port_status_t status) {
    trigger_t* network_input_port_action = _lf_action_for_port(portID);
    network_input_port_action->status = status;
}


/**
 * Mark all status fields of unknown network input ports as absent.
 */
void mark_all_unknown_ports_as_absent() {
    for (int i = 0; i < _fed.triggers_for_network_input_control_reactions_size; i++) {
        trigger_t* input_port_action = _lf_action_for_port(i);
        if (input_port_action->status == unknown) {
            set_network_port_status(i, absent);
        }
    }
}

/**
 * Return true if there is an input control reaction blocked waiting for input.
 * This assumes the caller holds the mutex.
 */
bool is_input_control_reaction_blocked() {
    for (int i = 0; i < _fed.triggers_for_network_input_control_reactions_size; i++) {
        trigger_t* input_port_action = _lf_action_for_port(i);
        if (input_port_action->is_a_control_reaction_waiting) {
            return true;
        }
    }
    return false;
}

/**
 * Update the last known status tag of all network input ports
 * to the value of `tag`, unless that the provided `tag` is less
 * than the last_known_status_tag of the port. This is called when
 * all inputs to network ports with tags up to an including `tag`
 * have been received by those ports. If any update occurs and if
 * there are control reactions blocked, then this broadcasts a
 * signal to potentially unblock those control reactions.
 * 
 * This assumes the caller holds the mutex.
 *
 * @param tag The tag on which the latest status of network input
 *  ports is known.
 */
void update_last_known_status_on_input_ports(tag_t tag) {
	bool notify = false;
    for (int i = 0; i < _fed.triggers_for_network_input_control_reactions_size; i++) {
        trigger_t* input_port_action = _lf_action_for_port(i);
        // This is called when a TAG is received.
        // But it is possible for an input port to have received already
        // a message with a larger tag (if there is an after delay on the
        // connection), in which case, the last known status tag of the port
        // is in the future and should not be rolled back. So in that case,
        // we do not update the last known status tag.
        if (compare_tags(tag,
                input_port_action->last_known_status_tag) >= 0) {
            input_port_action->last_known_status_tag = tag;
            if (input_port_action->is_a_control_reaction_waiting) {
            	notify = true;
            }
        }
    }
    // Then, check if any control reaction is waiting.
    // If so, notify them.
    // FIXME: We could put a condition variable into the trigger_t
    // struct for each network input port, in which case this won't
    // be a broadcast but rather a targetted signal.
    if (notify) {
        // Notify network input control reactions
        lf_cond_broadcast(&port_status_changed);
    }
}


/**
 * Update the last known status tag of a network input port
 * to the value of "tag". This is the largest tag at which the status
 * (present or absent) of the port was known.
 *
 * This function assumes the caller holds the mutex, and, if the tag
 * actually increases, it notifies the waiting control reaction if there is one.
 * 
 * @param tag The tag on which the latest status of network input
 *  ports is known.
 * @param portID The port ID
 */
void update_last_known_status_on_input_port(tag_t tag, int port_id) {
    trigger_t* input_port_action = _lf_action_for_port(port_id);
    if (compare_tags(tag,
            input_port_action->last_known_status_tag) >= 0) {
                if (compare_tags(tag,
                        input_port_action->last_known_status_tag) == 0) {
                    // If the intended tag for an input port is equal to the last known status, we need
                    // to increment the microstep. This is a direct result of the behavior of the delay_tag()
                    // semantics in tag.h.
                    tag.microstep++;
                }
        input_port_action->last_known_status_tag = tag;
        // If any control reaction is waiting, notify them that the status has changed
        if (input_port_action->is_a_control_reaction_waiting) {
            // The last known status tag of the port has changed. Notify any waiting threads.
            lf_cond_broadcast(&port_status_changed);
        }
    } else {
        warning_print("Attempt to update the last known status tag "
               "of network input port %d to an earlier tag was ignored.", port_id);
    }
}

/**
 * Reset the status fields on network input ports to unknown.
 * 
 * @note This function must be called at the beginning of each
 *  logical time.
 */
void reset_status_fields_on_input_port_triggers() {
    for (int i = 0; i < _fed.triggers_for_network_input_control_reactions_size; i++) {
        set_network_port_status(i, unknown);
    }
}

/**
 * Mark the trigger associated with the specified port to
 * indicate whether a control reaction is waiting.
 */
void mark_control_reaction_waiting(int portID, bool waiting) {
    trigger_t* network_input_port_action = _lf_action_for_port(portID);
    network_input_port_action->is_a_control_reaction_waiting = waiting;
}

/**
 * Return the status of the port at the current tag.
 *
 * This assumes that the caller holds the mutex.
 *
 * @param portID the ID of the port to determine status for
 */
port_status_t get_current_port_status(int portID) {
    // Check whether the status of the port is known at the current tag.
    trigger_t* network_input_port_action = _lf_action_for_port(portID);
    if (network_input_port_action->status == present) {
        // The status of the trigger is present.
        return present;
    } else if (network_input_port_action->status == absent) {
        // The status of the trigger is absent.
        return absent;
    } else if (network_input_port_action->status == unknown
    		&& compare_tags(network_input_port_action->last_known_status_tag, get_current_tag()) >= 0) {
        // We have a known status for this port in a future tag. Therefore, no event is going
        // to be present for this port at the current tag.
        set_network_port_status(portID, absent);
        return absent;
    } else if (_fed.is_last_TAG_provisional
    		&& compare_tags(_fed.last_TAG, get_current_tag()) > 0) {
    	// In this case, a PTAG has been received with a larger tag than the current tag,
    	// which means that the input port is known to be absent.
        set_network_port_status(portID, absent);
    	return absent;
    }
    return unknown;
}

/**
 * Enqueue network input control reactions that determine if the trigger for a
 * given network input port is going to be present at the current logical time
 * or absent.
 */
void enqueue_network_input_control_reactions() {
    for (int i = 0; i < _fed.triggers_for_network_input_control_reactions_size; i++) {
        // Reaction 0 should always be the network input control reaction
        if (get_current_port_status(i) == unknown) {
            reaction_t *reaction = _fed.triggers_for_network_input_control_reactions[i]->reactions[0];
            if (reaction->status == inactive) {
                reaction->is_a_control_reaction = true;
                DEBUG_PRINT("Inserting network input control reaction on reaction queue.");
                lf_sched_trigger_reaction(reaction, -1);
                mark_control_reaction_waiting(i, true);
            }
        }
    }
}

/**
 * Enqueue network output control reactions that will send a MSG_TYPE_PORT_ABSENT
 * message to downstream federates if a given network output port is not present.
 */
void enqueue_network_output_control_reactions(){
    DEBUG_PRINT("Enqueueing output control reactions.");
    if (_fed.trigger_for_network_output_control_reactions == NULL) {
        // There are no network output control reactions
        DEBUG_PRINT("No output control reactions.");
        return;
    }
    for (int i = 0; i < _fed.trigger_for_network_output_control_reactions->number_of_reactions; i++) {
        reaction_t* reaction = _fed.trigger_for_network_output_control_reactions->reactions[i];
        if (reaction->status == inactive) {
            reaction->is_a_control_reaction = true;
            DEBUG_PRINT("Inserting network output control reaction on reaction queue.");
            lf_sched_trigger_reaction(reaction, -1);
        }
    }
}


/**
 * Enqueue network control reactions.
 */
<<<<<<< HEAD
void enqueue_network_control_reactions() {
=======
void enqueue_network_control_reactions(pqueue_t* reaction_q) {
    enqueue_network_output_control_reactions(reaction_q);
>>>>>>> 25362b8b
#ifdef FEDERATED_CENTRALIZED
    // If the granted tag is not provisional, there is no
    // need for network input control reactions
    if (compare_tags(_fed.last_TAG, get_current_tag()) != 0
    		|| _fed.is_last_TAG_provisional == false) {
        return;
    }
#endif
<<<<<<< HEAD
    enqueue_network_input_control_reactions();
    enqueue_network_output_control_reactions();
=======
    enqueue_network_input_control_reactions(reaction_q);
>>>>>>> 25362b8b
}

/**
 * Send a port absent message to federate with fed_ID, informing the
 * remote federate that the current federate will not produce an event
 * on this network port at the current logical time.
 * 
 * @param additional_delay The offset applied to the timestamp
 *  using after. The additional delay will be greater or equal to zero
 *  if an after is used on the connection. If no after is given in the
 *  program, -1 is passed.
 * @param port_ID The ID of the receiving port.
 * @param fed_ID The fed ID of the receiving federate.
 */
void send_port_absent_to_federate(interval_t additional_delay,
                                    unsigned short port_ID, 
                                  unsigned short fed_ID) {
    // Construct the message
    size_t message_length = 1 + sizeof(port_ID) + sizeof(fed_ID) + sizeof(instant_t) + sizeof(microstep_t);
    unsigned char buffer[message_length];

    // Apply the additional delay to the current tag and use that as the intended
    // tag of the outgoing message
    tag_t current_message_intended_tag = delay_tag(get_current_tag(),
                                                    additional_delay);

    LOG_PRINT("Sending port "
            "absent for tag (%lld, %u) for port %d to federate %d.",
            current_message_intended_tag.time - start_time,
            current_message_intended_tag.microstep,
            port_ID, fed_ID);

    buffer[0] = MSG_TYPE_PORT_ABSENT;
    encode_uint16(port_ID, &(buffer[1]));
    encode_uint16(fed_ID, &(buffer[1+sizeof(port_ID)]));
    encode_tag(&(buffer[1+sizeof(port_ID)+sizeof(fed_ID)]), current_message_intended_tag);
    
    lf_mutex_lock(&outbound_socket_mutex);
#ifdef FEDERATED_CENTRALIZED
    // Send the absent message through the RTI
    int socket = _fed.socket_TCP_RTI;
#else
    // Send the absent message directly to the federate
    int socket = _fed.sockets_for_outbound_p2p_connections[fed_ID];
#endif
    // Do not write if the socket is closed.
    if (socket >= 0) {
    	write_to_socket_errexit_with_mutex(socket, message_length, buffer, &outbound_socket_mutex,
    			"Failed to send port absent message for port %hu to federate %hu.",
				port_ID, fed_ID);
    }
    lf_mutex_unlock(&outbound_socket_mutex);
}

/**
 * Wait until the status of network port "port_ID" is known.
 * 
 * In decentralized coordination mode, the wait time is capped by "STP",
 * after which the status of the port is presumed to be absent.
 * 
 * This function assumes the holder does not hold a mutex.
 * 
 * @param port_ID The ID of the network port
 * @param STP The STP offset of the port
 */
void wait_until_port_status_known(int port_ID, interval_t STP) {            
    // Need to lock the mutex to prevent
    // a race condition with the network
    // receiver logic.
    lf_mutex_lock(&mutex);

    // See if the port status is already known.
    if (get_current_port_status(port_ID) != unknown) {
        // The status of the trigger is known. No need to wait.
        LOG_PRINT("------ Not waiting for network input port %d: "
                    "Status of the port is known already.", port_ID);
        mark_control_reaction_waiting(port_ID, false);
        lf_mutex_unlock(&mutex);
        return;
    }

    // Determine the wait time.
    // In centralized coordination, the wait time is until
    // the RTI can determine the port status and send a TAG
    // replacing the PTAG it sent earlier or until a port absent
    // message has been sent by an upstream federate for this port
    // with a tag greater than the current tag. The federate will 
    // block here FOREVER, until one of the aforementioned 
    // conditions is met.
    interval_t wait_until_time = FOREVER;
#ifdef FEDERATED_DECENTRALIZED // Only applies to decentralized coordination
    // The wait time for port status in the decentralized 
    // coordination is capped by the STP offset assigned 
    // to the port.
    wait_until_time = current_tag.time + STP;
#endif

    // Perform the wait, unless the STP is zero.
    if (wait_until_time != current_tag.time) {
        LOG_PRINT("------ Waiting until time %lldns for network input port %d at tag (%llu, %d).",
                wait_until_time,
                port_ID,
                current_tag.time - start_time,
                current_tag.microstep);
        while(!wait_until(wait_until_time, &port_status_changed)) {
            // Interrupted
            DEBUG_PRINT("------ Wait for network input port %d interrupted.", port_ID);
            // Check if the status of the port is known
            if (get_current_port_status(port_ID) != unknown) {
                // The status of the trigger is known. No need to wait.
                LOG_PRINT("------ Done waiting for network input port %d: "
                            "Status of the port has changed.", port_ID);
                mark_control_reaction_waiting(port_ID, false);
                lf_mutex_unlock(&mutex);
                return;
            }
        }
    }
    // NOTE: In centralized coordination, cannot reach this point because
    // the wait_until is called with FOREVER, so the while loop above exits
    // only when the port becomes known.

#ifdef FEDERATED_DECENTRALIZED // Only applies in decentralized coordination
    // The wait has timed out. However, a message header
    // for the current tag could have been received in time 
    // but not the the body of the message.
    // Wait on the tag barrier based on the current tag. 
    _lf_wait_on_global_tag_barrier(get_current_tag());

    // Done waiting
    // If the status of the port is still unknown, assume it is absent.
    if (get_current_port_status(port_ID) == unknown) {
        // Port will not be triggered at the
        // current logical time. Set the absent
        // value of the trigger accordingly
        // so that the receiving logic cannot
        // insert any further reaction
        set_network_port_status(port_ID, absent);
    }
    mark_control_reaction_waiting(port_ID, false);
    lf_mutex_unlock(&mutex);
    LOG_PRINT("------ Done waiting for network input port %d: "
                "Wait timed out without a port status change.", port_ID);
#endif
}

/////////////////////////////////////////////////////////////////////////////////////////

/**
 * Version of schedule_value() similar to that in reactor_common.c
 * except that it does not acquire the mutex lock and has a special
 * behavior during startup where it can inject reactions to the reaction
 * queue if execution has not started yet.
 * It is also responsible for setting the intended tag of the 
 * network message based on the calculated delay.
 * This function assumes that the caller holds the mutex lock.
 * 
 * This is used for handling incoming timed messages to a federate.
 * 
 * 
 * @param action The action or timer to be triggered.
 * @param tag The tag of the message received over the network.
 * @param value Dynamically allocated memory containing the value to send.
 * @param length The length of the array, if it is an array, or 1 for a
 *  scalar and 0 for no payload.
 * @return A handle to the event, or 0 if no event was scheduled, or -1 for error.
 */
trigger_handle_t schedule_message_received_from_network_already_locked(
        trigger_t* trigger,
        tag_t tag,
        lf_token_t* token) {
    // Return value of the function
    int return_value = 0;

    // Indicates whether or not the intended tag
    // of the message (timestamp, microstep) is
    // in the future relative to the tag of this
    // federate. By default, assume it is not.
    bool message_tag_is_in_the_future = compare_tags(tag, current_tag) > 0;

    // Assign the intended tag
    trigger->intended_tag = tag;

    // Calculate the extra_delay required to be passed
    // to the schedule function.
    interval_t extra_delay = tag.time - current_tag.time;
    if (!message_tag_is_in_the_future) {
#ifdef FEDERATED_CENTRALIZED
        // If the coordination is centralized, receiving a message
        // that does not carry a timestamp that is in the future
        // would indicate a critical condition, showing that the
        // time advance mechanism is not working correctly.
        error_print_and_exit("Received a message at tag (%lld, %u) that"
                                " has a tag (%lld, %u) that has violated the STP offset. "
                                "Centralized coordination should not have these types of messages.",
                                current_tag.time - start_time, get_microstep(),
                                tag.time - start_time, tag.microstep);
#else
        // Set the delay back to 0
        extra_delay = 0LL;
        LOG_PRINT("Calling schedule with 0 delay and intended tag (%lld, %u).",
                    trigger->intended_tag.time - start_time,
                    trigger->intended_tag.microstep);
        return_value = _lf_schedule(trigger, extra_delay, token);
#endif
    } else {
        // In case the message is in the future, call
        // _lf_schedule_at_tag() so that the microstep is respected.
        LOG_PRINT("Received a message that is (%lld nanoseconds, %u microsteps) "
                "in the future.", extra_delay, tag.microstep - get_microstep());
        return_value = _lf_schedule_at_tag(trigger, tag, token);
    }
    // Notify the main thread in case it is waiting for physical time to elapse.
    DEBUG_PRINT("Broadcasting notification that event queue changed.");
    lf_cond_broadcast(&event_q_changed);
    return return_value;
}

/**
 * Request to close the socket that receives incoming messages from the
 * specified federate ID. This sends a message to the upstream federate
 * requesting that it close the socket. If the message is sent successfully,
 * this returns 1. Otherwise it returns 0, which presumably means that the
 * socket is already closed.
 *
 * @param The ID of the peer federate sending messages to this federate.
 *
 * @return 1 if the MSG_TYPE_CLOSE_REQUEST message is sent successfully, 0 otherwise.
 */
int _lf_request_close_inbound_socket(int fed_id) {
	assert(fed_id >= 0 && fed_id < NUMBER_OF_FEDERATES);

 	if (_fed.sockets_for_inbound_p2p_connections[fed_id] < 1) return 0;

   	// Send a MSG_TYPE_CLOSE_REQUEST message.
    unsigned char message_marker = MSG_TYPE_CLOSE_REQUEST;
   	LOG_PRINT("Sending MSG_TYPE_CLOSE_REQUEST message to upstream federate.");
    ssize_t written = write_to_socket(
     		_fed.sockets_for_inbound_p2p_connections[fed_id],
			1, &message_marker);
    _fed.sockets_for_inbound_p2p_connections[fed_id] = -1;
    if (written == 1) {
       	LOG_PRINT("Sent MSG_TYPE_CLOSE_REQUEST message to upstream federate.");
       	return 1;
    } else {
    	return 0;
    }
}

/**
 * Close the socket that receives incoming messages from the
 * specified federate ID or RTI. This function should be called when a read
 * of incoming socket fails or when an EOF is received.
 *
 * @param The ID of the peer federate sending messages to this
 *  federate, or -1 if the RTI.
 */
void _lf_close_inbound_socket(int fed_id) {
    if (fed_id < 0) {
        // socket connection is to the RTI.
        int socket = _fed.socket_TCP_RTI;
        // First, set the global socket to -1.
        _fed.socket_TCP_RTI = -1;
        // Then shutdown and close the socket.
        shutdown(socket, SHUT_RDWR);
        close(socket);
    } else if (_fed.sockets_for_inbound_p2p_connections[fed_id] >= 0) {
        shutdown(_fed.sockets_for_inbound_p2p_connections[fed_id], SHUT_RDWR);
        close(_fed.sockets_for_inbound_p2p_connections[fed_id]);
        _fed.sockets_for_inbound_p2p_connections[fed_id] = -1;
    }
}

/** 
 * Handle a port absent message received from a remote federate.
 * This just sets the last known status tag of the port specified
 * in the message.
 *
 * This assumes the caller does not hold the mutex, which it acquires.
 *
 * @param socket The socket to read the message from
 * @param buffer The buffer to read
 * @param fed_id The sending federate ID or -1 if the centralized coordination.
 */
void handle_port_absent_message(int socket, int fed_id) {
    size_t bytes_to_read = sizeof(uint16_t) + sizeof(uint16_t) + sizeof(instant_t) + sizeof(microstep_t);
    unsigned char buffer[bytes_to_read];
    read_from_socket_errexit(socket, bytes_to_read, buffer,
    		"Failed to read port absent message.");

    // Extract the header information.
    unsigned short port_id = extract_uint16(buffer);
    // The next part of the message is the federate_id, but we don't need it.
    // unsigned short federate_id = extract_uint16(&(buffer[sizeof(uint16_t)]));
    tag_t intended_tag = extract_tag(&(buffer[sizeof(uint16_t)+sizeof(uint16_t)]));

    LOG_PRINT("Handling port absent for tag (%lld, %u) for port %d.",
            intended_tag.time - start_time,
            intended_tag.microstep,
            port_id, 
            fed_id
    );

    lf_mutex_lock(&mutex);
#ifdef FEDERATED_DECENTRALIZED
    trigger_t* network_input_port_action = _lf_action_for_port(port_id);
    if (compare_tags(intended_tag,
            network_input_port_action->last_known_status_tag) < 0) {
        lf_mutex_unlock(&mutex);
        error_print_and_exit("The following contract was violated for port absent messages: In-order "
                             "delivery of messages over a TCP socket. Had status for (%lld, %u), got "
                             "port absent with intended tag (%lld, %u).",
                             network_input_port_action->last_known_status_tag.time - start_time,
                             network_input_port_action->last_known_status_tag.microstep,
                             intended_tag.time - start_time,
                             intended_tag.microstep);
    }
#endif // In centralized coordination, a TAG message from the RTI 
       // can set the last_known_status_tag to a future tag where messages
       // have not arrived yet.
    // Set the mutex status as absent
    update_last_known_status_on_input_port(intended_tag, port_id);
    lf_mutex_unlock(&mutex);
}

/**
 * Handle a message being received from a remote federate.
 * 
 * This function assumes the caller does not hold the mutex lock.
 * @param socket The socket to read the message from
 * @param buffer The buffer to read
 * @param fed_id The sending federate ID or -1 if the centralized coordination.
 */
void handle_message(int socket, int fed_id) {
    // FIXME: Need better error handling?
    // Read the header.
    size_t bytes_to_read = sizeof(uint16_t) + sizeof(uint16_t) + sizeof(int32_t);
    unsigned char buffer[bytes_to_read];
    read_from_socket_errexit(socket, bytes_to_read, buffer,
    		"Failed to read message header.");

    // Extract the header information.
    unsigned short port_id;
    unsigned short federate_id;
    size_t length;
    extract_header(buffer, &port_id, &federate_id, &length);
    // Check if the message is intended for this federate
    assert(_lf_my_fed_id == federate_id);
    DEBUG_PRINT("Receiving message to port %d of length %d.", port_id, length);

    // Get the triggering action for the corerponding port
    trigger_t* action = _lf_action_for_port(port_id);

    // Read the payload.
    // Allocate memory for the message contents.
    unsigned char* message_contents = (unsigned char*)malloc(length);
    read_from_socket_errexit(socket, length, message_contents,
    		"Failed to read message body.");

    LOG_PRINT("Message received by federate: %s. Length: %d.", message_contents, length);

    DEBUG_PRINT("Calling schedule for message received on a physical connection.");
    _lf_schedule_value(&action, 0, message_contents, length);
}

/**
 * Handle a timed message being received from a remote federate via the RTI
 * or directly from other federates.
 * This will read the tag encoded in the header
 * and calculate an offset to pass to the schedule function.
 * This function assumes the caller does not hold the mutex lock.
 * Instead of holding the mutex lock, this function calls 
 * _lf_increment_global_tag_barrier with the tag carried in
 * the message header as an argument. This ensures that the current tag
 * will not advance to the tag of the message if it is in the future, or
 * the tag will not advance at all if the tag of the message is
 * now or in the past.
 * @param socket The socket to read the message from.
 * @param buffer The buffer to read.
 * @param fed_id The sending federate ID or -1 if the centralized coordination.
 */
void handle_tagged_message(int socket, int fed_id) {
    // FIXME: Need better error handling?
    // Read the header which contains the timestamp.
    size_t bytes_to_read = sizeof(uint16_t) + sizeof(uint16_t) + sizeof(int32_t)
            + sizeof(instant_t) + sizeof(microstep_t);
    unsigned char buffer[bytes_to_read];
    read_from_socket_errexit(socket, bytes_to_read, buffer,
    		"Failed to read timed message header");

    // Extract the header information.
    unsigned short port_id;
    unsigned short federate_id;
    size_t length;
    tag_t intended_tag;
    extract_timed_header(buffer, &port_id, &federate_id, &length, &intended_tag);
    // Check if the message is intended for this federate
    assert(_lf_my_fed_id == federate_id);
    DEBUG_PRINT("Receiving message to port %d of length %d.", port_id, length);

    // Get the triggering action for the corerponding port
    trigger_t* action = _lf_action_for_port(port_id);

    // Record the physical time of arrival of the message
    action->physical_time_of_arrival = get_physical_time();

    if (action->is_physical) {
        // Messages sent on physical connections should be handled via handle_message().
        warning_print("Received a timed message on a physical connection. Time stamp will be lost.");
    }

#ifdef FEDERATED_DECENTRALIZED // Only applicable for federated programs with decentralized coordination
    // For logical connections in decentralized coordination,
    // increment the barrier to prevent advancement of tag beyond
    // the received tag if possible. The following function call
    // suggests that the tag barrier be raised to the tag provided
    // by the message. If this tag is in the past, the function will cause
    // the tag to freeze at the current level.
    // If something happens, make sure to release the barrier.
    _lf_increment_global_tag_barrier(intended_tag);
#endif
    LOG_PRINT("Received message with tag: (%lld, %u), Current tag: (%lld, %u).",
            intended_tag.time - start_time, intended_tag.microstep, get_elapsed_logical_time(), get_microstep());

    // Read the payload.
    // Allocate memory for the message contents.
    unsigned char* message_contents = (unsigned char*)malloc(length);
    read_from_socket_errexit(socket, length, message_contents,
    		"Failed to read message body.");

    // The following is only valid for string messages.
    // DEBUG_PRINT("Message received: %s.", message_contents);

    lf_mutex_lock(&mutex);

    // Create a token for the message
    lf_token_t* message_token = create_token(action->element_size);
    // Set up the token

    message_token->value = message_contents;
    message_token->length = length;

    // Sanity checks
#ifdef FEDERATED_DECENTRALIZED
    if (compare_tags(intended_tag,
            action->last_known_status_tag) < 0) {        
        error_print_and_exit("The following contract was violated for a timed message: In-order "
                             "delivery of messages over a TCP socket. Had status for (%lld, %u), got "
                             "timed message with intended tag (%lld, %u).",
                             action->last_known_status_tag.time - start_time,
                             action->last_known_status_tag.microstep,
                             intended_tag.time - start_time,
                             intended_tag.microstep);
    }
#endif // In centralized coordination, a TAG message from the RTI 
       // can set the last_known_status_tag to a future tag where messages
       // have not arrived yet.

    // FIXME: It might be enough to just check this field and not the status at all
    update_last_known_status_on_input_port(intended_tag, port_id);

    // Check if reactions need to be inserted directly into the reaction
    // queue or a call to schedule is needed. This checks if the intended
    // tag of the message is for the current tag or a tag that is already
    // passed and if any control reaction is waiting on this port.
    // If the tag is intended for a tag that is passed, the control reactions
    // would need to exit because only one message can be processed per tag,
    // and that message is going to be a tardy message. The actual tardiness
    // handling is done inside _lf_insert_reactions_for_trigger.
    // To prevent multiple procesing of messages per tag, we also need to check
    // the port status.
    // For example, there could be a case where current tag is 
    // 10 with a control reaction waiting, and a message has arrived with intended_tag 8.
    // This message will eventually cause the control reaction to exit, but before that,
    // a message with intended_tag of 9 could arrive before the control reaction has had a chance
    // to exit. The port status is on the other hand changed in this thread, and thus,
    // can be checked in this scenario without this race condition. The message with 
    // intended_tag of 9 in this case needs to wait one microstep to be processed.
    if (compare_tags(intended_tag, get_current_tag()) <= 0 &&                           
            action->is_a_control_reaction_waiting && // Check if a control reaction is waiting
            action->status == unknown                // Check if the status of the port is still unknown
    ) {
        // Since the message is intended for the current tag and a control reaction
        // was waiting for the message, trigger the corresponding reactions for this
        // message.
        LOG_PRINT("Inserting reactions directly at tag (%lld, %u).", intended_tag.time - start_time, intended_tag.microstep);
        action->intended_tag = intended_tag;
        _lf_insert_reactions_for_trigger(action, message_token);

        // Set the status of the port as present here to inform the network input
        // control reactions know that they no longer need to block. The reason for
        // that is because the network receiver reaction is now in the reaction queue
        // keeping the precedence order intact.
        set_network_port_status(port_id, present);        
        // Port is now present. Therefore, notify the network input control reactions to
        // stop waiting and re-check the port status.
        lf_cond_broadcast(&port_status_changed);
    } else {
        // If no control reaction is waiting for this message, or if the intended
        // tag is in the future, use schedule functions to process the message.

        // Before that, if the current time >= stop time, discard the message.
        // But only if the stop time is not equal to the start time!
        if (compare_tags(current_tag, stop_tag) >= 0) {
            lf_mutex_unlock(&mutex);
            warning_print("Received message too late. Already at stopping time. Discarding message.");
            return;
        }
        
        LOG_PRINT("Calling schedule with tag (%lld, %u).", intended_tag.time - start_time, intended_tag.microstep);
        schedule_message_received_from_network_already_locked(action, intended_tag, message_token);
    }


#ifdef FEDERATED_DECENTRALIZED // Only applicable for federated programs with decentralized coordination
    // Finally, decrement the barrier to allow the execution to continue
    // past the raised barrier
    _lf_decrement_global_tag_barrier_locked();
#endif

    // The mutex is unlocked here after the barrier on
    // logical time has been removed to avoid
    // the need for unecessary lock and unlock
    // operations.
    lf_mutex_unlock(&mutex);
}

/**
 * Handle a time advance grant (TAG) message from the RTI.
 * This updates the last known status tag for each network input
 * port, and broadcasts a signal, which may cause a blocking
 * control reaction to unblock.
 *
 * In addition, this updates the last known TAG/PTAG and broadcasts
 * a notification of this update, which may unblock whichever worker
 * thread is trying to advance time.
 *
 * This function assumes the caller does not hold the mutex lock,
 * which it acquires.
 * 
 * @note This function is very similar to handle_provisinal_tag_advance_grant() except that
 *  it sets last_TAG_was_provisional to false.
 */
void handle_tag_advance_grant() {
    size_t bytes_to_read = sizeof(instant_t) + sizeof(microstep_t);
    unsigned char buffer[bytes_to_read];
    read_from_socket_errexit(_fed.socket_TCP_RTI, bytes_to_read, buffer,
    		"Failed to read tag advance grant from RTI.");
    tag_t TAG = extract_tag(buffer);

    lf_mutex_lock(&mutex);

    // Update the last known status tag of all network input ports
    // to the TAG received from the RTI. Here we assume that the RTI
    // knows the status of network ports up to and including the granted tag,
    // so by extension, we assume that the federate can safely rely
    // on the RTI to handle port statuses up until the granted tag.
    update_last_known_status_on_input_ports(TAG);

    // It is possible for this federate to have received a PTAG
    // earlier with the same tag as this TAG.
    if (compare_tags(TAG, _fed.last_TAG) >= 0) {
        _fed.last_TAG.time = TAG.time;
        _fed.last_TAG.microstep = TAG.microstep;
        _fed.is_last_TAG_provisional = false;
        LOG_PRINT("Received Time Advance Grant (TAG): (%lld, %u).",
        		_fed.last_TAG.time - start_time, _fed.last_TAG.microstep);
    } else {
        lf_mutex_unlock(&mutex);
        error_print("Received a TAG (%lld, %u) that wasn't larger "
        		"than the previous TAG or PTAG (%lld, %u). Ignoring the TAG.",
                TAG.time - start_time, TAG.microstep,
                _fed.last_TAG.time - start_time, _fed.last_TAG.microstep);
    }

    _fed.waiting_for_TAG = false;
    // Notify everything that is blocked.
    lf_cond_broadcast(&event_q_changed);

    lf_mutex_unlock(&mutex);
}

/**
 * Send a logical tag complete (LTC) message to the RTI
 * unless an equal or later LTC has previously been sent.
 * This function assumes the caller holds the mutex lock.
 *
 * @param tag_to_send The tag to send.
 */
void _lf_logical_tag_complete(tag_t tag_to_send) {
    int compare_with_last_tag = compare_tags(_fed.last_sent_LTC, tag_to_send);
    if (compare_with_last_tag >= 0) {
        return;
    }
    LOG_PRINT("Sending Logical Time Complete (LTC) (%lld, %u) to the RTI.",
            tag_to_send.time - start_time,
            tag_to_send.microstep);
    _lf_send_tag(MSG_TYPE_LOGICAL_TAG_COMPLETE, tag_to_send, true);
    _fed.last_sent_LTC = tag_to_send;
}

/**
 * Handle a provisional tag advance grant (PTAG) message from the RTI.
 * This updates the last known TAG/PTAG and broadcasts
 * a notification of this update, which may unblock whichever worker
 * thread is trying to advance time.
 * If current_time is less than the specified PTAG, then this will
 * also insert into the event_q a dummy event with the specified tag.
 * This will ensure that the federate advances time to the specified
 * tag and, for centralized coordination, inserts blocking reactions
 * and null-message-sending output reactions at that tag.
 *
 * This function assumes the caller does not hold the mutex lock,
 * which it acquires.
 * 
 * @note This function is similar to handle_tag_advance_grant() except that
 *  it sets last_TAG_was_provisional to true and also it does not update the
 *  last known tag for input ports.
 */
void handle_provisional_tag_advance_grant() {
    size_t bytes_to_read = sizeof(instant_t) + sizeof(microstep_t);
    unsigned char buffer[bytes_to_read];    
    read_from_socket_errexit(_fed.socket_TCP_RTI, bytes_to_read, buffer,
    		"Failed to read provisional tag advance grant from RTI.");
    tag_t PTAG = extract_tag(buffer);

    // Note: it is important that last_known_status_tag of ports does not
    // get updated to a PTAG value because a PTAG does not indicate that
    // the RTI knows about the status of all ports up to and _including_
    // the value of PTAG. Only a TAG message indicates that.
    lf_mutex_lock(&mutex);

    // Sanity check
    if (compare_tags(PTAG, _fed.last_TAG) < 0
    		|| (compare_tags(PTAG, _fed.last_TAG) == 0 && !_fed.is_last_TAG_provisional)) {
        lf_mutex_unlock(&mutex);
        error_print_and_exit("Received a PTAG (%lld, %d) that is equal or earlier "
        		"than an already received TAG (%lld, %d).",
				PTAG.time, PTAG.microstep,
				_fed.last_TAG.time, _fed.last_TAG.microstep);
    }

    _fed.last_TAG = PTAG;
    _fed.waiting_for_TAG = false;
    _fed.is_last_TAG_provisional = true;
    LOG_PRINT("At tag (%lld, %d), received Provisional Tag Advance Grant (PTAG): (%lld, %u).",
    		current_tag.time - start_time, current_tag.microstep,
    		_fed.last_TAG.time - start_time, _fed.last_TAG.microstep);

    // Even if we don't modify the event queue, we need to broadcast a change
    // because we do not need to continue to wait for a TAG.
	lf_cond_broadcast(&event_q_changed);
	// Notify control reactions that are blocked.
    // Check here whether there is any control reaction waiting
    // before broadcasting to avoid an unnecessary broadcast.
    // This also avoids problems waking up threads before execution
    // has started (while they are waiting for the start time).
    if (is_input_control_reaction_blocked()) {
    	lf_cond_broadcast(&port_status_changed);
    }

    // Possibly insert a dummy event into the event queue if current time is behind
    // (which it should be). Do not do this if the federate has not fully
    // started yet.

    instant_t dummy_event_time = PTAG.time;
    microstep_t dummy_event_relative_microstep = PTAG.microstep;

    if (compare_tags(current_tag, PTAG) == 0) {
    	// The current tag can equal the PTAG if we are at the start time
    	// or if this federate has been able to advance time to the current
    	// tag (e.g., it has no upstream federates). In either case, either
    	// it is already treating the current tag as PTAG cycle (e.g. at the
    	// start time) or it will be completing the current cycle and sending
    	// a LTC message shortly. In either case, there is nothing more to do.
   	    lf_mutex_unlock(&mutex);
    	return;
    } else if (compare_tags(current_tag, PTAG) > 0) {
    	// Current tag is greater than the PTAG.
    	// It could be that we have sent an LTC that crossed with the incoming
    	// PTAG or that we have advanced to a tag greater than the PTAG.
    	// In the former case, there is nothing more to do.
    	// In the latter case, we may be blocked processing a PTAG cycle at
    	// a greater tag or we may be in the middle of processing a regular
    	// TAG. In either case, we know that at the PTAG tag, all outputs
    	// have either been sent or are absent, so we can send an LTC.
    	// Send an LTC to indicate absent outputs.
    	_lf_logical_tag_complete(PTAG);
	    // Nothing more to do.
	   	lf_mutex_unlock(&mutex);
	    return;
    } else if (PTAG.time == current_tag.time) {
    	// We now know current_tag < PTAG, but the times are equal.
    	// Adjust the microstep for scheduling the dummy event.
    	dummy_event_relative_microstep -= current_tag.microstep;
    }
	// We now know current_tag < PTAG.
    // Schedule a dummy event at the specified time and (relative) microstep.
   	DEBUG_PRINT("At tag (%lld, %d), inserting into the event queue a dummy event "
   			"with time %lld and (relative) microstep %d.",
    		current_tag.time - start_time, current_tag.microstep,
    		dummy_event_time - start_time, dummy_event_relative_microstep);

   	// Dummy event points to a NULL trigger and NULL real event.
	event_t* dummy = _lf_create_dummy_events(
			NULL, dummy_event_time, NULL, dummy_event_relative_microstep);
	pqueue_insert(event_q, dummy);

    lf_mutex_unlock(&mutex);
}

/** 
 * Send a MSG_TYPE_STOP_REQUEST message to the RTI with payload equal
 * to the current tag plus one microstep.
 * 
 * This function raises a global barrier on
 * logical tag at the current tag.
 * 
 * This function assumes the caller holds the mutex lock.
 */
void _lf_fd_send_stop_request_to_rti() {
	// Do not send a stop request twice.
    if (_fed.sent_a_stop_request_to_rti == true) {
        return;
    }
    LOG_PRINT("Requesting the whole program to stop.");
    // Raise a logical time barrier at the current tag.
    _lf_increment_global_tag_barrier_already_locked(current_tag);

    // Send a stop request with the current tag to the RTI
    unsigned char buffer[MSG_TYPE_STOP_REQUEST_LENGTH];
    // Stop at the next microstep
    ENCODE_STOP_REQUEST(buffer, current_tag.time, current_tag.microstep + 1);

    lf_mutex_lock(&outbound_socket_mutex);
    if (_fed.socket_TCP_RTI < 0) {
    	warning_print("Socket is no longer connected. Dropping message.");
        lf_mutex_unlock(&outbound_socket_mutex);
    	return;
    }
    write_to_socket_errexit_with_mutex(_fed.socket_TCP_RTI, MSG_TYPE_STOP_REQUEST_LENGTH, 
    		buffer, &outbound_socket_mutex,
            "Failed to send stop time %lld to the RTI.", current_tag.time - start_time);
    lf_mutex_unlock(&outbound_socket_mutex);
    _fed.sent_a_stop_request_to_rti = true;
}

/** 
 * Handle a MSG_TYPE_STOP_GRANTED message from the RTI.
 * 
 * This function removes the global barrier on
 * logical time raised when request_stop() was
 * called.
 * 
 * This function assumes the caller does not hold
 * the mutex lock, therefore, it acquires it.
 */
void handle_stop_granted_message() {
    size_t bytes_to_read = MSG_TYPE_STOP_GRANTED_LENGTH - 1;
    unsigned char buffer[bytes_to_read];    
    read_from_socket_errexit(_fed.socket_TCP_RTI, bytes_to_read, buffer,
    		"Failed to read stop granted from RTI.");

    // Acquire a mutex lock to ensure that this state does change while a
    // message is transport or being used to determine a TAG.
    lf_mutex_lock(&mutex);

    tag_t received_stop_tag = extract_tag(buffer);

    LOG_PRINT("Received from RTI a MSG_TYPE_STOP_GRANTED message with elapsed tag (%lld, %d).",
            received_stop_tag.time - start_time, received_stop_tag.microstep);
    
    // Sanity check.
    tag_t current_tag = get_current_tag();
    if (compare_tags(received_stop_tag, current_tag) <= 0) {
        error_print("RTI granted a MSG_TYPE_STOP_GRANTED tag that is equal to or less than this federate's current tag (%lld, %u). "
        		"Stopping at the next microstep instead.",
                current_tag.time - start_time, current_tag.microstep);
        received_stop_tag = current_tag;
        received_stop_tag.microstep++;
    }

    stop_tag = received_stop_tag;
    DEBUG_PRINT("Setting the stop tag to (%lld, %u).",
                stop_tag.time - start_time,
                stop_tag.microstep);

    _lf_decrement_global_tag_barrier_locked();
    // We signal instead of broadcast under the assumption that only
    // one worker thread can call wait_until at a given time because
    // the call to wait_until is protected by a mutex lock
    lf_cond_signal(&event_q_changed);
    lf_mutex_unlock(&mutex);
}

/**
 * Handle a MSG_TYPE_STOP_REQUEST message from the RTI.
 * 
 * This function assumes the caller does not hold
 * the mutex lock, therefore, it acquires it.
 */
void handle_stop_request_message() {
    size_t bytes_to_read = MSG_TYPE_STOP_REQUEST_LENGTH - 1;
    unsigned char buffer[bytes_to_read];    
    read_from_socket_errexit(_fed.socket_TCP_RTI, bytes_to_read, buffer,
    		"Failed to read stop request from RTI.");

    // Acquire a mutex lock to ensure that this state does change while a
    // message is being used to determine a TAG.
    lf_mutex_lock(&mutex);
    // Ignore the message if this federate originated a request.
    // The federate is already blocked is awaiting a MSG_TYPE_STOP_GRANTED message.
    if (_fed.sent_a_stop_request_to_rti == true) {
        lf_mutex_unlock(&mutex);
        return;
    }

    tag_t tag_to_stop = extract_tag(buffer);

    LOG_PRINT("Received from RTI a MSG_TYPE_STOP_REQUEST message with tag (%lld, %u).",
             tag_to_stop.time - start_time,
             tag_to_stop.microstep);

    // Encode the current logical time plus one microstep
    // or the requested tag_to_stop, whichever is bigger.
    if (compare_tags(tag_to_stop, current_tag) <= 0) {
    	// Can't stop at the requested tag. Make a counteroffer.
        tag_to_stop = current_tag;
        tag_to_stop.microstep++;
    }

    unsigned char outgoing_buffer[MSG_TYPE_STOP_REQUEST_REPLY_LENGTH];
    ENCODE_STOP_REQUEST_REPLY(outgoing_buffer, tag_to_stop.time, tag_to_stop.microstep);

    lf_mutex_lock(&outbound_socket_mutex);
    if (_fed.socket_TCP_RTI < 0) {
    	warning_print("Socket is no longer connected. Dropping message.");
        lf_mutex_unlock(&outbound_socket_mutex);
        lf_mutex_unlock(&mutex);
    	return;
    }
    // Send the current logical time to the RTI. This message does not have an identifying byte since
    // since the RTI is waiting for a response from this federate.
    write_to_socket_errexit_with_mutex(
    		_fed.socket_TCP_RTI, MSG_TYPE_STOP_REQUEST_REPLY_LENGTH, outgoing_buffer, &outbound_socket_mutex,
            "Failed to send the answer to MSG_TYPE_STOP_REQUEST to RTI.");
    lf_mutex_unlock(&outbound_socket_mutex);

    // Raise a barrier at current tag
    // because we are sending it to the RTI
    _lf_increment_global_tag_barrier_already_locked(tag_to_stop);

    // A subsequent call to request_stop will be a no-op.
    _fed.sent_a_stop_request_to_rti = true;

    lf_mutex_unlock(&mutex);
}

/**
 * Close sockets used to communicate with other federates, if they are open,
 * and send a MSG_TYPE_RESIGN message to the RTI. This implements the function
 * defined in reactor.h. For unfederated execution, the code generator
 * generates an empty implementation.
 */
void terminate_execution() {
    // Check for all outgoing physical connections in
    // _fed.sockets_for_outbound_p2p_connections and
    // if the socket ID is not -1, the connection is still open.
    // Send an EOF by closing the socket here.
    // NOTE: It is dangerous to acquire a mutex in a termination
    // process because it can block program exit if a deadlock occurs.
    // Hence, it is paramount that these mutexes not allow for any
    // possibility of deadlock. To ensure this, this
    // function should NEVER be called while holding any mutex lock.
    lf_mutex_lock(&outbound_socket_mutex);
    for (int i=0; i < NUMBER_OF_FEDERATES; i++) {
        // Close outbound connections, in case they have not closed themselves.
        // This will result in EOF being sent to the remote federate, I think.
        _lf_close_outbound_socket(i);
    }
    // Resign the federation, which will close the socket to the RTI.
   	if (_fed.socket_TCP_RTI >= 0) {
        unsigned char message_marker = MSG_TYPE_RESIGN;
        ssize_t written = write_to_socket(_fed.socket_TCP_RTI, 1, &message_marker);
        if (written == 1) {
        	LOG_PRINT("Resigned.");
        }
    }
    lf_mutex_unlock(&outbound_socket_mutex);

    // Request closing the incoming P2P sockets.
    for (int i=0; i < NUMBER_OF_FEDERATES; i++) {
        if (_lf_request_close_inbound_socket(i) == 0) {
        	// Sending the close request failed. Mark the socket closed.
        	_fed.sockets_for_inbound_p2p_connections[i] = -1;
        }
    }

    // Wait for each inbound socket listener thread to close.
    if (_fed.number_of_inbound_p2p_connections > 0) {
    	LOG_PRINT("Waiting for %d threads listening for incoming messages to exit.",
    			_fed.number_of_inbound_p2p_connections);
    	for (int i=0; i < _fed.number_of_inbound_p2p_connections; i++) {
    		// Ignoring errors here.
    		lf_thread_join(_fed.inbound_socket_listeners[i], NULL);
    	}
    }

    // Wait for the thread listening for messages from the RTI to close.
    lf_thread_join(_fed.RTI_socket_listener, NULL);

    free(_fed.inbound_socket_listeners);
    free(federation_metadata.rti_host);
    free(federation_metadata.rti_user);
}

/** 
 * Thread that listens for inputs from other federates.
 * This thread listens for messages of type MSG_TYPE_P2P_MESSAGE,
 * MSG_TYPE_P2P_TAGGED_MESSAGE, or MSG_TYPE_PORT_ABSENT (@see net_common.h) from the specified
 * peer federate and calls the appropriate handling function for
 * each message type. If an error occurs or an EOF is received
 * from the peer, then this procedure sets the corresponding 
 * socket in _fed.sockets_for_inbound_p2p_connections
 * to -1 and returns, terminating the thread.
 * @param fed_id_ptr A pointer to a uint16_t containing federate ID being listened to.
 *  This procedure frees the memory pointed to before returning.
 */
void* listen_to_federates(void* fed_id_ptr) {

    uint16_t fed_id = *((uint16_t*)fed_id_ptr);

    LOG_PRINT("Listening to federate %d.", fed_id);

    int socket_id = _fed.sockets_for_inbound_p2p_connections[fed_id];

    // Buffer for incoming messages.
    // This does not constrain the message size
    // because the message will be put into malloc'd memory.
    unsigned char buffer[FED_COM_BUFFER_SIZE];

    // Listen for messages from the federate.
    while (1) {
        // Read one byte to get the message type.
        DEBUG_PRINT("Waiting for a P2P message on socket %d.", socket_id);
        ssize_t bytes_read = read_from_socket(socket_id, 1, buffer);
        if (bytes_read == 0) {
            // EOF occurred. This breaks the connection.
            info_print("Received EOF from peer federate %d. Closing the socket.", fed_id);
            _lf_close_inbound_socket(fed_id);
            break;
        } else if (bytes_read < 0) {
            error_print("P2P socket to federate %d is broken.", fed_id);
            _lf_close_inbound_socket(fed_id);
            break;
        }
        DEBUG_PRINT("Received a P2P message on socket %d of type %d.",
                socket_id, buffer[0]);
        bool bad_message = false;
        switch (buffer[0]) {
            case MSG_TYPE_P2P_MESSAGE:
                LOG_PRINT("Received untimed message from federate %d.", fed_id);
                handle_message(socket_id, fed_id);
                break;
            case MSG_TYPE_P2P_TAGGED_MESSAGE:
                LOG_PRINT("Received timed message from federate %d.", fed_id);
                handle_tagged_message(socket_id, fed_id);
                break;
            case MSG_TYPE_PORT_ABSENT:
                LOG_PRINT("Received port absent message from federate %d.", fed_id);
                handle_port_absent_message(socket_id, fed_id);
                break;
            default:
                bad_message = true;
        }
        if (bad_message) {
            // FIXME: Better error handling needed.
            error_print("Received erroneous message type: %d. Closing the socket.", buffer[0]);
            break;
        }
    }
    free(fed_id_ptr);
    return NULL;
}

/** 
 * Thread that listens for TCP inputs from the RTI.
 *  When a physical message arrives, this calls schedule.
 */
void* listen_to_rti_TCP(void* args) {
    // Buffer for incoming messages.
    // This does not constrain the message size
    // because the message will be put into malloc'd memory.
    unsigned char buffer[FED_COM_BUFFER_SIZE];

    // Listen for messages from the federate.
    while (1) {
        // Check whether the RTI socket is still valid
        if (_fed.socket_TCP_RTI < 0) {
            warning_print("Socket to the RTI unexpectedly closed.");
            return NULL;
        }
        // Read one byte to get the message type.
        // This will exit if the read fails.
        ssize_t bytes_read = read_from_socket(_fed.socket_TCP_RTI, 1, buffer);
        if (bytes_read < 0) {
            if (errno == ECONNRESET) {
                error_print("Socket connection to the RTI was closed by the RTI without"
                            " properly sending an EOF first. Considering this a soft error.");
                // FIXME: If this happens, possibly a new RTI must be elected.
                _fed.socket_TCP_RTI = -1;
                return NULL;
            } else {
                error_print("Socket connection to the RTI has been broken" 
                                    " with error %d: %s. The RTI should"
                                    " close connections with an EOF first."
                                    " Considering this a soft error.", 
                                    errno, 
                                    strerror(errno));
                // FIXME: If this happens, possibly a new RTI must be elected.
                _fed.socket_TCP_RTI = -1;
                return NULL;                   
            }
        } else if (bytes_read == 0) {
            // EOF received.
            info_print("Connection to the RTI closed with an EOF.");
            _fed.socket_TCP_RTI = -1;
            return NULL;
        }
        switch (buffer[0]) {
            case MSG_TYPE_TAGGED_MESSAGE:
                handle_tagged_message(_fed.socket_TCP_RTI, -1);
                break;
            case MSG_TYPE_TAG_ADVANCE_GRANT:
                handle_tag_advance_grant();
                break;
            case MSG_TYPE_PROVISIONAL_TAG_ADVANCE_GRANT:
                handle_provisional_tag_advance_grant();
                break;
            case MSG_TYPE_STOP_REQUEST:
                handle_stop_request_message();
                break;
            case MSG_TYPE_STOP_GRANTED:
                handle_stop_granted_message();
                break;
            case MSG_TYPE_PORT_ABSENT:
                handle_port_absent_message(_fed.socket_TCP_RTI, -1);
                break;
            case MSG_TYPE_CLOCK_SYNC_T1:
            case MSG_TYPE_CLOCK_SYNC_T4:
                error_print("Federate %d received unexpected clock sync message from RTI on TCP socket.",
                            _lf_my_fed_id);
                break;
            default:
                error_print_and_exit("Received from RTI an unrecognized TCP message type: %hhx.", buffer[0]);
        }
    }
    return NULL;
}

/** 
 * Synchronize the start with other federates via the RTI.
 * This assumes that a connection to the RTI is already made 
 * and _fed.socket_TCP_RTI is valid. It then sends the current logical
 * time to the RTI and waits for the RTI to respond with a specified
 * time. It starts a thread to listen for messages from the RTI.
 * It then waits for physical time to match the specified time,
 * sets current logical time to the time returned by the RTI,
 * and then returns. If --fast was specified, then this does
 * not wait for physical time to match the logical start time
 * returned by the RTI.
 * 
 * FIXME: Possibly should be renamed
 */
void synchronize_with_other_federates() {

    DEBUG_PRINT("Synchronizing with other federates.");

    // Reset the start time to the coordinated start time for all federates.
    // Note that this does not grant execution to this federate. In the centralized
    // coordination, the tag (0,0) should be explicitly sent to the RTI on a Time
    // Advance Grant message to request for permission to execute. In the decentralized
    // coordination, either the after delay on the connection must be sufficiently large
    // enough or the STP offset must be set globally to an accurate value.
    start_time = get_start_time_from_rti(get_physical_time());

    // Every federate starts out assuming that it has been granted a PTAG
    // at the start time, or if it has no upstream federates, a TAG.
    _fed.last_TAG = (tag_t){.time = start_time, .microstep = 0u};
    if (_fed.has_upstream) {
    	_fed.is_last_TAG_provisional = true;
    } else {
    	_fed.is_last_TAG_provisional = false;
    }

    if (duration >= 0LL) {
        // A duration has been specified. Recalculate the stop time.
       stop_tag = ((tag_t) {.time = start_time + duration, .microstep = 0});
    }
    
    // Start a thread to listen for incoming TCP messages from the RTI.
    // @note Up until this point, the federate has been listening for messages
    //  from the RTI in a sequential manner in the main thread. From now on, a
    //  separate thread is created to allow for asynchronous communication.
    lf_thread_create(&_fed.RTI_socket_listener, listen_to_rti_TCP, NULL);

    lf_thread_t thread_id;
    if (create_clock_sync_thread(&thread_id)) {
        warning_print("Failed to create thread to handle clock synchronization.");
    }
}

/**
 * Modify the specified tag, if necessary, to be an earlier tag based
 * on the current physical time. The earlier tag is necessary if this federate
 * has downstream federates and also has physical actions that may trigger
 * outputs.  In that case, the earlier tag will be the current physical time
 * plus the minimum delay on all such physical actions plus any other delays
 * along the path from the triggering physical action to the output port
 * minus one nanosecond. The modified tag is assured of being less than any
 * output tag that might later be produced.
 * @param tag A pointer to the proposed NET.
 * @return True if this federate requires this modification and the tag was
 *  modified.
 */
bool _lf_bounded_NET(tag_t* tag) {
    // The tag sent by this function is a promise that, absent
    // inputs from another federate, this federate will not produce events
    // earlier than t. But if there are downstream federates and there is
    // a physical action (not counting receivers from upstream federates),
    // then we can only promise up to current physical time (plus the minimum
    // of all minimum delays on the physical actions).
    // In this case, we send a NET message with the current physical time
    // to permit downstream federates to advance. To avoid
    // overwhelming the network, this NET message should be sent periodically
    // at specified intervals controlled by the target parameter
    // coordination-options: {advance-message-interval: time units}.
    // The larger the interval, the more downstream federates will lag
    // behind real time, but the less network traffic. If this option is
    // missing, we issue a warning message suggesting that a redesign
    // might be in order so that outputs don't depend on physical actions.
    DEBUG_PRINT("Checking NET to see whether it should be bounded by physical time."
            " Min delay from physical action: %lld.",
            _fed.min_delay_from_physical_action_to_federate_output);
    if (_fed.min_delay_from_physical_action_to_federate_output >= 0LL
            && _fed.has_downstream
    ) {
        // There is a physical action upstream of some output from this
        // federate, and there is at least one downstream federate.
        // Compare the tag to the current physical time.
        instant_t physical_time = get_physical_time();
        if (physical_time + _fed.min_delay_from_physical_action_to_federate_output < tag->time) {
            // Can only promise up and not including this new time:
            tag->time = physical_time + _fed.min_delay_from_physical_action_to_federate_output - 1L;
            tag->microstep = 0;
            LOG_PRINT("Has physical actions that bound NET to (%lld, %u).",
                    tag->time - start_time, tag->microstep);
            return true;
        }
    }
    return false;
}

/** 
 * If this federate depends on upstream federates or sends data to downstream
 * federates, then send to the RTI either a NET or a TAN, depending on whether
 * there are network outputs that depend on physical actions. If there are no
 * such outputs, then send next event tag (NET), which will give the tag of
 * the earliest event on the event queue, or, if the queue is empty, the timeout
 * time, or, if there is no timeout, FOREVER.
 *
 * A NET or TAN is a promise saying that, absent network inputs, this federate will
 * not produce an output message with tag earlier than the NET value or (TAN,0).
 *
 * If there are upstream federates, then after sending a NET, this will block
 * until either the RTI grants the advance to the requested time or the wait
 * for the response from the RTI is interrupted by a change in the event queue
 * (e.g., a physical action triggered or a network message arrived).
 * If there are no upstream federates, then it will not wait for a TAG
 * (which won't be forthcoming anyway) and returns the earliest tag on the event queue.
 *
 * If the federate has neither upstream nor downstream federates, then this
 * returns the specified tag immediately without sending anything to the RTI.
 *
 * If there is at least one physical action somewhere in the federate that
 * can trigger an output to a downstream federate, then the NET is required
 * to be less than the current physical time. If physical time is less than
 * the earliest event in the event queue (or the event queue is empty), then
 * this function will send a Time Advance Notice (TAN) message instead of NET.
 * That message does not require a response from the RTI. The TAN message will
 * be sent repeatedly as physical time advances with the time interval between
 * messages controlled by the target parameter
 * coordination-options: {advance-message-interval timevalue}.
 * It will switch back to sending a NET message if and when its event queue
 * has an event with a timestamp less than physical time.
 *
 * If wait_for_reply is false, then this function will simply send the
 * specified tag and return that tag immediately. This is useful when a
 * federate is shutting down and will not be sending any more messages at all.
 *
 * In all cases, this returns either the specified tag or
 * another tag when it is safe to advance logical time to the returned tag.
 * The returned tag may be less than the specified tag if there are upstream
 * federates and either the RTI responds with a lesser tag or
 * the wait for a response from the RTI is interrupted by a
 * change in the event queue.
 *
 * This function is used in centralized coordination only.
 *
 * This function assumes the caller holds the mutex lock.
 *
 * @param tag The tag.
 * @param wait_for_reply If true, wait for a reply.
 */
tag_t _lf_send_next_event_tag(tag_t tag, bool wait_for_reply) {
    while (true) {
        if (!_fed.has_downstream && !_fed.has_upstream) {
            // This federate is not connected (except possibly by physical links)
            // so there is no need for the RTI to get involved.

            // NOTE: If the event queue is empty, then the time argument is either
            // the timeout_time or FOREVER. If -fast is also set, then
            // it matters whether there are upstream federates connected by physical
            // connections, which do not affect _fed.has_upstream. Perhaps we
            // should not return immediately because
            // then the execution will hit its timeout_time and fail to receive any
            // messages sent by upstream federates.
            // However, -fast is really incompatible with federated execution with
            // physical connections, so I don't think we need to worry about this.
            DEBUG_PRINT("Granted tag (%lld, %u) because the federate has neither "
            		"upstream nor downstream federates.",
                    tag.time - start_time, tag.microstep);
            return tag;
        }

        // If time advance (TAG or PTAG) has already been granted for this tag
        // or a larger tag, then return immediately.
        if (compare_tags(_fed.last_TAG, tag) >= 0) {
            DEBUG_PRINT("Granted tag (%lld, %u) because TAG or PTAG has been received.",
            		_fed.last_TAG.time - start_time, _fed.last_TAG.microstep);
            return _fed.last_TAG;
        }

        // Copy the tag because _lf_bounded_NET() may modify it.
        tag_t original_tag = tag;

        // A NET sent by this function is a promise that, absent
        // inputs from another federate, this federate will not produce events
        // earlier than t. But if there are downstream federates and there is
        // a physical action (not counting receivers from upstream federates),
        // then we can only promise up to current physical time (plus the minimum
        // of all minimum delays on the physical actions).
        // If wait_for_reply is false, leave the tag alone.
        bool tag_bounded_by_physical_time = wait_for_reply ?
                _lf_bounded_NET(&tag)
                : false;

        // What we do next depends on whether the NET has been bounded by
        // physical time or by an event on the event queue.
        if (!tag_bounded_by_physical_time) {
            // NET is not bounded by physical time or has no downstream federates.
            // Normal case.
            _lf_send_tag(MSG_TYPE_NEXT_EVENT_TAG, tag, wait_for_reply);
            _fed.last_sent_NET = tag;
            LOG_PRINT("Sent next event tag (NET) (%lld, %u) to RTI.",
                    tag.time - start_time, tag.microstep);

            if (!wait_for_reply) {
                LOG_PRINT("Not waiting for reply to NET.");
                return tag;
            }

            // If there are no upstream federates, return immediately, without
            // waiting for a reply. This federate does not need to wait for
            // any other federate.
            // NOTE: If fast execution is being used, it may be necessary to
            // throttle upstream federates.
            if (!_fed.has_upstream) {
                DEBUG_PRINT("Not waiting for reply to NET (%lld, %u) because I "
                		"have no upstream federates.",
                        tag.time - start_time, tag.microstep);
                return tag;
            }
            // Fed has upstream federates. Have to wait for a TAG or PTAG.
            _fed.waiting_for_TAG = true;

            // Wait until a TAG is received from the RTI.
            while (true) {
                // Wait until either something changes on the event queue or
                // the RTI has responded with a TAG.
                DEBUG_PRINT("Waiting for a TAG from the RTI.");
                if (lf_cond_wait(&event_q_changed, &mutex) != 0) {
                    error_print("Wait error.");
                }
                // Either a TAG or PTAG arrived.
                if (!_fed.waiting_for_TAG) {
                    // _fed.last_TAG will have been set by the thread receiving the TAG message that
                    // set _fed.waiting_for_TAG to false.
                    return _fed.last_TAG;
                }
                // Check whether the new event on the event queue requires sending a new NET.
                tag_t next_tag = get_next_event_tag();
                if (compare_tags(next_tag, tag) != 0) {
                    _lf_send_tag(MSG_TYPE_NEXT_EVENT_TAG, next_tag, wait_for_reply);
                    _fed.last_sent_NET = next_tag;
                }
            }
        }
        // Next tag is greater than physical time and this fed has downstream
        // federates. Need to send TAN rather than NET.
        // TAN does not include a microstep and expects no reply.
        // It is sent to enable downstream federates to advance.
        _lf_send_time(MSG_TYPE_TIME_ADVANCE_NOTICE, tag.time, wait_for_reply);
        _fed.last_sent_NET = tag;
        LOG_PRINT("Sent Time Advance Notice (TAN) %lld to RTI.",
                tag.time - start_time);

        if (!wait_for_reply) {
            LOG_PRINT("Not waiting physical time to advance further.");
            return tag;
        }

        // This federate should repeatedly send TAN messages
        // to the RTI so that downstream federates can advance time until
        // it has a candidate event that it can process.
        // Before sending the next message, we need to wait some time so
        // that we don't overwhelm the network and the RTI.
        // That amount of time will be no greater than ADVANCE_MESSAGE_INTERVAL
        // in the future.
        DEBUG_PRINT("Waiting for physical time to elapse or an event on the event queue.");

        // The above call to _lf_bounded_NET called get_physical_time
        // set _lf_last_reported_unadjusted_physical_time_ns, the
        // time obtained using CLOCK_REALTIME before adjustment for
        // clock synchronization. Since that is the clock used by
        // lf_cond_timedwait, this is the clock we want to use.
        instant_t wait_until_time_ns =
                _lf_last_reported_unadjusted_physical_time_ns + ADVANCE_MESSAGE_INTERVAL;

        // Regardless of the ADVANCE_MESSAGE_INTERVAL, do not let this
        // wait exceed the time of the next tag.
        if (wait_until_time_ns > original_tag.time) {
            wait_until_time_ns = original_tag.time;
        }

        lf_cond_timedwait(&event_q_changed, &mutex, wait_until_time_ns);

        DEBUG_PRINT("Wait finished or interrupted.");

        // Either the timeout expired or the wait was interrupted by an event being
        // put onto the event queue. In either case, we can just loop around.
        // The next iteration will determine whether another
        // TAN should be sent or a NET.
        tag = get_next_event_tag();
    }
}

/**
 * Parse the address of the RTI and store them into the global federation_metadata struct.
 * @return a parse_rti_code_t indicating the result of the parse.
 */
parse_rti_code_t parse_rti_addr(char* rti_addr) {
    bool has_host = false, has_port = false, has_user = false;
    rti_addr_info_t rti_addr_info = {0};
    extract_rti_addr_info(rti_addr, &rti_addr_info);
    if (!rti_addr_info.has_host && !rti_addr_info.has_port && !rti_addr_info.has_user) {
        return FAILED_TO_PARSE;
    }
    if (rti_addr_info.has_host) {
        if (validate_host(rti_addr_info.rti_host_str)) {
            char* rti_host = (char*) calloc(256, sizeof(char));
            strncpy(rti_host, rti_addr_info.rti_host_str, 255);
            federation_metadata.rti_host = rti_host;
        } else {
            return INVALID_HOST;
        }
    }
    if (rti_addr_info.has_port) {
        if (validate_port(rti_addr_info.rti_port_str)) {
            federation_metadata.rti_port = atoi(rti_addr_info.rti_port_str);
        } else {
            return INVALID_PORT;
        }
    }
    if (rti_addr_info.has_user) {
        if (validate_user(rti_addr_info.rti_user_str)) {
            char* rti_user = (char*) calloc(256, sizeof(char));
            strncpy(rti_user, rti_addr_info.rti_user_str, 255);
            federation_metadata.rti_user = rti_user;
        } else {
            return INVALID_USER;
        }
    }
    return SUCCESS;
}

/**
 * Sets the federation_id of this federate to fid.
 */
void set_federation_id(char* fid) {
    federation_metadata.federation_id = fid;
}<|MERGE_RESOLUTION|>--- conflicted
+++ resolved
@@ -1293,12 +1293,8 @@
 /**
  * Enqueue network control reactions.
  */
-<<<<<<< HEAD
 void enqueue_network_control_reactions() {
-=======
-void enqueue_network_control_reactions(pqueue_t* reaction_q) {
-    enqueue_network_output_control_reactions(reaction_q);
->>>>>>> 25362b8b
+    enqueue_network_output_control_reactions();
 #ifdef FEDERATED_CENTRALIZED
     // If the granted tag is not provisional, there is no
     // need for network input control reactions
@@ -1307,12 +1303,7 @@
         return;
     }
 #endif
-<<<<<<< HEAD
     enqueue_network_input_control_reactions();
-    enqueue_network_output_control_reactions();
-=======
-    enqueue_network_input_control_reactions(reaction_q);
->>>>>>> 25362b8b
 }
 
 /**
