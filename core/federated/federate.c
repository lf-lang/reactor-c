--- conflicted
+++ resolved
@@ -1010,7 +1010,6 @@
     instant_t timestamp = extract_int64(&(buffer[1]));
 
     tag_t tag = {.time = timestamp, .microstep = 0};
-<<<<<<< HEAD
     effective_start_tag = extract_tag(&(buffer[9]));
 
     // Trace the event when tracing is enabled.
@@ -1021,11 +1020,6 @@
                 timestamp, 
                 effective_start_tag.time - start_time,
                 effective_start_tag.microstep);
-=======
-    // Trace the event when tracing is enabled
-    tracepoint_federate_from_rti(receive_TIMESTAMP, _lf_my_fed_id, &tag);
-    lf_print("Starting timestamp is: " PRINTF_TIME ".", timestamp);
->>>>>>> dbba1386
     LF_PRINT_LOG("Current physical time is: " PRINTF_TIME ".", lf_time_physical());
 
     return timestamp;
