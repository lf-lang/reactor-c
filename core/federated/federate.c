--- conflicted
+++ resolved
@@ -89,16 +89,10 @@
                             .has_upstream = false,
                             .has_downstream = false,
                             .received_stop_request_from_rti = false,
-<<<<<<< HEAD
-                            .last_sent_LTC = (tag_t){.time = NEVER, .microstep = 0u},
-                            .last_sent_NET = (tag_t){.time = NEVER, .microstep = 0u},
+                            .last_sent_LTC = {.time = NEVER, .microstep = 0u},
+                            .last_sent_NET = {.time = NEVER, .microstep = 0u},
                             .min_delay_from_physical_action_to_federate_output = NEVER,
                             .is_transient = false};
-=======
-                            .last_sent_LTC = {.time = NEVER, .microstep = 0u},
-                            .last_sent_NET = {.time = NEVER, .microstep = 0u},
-                            .min_delay_from_physical_action_to_federate_output = NEVER};
->>>>>>> b64a805c
 
 federation_metadata_t federation_metadata = {
     .federation_id = "Unidentified Federation", .rti_host = NULL, .rti_port = -1, .rti_user = NULL};
