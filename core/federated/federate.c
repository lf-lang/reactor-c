--- conflicted
+++ resolved
@@ -1471,104 +1471,6 @@
  * When messages arrive, this calls the appropriate handler.
  * @param args Ignored
  */
-<<<<<<< HEAD
-void* listen_to_rti_TCP(void* args) {
-    // Buffer for incoming messages.
-    // This does not constrain the message size
-    // because the message will be put into malloc'd memory.
-    unsigned char buffer[FED_COM_BUFFER_SIZE];
-
-    // Listen for messages from the federate.
-    while (1) {
-        // Check whether the RTI socket is still valid
-        if (_fed.socket_TCP_RTI < 0) {
-            lf_print_warning("Socket to the RTI unexpectedly closed.");
-            return NULL;
-        }
-        // Read one byte to get the message type.
-        // This will exit if the read fails.
-        ssize_t bytes_read = read_from_socket(_fed.socket_TCP_RTI, 1, buffer);
-        if (bytes_read < 0) {
-            if (errno == ECONNRESET) {
-                lf_print_error("Socket connection to the RTI was closed by the RTI without"
-                            " properly sending an EOF first. Considering this a soft error.");
-                // FIXME: If this happens, possibly a new RTI must be elected.
-                _fed.socket_TCP_RTI = -1;
-                return NULL;
-            } else {
-                lf_print_error("Socket connection to the RTI has been broken"
-                                    " with error %d: %s. The RTI should"
-                                    " close connections with an EOF first."
-                                    " Considering this a soft error.",
-                                    errno,
-                                    strerror(errno));
-                // FIXME: If this happens, possibly a new RTI must be elected.
-                _fed.socket_TCP_RTI = -1;
-                return NULL;
-            }
-        } else if (bytes_read == 0) {
-            // EOF received.
-            lf_print("Connection to the RTI closed with an EOF.");
-            _fed.socket_TCP_RTI = -1;
-            stop_all_traces();
-            return NULL;
-        }
-        switch (buffer[0]) {
-            case MSG_TYPE_TAGGED_MESSAGE:
-                handle_tagged_message(_fed.socket_TCP_RTI, -1);
-                break;
-            case MSG_TYPE_TAG_ADVANCE_GRANT:
-                handle_tag_advance_grant();
-                break;
-            case MSG_TYPE_PROVISIONAL_TAG_ADVANCE_GRANT:
-                handle_provisional_tag_advance_grant();
-                break;
-            case MSG_TYPE_STOP_REQUEST:
-                handle_stop_request_message();
-                break;
-            case MSG_TYPE_STOP_GRANTED:
-                handle_stop_granted_message();
-                break;
-            case MSG_TYPE_PORT_ABSENT:
-                handle_port_absent_message(_fed.socket_TCP_RTI, -1);
-                break;
-            case MSG_TYPE_CLOCK_SYNC_T1:
-            case MSG_TYPE_CLOCK_SYNC_T4:
-                lf_print_error("Federate %d received unexpected clock sync message from RTI on TCP socket.",
-                            _lf_my_fed_id);
-                break;
-            default:
-                lf_print_error_and_exit("Received from RTI an unrecognized TCP message type: %hhx.", buffer[0]);
-                // Trace the event when tracing is enabled
-                tracepoint_federate_from_rti(_fed.trace, receive_UNIDENTIFIED, _lf_my_fed_id, NULL);
-            }
-    }
-    return NULL;
-}
-
-void synchronize_with_other_federates(environment_t *env) {
-
-    LF_PRINT_DEBUG("Synchronizing with other federates.");
-
-    // Reset the start time to the coordinated start time for all federates.
-    // Note that this does not grant execution to this federate.
-    start_time = get_start_time_from_rti(lf_time_physical());
-    env->start_tag = (tag_t){.time=start_time, .microstep=0};
-    env->current_tag = env->start_tag;
-    if (env->duration > 0) {
-        env->stop_tag = (tag_t) {.time = env->start_tag.time + env->duration, .microstep=0};
-    }
-
-    // Start a thread to listen for incoming TCP messages from the RTI.
-    // @note Up until this point, the federate has been listening for messages
-    //  from the RTI in a sequential manner in the main thread. From now on, a
-    //  separate thread is created to allow for asynchronous communication.
-    lf_thread_create(&_fed.RTI_socket_listener, listen_to_rti_TCP, NULL);
-    lf_thread_t thread_id;
-    if (create_clock_sync_thread(&thread_id)) {
-        lf_print_warning("Failed to create thread to handle clock synchronization.");
-    }
-=======
 static void* listen_to_rti_TCP(void* args) {
   (void)args;
   initialize_lf_thread_id();
@@ -1648,7 +1550,6 @@
     }
   }
   return NULL;
->>>>>>> 8a9a23d0
 }
 
 /**
