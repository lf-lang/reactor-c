--- conflicted
+++ resolved
@@ -146,15 +146,6 @@
                 (struct sockaddr *) &server_fd,
                 sizeof(server_fd));
     }
-<<<<<<< HEAD
-    if (result != 0) {
-        if (specified_port == 0) {
-            lf_print_error_system_failure("Failed to bind socket. Cannot find a usable port. "
-                                 "Consider increasing PORT_RANGE_LIMIT in federate.c");
-        } else {
-            lf_print_error_system_failure("Failed to bind socket. Specified port is not available. "
-                                 "Consider leaving the port unspecified");
-=======
     if (result < 0) {
         lf_print_error_and_exit("Failed to bind socket on port %d.", port);
     }
@@ -166,7 +157,6 @@
         socklen_t addr_len = sizeof(assigned);
         if (getsockname(socket_descriptor, (struct sockaddr *) &assigned, &addr_len) < 0) {
             lf_print_error_and_exit("Failed to retrieve assigned port number.");
->>>>>>> ff7aa08c
         }
         _fed.server_port = ntohs(assigned.sin_port);
     } else {
