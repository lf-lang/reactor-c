/**
 * @file
 * @author Soroush Bateni
 * @author Peter Donovan
 * @author Edward A. Lee
 * @author Anirudh Rengarajsm
 * @copyright (c) 2020-2023, The University of California at Berkeley.
 * License: <a href="https://github.com/lf-lang/reactor-c/blob/main/LICENSE.md">BSD 2-clause</a>
 * @brief Utility functions for a federate in a federated execution.
 */

#ifdef FEDERATED
#if !defined(PLATFORM_Linux) && !defined(PLATFORM_Darwin)
#error No support for federated execution on this platform.
#endif

#include <arpa/inet.h>  // inet_ntop & inet_pton
#include <netdb.h>      // Defines getaddrinfo(), freeaddrinfo() and struct addrinfo.
#include <netinet/in.h> // Defines struct sockaddr_in
#include <sys/socket.h>
#include <unistd.h> // Defines read(), write(), and close()
#include <string.h> // Defines memset(), strnlen(), strncmp(), strncpy()
#include <stdio.h>  // Defines strerror()

#include <assert.h>
#include <errno.h>   // Defined perror(), errno
#include <strings.h> // Defines bzero().

#include "clock-sync.h"
#include "federate.h"
#include "net_common.h"
#include "net_util.h"
#include "reactor.h"
#include "reactor_common.h"
#include "reactor_threaded.h"
#include "api/schedule.h"
#include "scheduler.h"
#include "tracepoint.h"

#ifdef FEDERATED_AUTHENTICATED
#include <openssl/rand.h> // For secure random number generation.
#include <openssl/hmac.h> // For HMAC-based authentication of federates.
#endif

// Global variables defined in tag.c:
extern instant_t start_time;

// Global variable defined in reactor_common.c:
extern bool _lf_termination_executed;

// Global variables references in federate.h
lf_mutex_t lf_outbound_netdrv_mutex;
lf_cond_t lf_port_status_changed;

/**
 * The max level allowed to advance (MLAA) is a variable that tracks how far in the reaction
 * queue we can go until we need to wait for more network port statuses to be known.
 * Specifically, when an input port status is unknown at a tag (we don't know whether the upstream
 * federate has sent or will send a message at that tag), then the downstream federate must
 * pause before executing any reaction that depends on that port. A "level" is assigned to that
 * port by the code generator based on the overall topology of the federation. Reactions that
 * depend on the port have higher levels, whereas those with no dependence on that port have
 * lower levels.  The MLAA is a level at which the federate must block until the MLAA is
 * incremented.  It will be incremented as port statuses become known, and when all are known,
 * it will become INT_MAX and all reactions will be unblocked. In decentralized execution, the
 * MLAA is incremented by a background thread that monitors the local physical clock and
 * increments the MLAA when it is safe to assume that the port is absent, if it has not already
 * been incremented by the arrival of a message.  In centralized execution, the MLAA is used
 * only for ports that are involved in a zero-delay cycle (ZDC), and it is incremented when
 * either a message or an absent message arrives.
 */
int max_level_allowed_to_advance;

/**
 * The state of this federate instance. Each executable has exactly one federate instance,
 * and the _fed global variable refers to that instance.
 */

federate_instance_t _fed = {.number_of_inbound_p2p_connections = 0,
                            .inbound_netdriv_listeners = NULL,
                            .number_of_outbound_p2p_connections = 0,
                            .inbound_p2p_handling_thread_id = 0,
                            .last_TAG = {.time = NEVER, .microstep = 0u},
                            .is_last_TAG_provisional = false,
                            .has_upstream = false,
                            .has_downstream = false,
                            .received_stop_request_from_rti = false,
                            .last_sent_LTC = {.time = NEVER, .microstep = 0u},
                            .last_sent_NET = {.time = NEVER, .microstep = 0u},
                            .min_delay_from_physical_action_to_federate_output = NEVER};

// TODO: DONGHA: Need to change host and port.
federation_metadata_t federation_metadata = {
    .federation_id = "Unidentified Federation", .rti_host = NULL, .rti_port = -1, .rti_user = NULL};

//////////////////////////////////////////////////////////////////////////////////
//////////////////////////////////////////////////////////////////////////////////
// Static functions (used only internally)

/**
 * Send a time to the RTI. This acquires the lf_outbound_netdrv_mutex.
 * @param type The message type (MSG_TYPE_TIMESTAMP).
 * @param time The time.
 */
static void send_time(unsigned char type, instant_t time) {
  LF_PRINT_DEBUG("Sending time " PRINTF_TIME " to the RTI.", time);
  size_t bytes_to_write = 1 + sizeof(instant_t);
  unsigned char buffer[bytes_to_write];
  buffer[0] = type;
  encode_int64(time, &(buffer[1]));

  // Trace the event when tracing is enabled
  tag_t tag = {.time = time, .microstep = 0};
  tracepoint_federate_to_rti(send_TIMESTAMP, _lf_my_fed_id, &tag);

  LF_MUTEX_LOCK(&lf_outbound_netdrv_mutex);
  write_to_netdrv_fail_on_error(_fed.netdrv_to_rti, bytes_to_write, buffer, &lf_outbound_netdrv_mutex,
                                "Failed to send time " PRINTF_TIME " to the RTI.", time - start_time);
  LF_MUTEX_UNLOCK(&lf_outbound_netdrv_mutex);
}

/**
 * Send a tag to the RTI.
<<<<<<< HEAD
 * This function acquires the lf_outbound_netdrv_mutex.
 * @param type The message type (MSG_TYPE_NEXT_EVENT_TAG or MSG_TYPE_LATEST_TAG_COMPLETE).
=======
 * This function acquires the lf_outbound_socket_mutex.
 * @param type The message type (MSG_TYPE_NEXT_EVENT_TAG or MSG_TYPE_LATEST_TAG_CONFIRMED).
>>>>>>> 3d7715c3
 * @param tag The tag.
 */
static void send_tag(unsigned char type, tag_t tag) {
  LF_PRINT_DEBUG("Sending tag " PRINTF_TAG " to the RTI.", tag.time - start_time, tag.microstep);
  size_t bytes_to_write = 1 + sizeof(instant_t) + sizeof(microstep_t);
  unsigned char buffer[bytes_to_write];
  buffer[0] = type;
  encode_tag(&(buffer[1]), tag);

  LF_MUTEX_LOCK(&lf_outbound_netdrv_mutex);
  if (_fed.netdrv_to_rti == NULL) {
    lf_print_warning("Netdriver is no longer connected. Dropping message.");
    LF_MUTEX_UNLOCK(&lf_outbound_netdrv_mutex);
    return;
  }
  trace_event_t event_type = (type == MSG_TYPE_NEXT_EVENT_TAG) ? send_NET : send_LTC;
  // Trace the event when tracing is enabled

  tracepoint_federate_to_rti(event_type, _lf_my_fed_id, &tag);
  write_to_netdrv_fail_on_error(_fed.netdrv_to_rti, bytes_to_write, buffer, &lf_outbound_netdrv_mutex,
                                "Failed to send tag " PRINTF_TAG " to the RTI.", tag.time - start_time, tag.microstep);
  LF_MUTEX_UNLOCK(&lf_outbound_netdrv_mutex);
}

/**
 * Return true if either the netdriver to the RTI is broken or the netdriver is
 * alive and the first unread byte on the netdriver's queue is MSG_TYPE_FAILED.
 */
static bool rti_failed() {
  unsigned char first_byte;
  ssize_t bytes = peek_from_netdrv(_fed.netdrv_to_rti, &first_byte);
  if (bytes < 0 || (bytes == 1 && first_byte == MSG_TYPE_FAILED))
    return true;
  else
    return false;
}

//////////////////////////////// Port Status Handling ///////////////////////////////////////

extern lf_action_base_t* _lf_action_table[];
extern interval_t _lf_action_delay_table[];
extern size_t _lf_action_table_size;
extern lf_action_base_t* _lf_zero_delay_cycle_action_table[];
extern size_t _lf_zero_delay_cycle_action_table_size;
extern reaction_t* network_input_reactions[];
extern size_t num_network_input_reactions;
extern reaction_t* port_absent_reaction[];
extern size_t num_port_absent_reactions;
#ifdef FEDERATED_DECENTRALIZED
extern staa_t* staa_lst[];
extern size_t staa_lst_size;
#endif

/**
 * Return a pointer to the action struct for the action
 * corresponding to the specified port ID.
 * @param port_id The port ID.
 * @return A pointer to an action struct or null if the ID is out of range.
 */
static lf_action_base_t* action_for_port(int port_id) {
  if (port_id >= 0 && ((size_t)port_id) < _lf_action_table_size) {
    return _lf_action_table[port_id];
  }
  lf_print_error_and_exit("Invalid port ID: %d", port_id);
  return NULL;
}

/**
 * Update the last known status tag of all network input ports
 * to the value of `tag`, unless that the provided `tag` is less
 * than the last_known_status_tag of the port. This is called when
 * a TAG signal is received from the RTI in centralized coordination.
 * If any update occurs, then this broadcasts on `lf_port_status_changed`.
 *
 * This assumes the caller holds the mutex.
 *
 * @param tag The tag on which the latest status of all network input
 *  ports is known.
 */
static void update_last_known_status_on_input_ports(tag_t tag, environment_t* env) {
  LF_PRINT_DEBUG("In update_last_known_status_on_input ports.");
  bool notify = false;
  for (size_t i = 0; i < _lf_action_table_size; i++) {
    lf_action_base_t* input_port_action = _lf_action_table[i];
    // This is called when a TAG is received.
    // But it is possible for an input port to have received already
    // a message with a larger tag (if there is an after delay on the
    // connection), in which case, the last known status tag of the port
    // is in the future and should not be rolled back. So in that case,
    // we do not update the last known status tag.
    if (lf_tag_compare(tag, input_port_action->trigger->last_known_status_tag) >= 0) {
      LF_PRINT_DEBUG("Updating the last known status tag of port %zu from " PRINTF_TAG " to " PRINTF_TAG ".", i,
                     input_port_action->trigger->last_known_status_tag.time - lf_time_start(),
                     input_port_action->trigger->last_known_status_tag.microstep, tag.time - lf_time_start(),
                     tag.microstep);
      input_port_action->trigger->last_known_status_tag = tag;
      notify = true;
    }
  }
  // FIXME: We could put a condition variable into the trigger_t
  // struct for each network input port, in which case this won't
  // be a broadcast but rather a targetted signal.
  if (notify && lf_update_max_level(tag, false)) {
    // Notify network input reactions
    lf_cond_broadcast(&lf_port_status_changed);
    // Could be blocked waiting for physical time to advance to the STA, so unblock that too.
    lf_cond_broadcast(&env->event_q_changed);
  }
}

/**
 * @brief Update the last known status tag of a network input port.
 *
 * First, if the specified tag is less than the current_tag of the top-level
 * environment, then ignore the specified tag and use the current_tag. This
 * situation can arise if a message has arrived late (an STP violation has occurred).
 *
 * If the specified tag is greater than the previous last_known_status_tag
 * of the port, then update the last_known_status_tag to the new tag.
 *
 * If the tag is equal to the previous last_known_status_tag, then
 * increment the microstep of the last_known_status_tag. This situation can
 * occur if a sequence of late messages (STP violations) are occurring all at
 * once during an execution of a logical tag.
 *
 * This function is called when a message or absent message arrives. For decentralized
 * coordination, it is also called by the background thread update_ports_from_staa_offsets
 * which uses physical time to determine when an input port can be assumed to be absent
 * if a message has not been received.
 *
 * This function assumes the caller holds the mutex on the top-level environment,
 * and, if the tag actually increases, it broadcasts on `lf_port_status_changed`.
 *
 * @param env The top-level environment, whose mutex is assumed to be held.
 * @param tag The tag on which the latest status of the specified network input port is known.
 * @param portID The port ID.
 */
static void update_last_known_status_on_input_port(environment_t* env, tag_t tag, int port_id) {
  if (lf_tag_compare(tag, env->current_tag) < 0)
    tag = env->current_tag;
  trigger_t* input_port_action = action_for_port(port_id)->trigger;
  int comparison = lf_tag_compare(tag, input_port_action->last_known_status_tag);
  if (comparison == 0)
    tag.microstep++;
  if (comparison >= 0) {
    LF_PRINT_LOG("Updating the last known status tag of port %d from " PRINTF_TAG " to " PRINTF_TAG ".", port_id,
                 input_port_action->last_known_status_tag.time - lf_time_start(),
                 input_port_action->last_known_status_tag.microstep, tag.time - lf_time_start(), tag.microstep);
    input_port_action->last_known_status_tag = tag;

    // Check whether this port update implies a change to MLAA, which may unblock reactions.
    // For decentralized coordination, the first argument is NEVER, so it has no effect.
    // For centralized, the arguments probably also have no effect, but the port update may.
    // Note that it would not be correct to pass `tag` as the first argument because
    // there is no guarantee that there is either a TAG or a PTAG for this time.
    // The message that triggered this to be called could be from an upstream
    // federate that is far ahead of other upstream federates in logical time.
    lf_update_max_level(_fed.last_TAG, _fed.is_last_TAG_provisional);
    lf_cond_broadcast(&lf_port_status_changed);
    lf_cond_broadcast(&env->event_q_changed);
  } else {
    // Message arrivals should be monotonic, so this should not occur.
    lf_print_warning("Attempt to update the last known status tag "
                     "of network input port %d to an earlier tag was ignored.",
                     port_id);
  }
}

/**
 * @brief Mark all the input ports connected to the given federate as known to be absent until FOREVER.
 *
 * This does nothing if the federate is not using decentralized coordination.
 * This function acquires the mutex on the top-level environment.
 * @param fed_id The ID of the federate.
 */
static void mark_inputs_known_absent(int fed_id) {
#ifdef FEDERATED_DECENTRALIZED
  // Note that when transient federates are supported, this will need to be updated because the
  // federate could rejoin.
  environment_t* env;
  _lf_get_environments(&env);
  LF_MUTEX_LOCK(&env->mutex);

  for (size_t i = 0; i < _lf_action_table_size; i++) {
    lf_action_base_t* action = _lf_action_table[i];
    if (action->source_id == fed_id) {
      update_last_known_status_on_input_port(env, FOREVER_TAG, i);
    }
  }
  LF_MUTEX_UNLOCK(&env->mutex);
#else
  // Do nothing, except suppress unused parameter error.
  (void)fed_id;
#endif // FEDERATED_DECENTRALIZED
}

/**
 * Set the status of network port with id portID.
 *
 * @param portID The network port ID
 * @param status The network port status (port_status_t)
 */
static void set_network_port_status(int portID, port_status_t status) {
  lf_action_base_t* network_input_port_action = action_for_port(portID);
  network_input_port_action->trigger->status = status;
}

/**
 * Version of schedule_value() similar to that in reactor_common.c
 * except that it does not acquire the mutex lock and has a special
 * behavior during startup where it can inject reactions to the reaction
 * queue if execution has not started yet.
 * It is also responsible for setting the intended tag of the
 * network message based on the calculated delay.
 * This function assumes that the caller holds the mutex lock.
 *
 * This is used for handling incoming timed messages to a federate.
 *
 * @param env The environment of the federate
 * @param action The action or timer to be triggered.
 * @param tag The tag of the message received over the network.
 * @param value Dynamically allocated memory containing the value to send.
 * @param length The length of the array, if it is an array, or 1 for a
 *  scalar and 0 for no payload.
 * @return A handle to the event, or 0 if no event was scheduled, or -1 for error.
 */
static trigger_handle_t schedule_message_received_from_network_locked(environment_t* env, trigger_t* trigger, tag_t tag,
                                                                      lf_token_t* token) {
  assert(env != GLOBAL_ENVIRONMENT);

  // Return value of the function
  trigger_handle_t return_value = 0;

  // Indicates whether or not the intended tag
  // of the message (timestamp, microstep) is
  // in the future relative to the tag of this
  // federate. By default, assume it is not.
  bool message_tag_is_in_the_future = lf_tag_compare(tag, env->current_tag) > 0;
  // Assign the intended tag temporarily to restore later.
  tag_t previous_intended_tag = trigger->intended_tag;
  trigger->intended_tag = tag;

  // Calculate the extra_delay required to be passed
  // to the schedule function.
  interval_t extra_delay = tag.time - env->current_tag.time;
  if (!message_tag_is_in_the_future && env->execution_started) {
#ifdef FEDERATED_CENTRALIZED
    // If the coordination is centralized, receiving a message
    // that does not carry a timestamp that is in the future
    // would indicate a critical condition, showing that the
    // time advance mechanism is not working correctly.
    LF_MUTEX_UNLOCK(&env->mutex);
    lf_print_error_and_exit(
        "Received a message at tag " PRINTF_TAG " that has a tag " PRINTF_TAG " that has violated the STP offset. "
        "Centralized coordination should not have these types of messages.",
        env->current_tag.time - start_time, env->current_tag.microstep, tag.time - start_time, tag.microstep);
#else
    // Set the delay back to 0
    extra_delay = 0LL;
    LF_PRINT_LOG("Calling schedule with 0 delay and intended tag " PRINTF_TAG ".",
                 trigger->intended_tag.time - start_time, trigger->intended_tag.microstep);
    return_value = lf_schedule_trigger(env, trigger, extra_delay, token);
#endif
  } else {
    // In case the message is in the future, call
    // _lf_schedule_at_tag() so that the microstep is respected.
    LF_PRINT_LOG("Received a message that is (" PRINTF_TIME " nanoseconds, " PRINTF_MICROSTEP " microsteps) "
                 "in the future.",
                 extra_delay, tag.microstep - env->current_tag.microstep);
    return_value = _lf_schedule_at_tag(env, trigger, tag, token);
  }
  trigger->intended_tag = previous_intended_tag;
  // Notify the main thread in case it is waiting for physical time to elapse.
  LF_PRINT_DEBUG("Broadcasting notification that event queue changed.");
  lf_cond_broadcast(&env->event_q_changed);
  return return_value;
}

/**
 * Close the netdriver that receives incoming messages from the
 * specified federate ID. This function should be called when a read
 * of incoming netdriver fails or when an EOF is received.
 * It can also be called when the receiving end wants to stop communication,
 * in which case, flag should be 1.
 *
 * @param fed_id The ID of the peer federate sending messages to this
 *  federate.
 * @param flag 0 if an EOF was received, -1 if a netdriver error occurred, 1 otherwise.
 */
// TODO: need discussion here.
static void close_inbound_netdrv(int fed_id, int flag) {
  LF_MUTEX_LOCK(&netdrv_mutex);
  if (_fed.netdrv_for_inbound_p2p_connections[fed_id] != NULL) {
    if (flag >= 0) {
      //     if (flag > 0) {
      //         shutdown(_fed.sockets_for_inbound_p2p_connections[fed_id], SHUT_RDWR);
      //     } else {
      //         // Have received EOF from the other end. Send EOF to the other end.
      //         shutdown(_fed.sockets_for_inbound_p2p_connections[fed_id], SHUT_WR);
      //     }
    }
    // close(_fed.sockets_for_inbound_p2p_connections[fed_id]);
    // _fed.sockets_for_inbound_p2p_connections[fed_id] = -1;
    close_netdrv(_fed.netdrv_for_inbound_p2p_connections[fed_id]);
    _fed.netdrv_for_inbound_p2p_connections[fed_id] = NULL;
  }
  LF_MUTEX_UNLOCK(&netdrv_mutex);
}

/**
 * Return true if reactions need to be inserted directly into the reaction queue and
 * false if a call to schedule is needed (the normal case). This function handles zero-delay
 * cycles, where processing at a tag must be able to begin before all messages have arrived
 * at that tag. This returns true if the following conditions are all true:
 *
 * 1. the first reaction triggered has a level >= MLAA (a port is or will be blocked on this trigger);
 * 2. the intended_tag is equal to the current tag of the environment;
 * 3. the intended_tag is greater than the last_tag of the trigger;
 * 4. the intended_tag is greater than the last_known_status_tag of the trigger;
 * 5. the execution has started (the event queue has been examined);
 * 6. the trigger is not physical;
 *
 * The comparison against the MLAA (condition 1), if true, means that there is a blocking port
 * waiting for this trigger (or possibly an earlier blocking port). For condition (2), tardy
 * messages are not scheduled now (they are already late), so if a reaction is blocked on
 * unknown status of this port, it will be unblocked with an absent. The comparison against the
 * last_tag of the trigger (condition 3) ensures that if the message is tardy but there is
 * already an earlier tardy message that has been handled (or is being handled), then we
 * don't try to handle two messages in the same tag, which is not allowed. For example, there
 * could be a case where current tag is 10 with a port absent reaction waiting, and a message
 * has arrived with intended_tag 8. This message will eventually cause the port absent reaction
 * to exit, but before that, a message with intended_tag of 9 could arrive before the port absent
 * reaction has had a chance to exit. The port status is on the other hand changed in this thread,
 * and thus, can be checked in this scenario without this race condition. The message with
 * intended_tag of 9 in this case needs to wait one microstep to be processed. The check with
 * last_known_status_tag (condition 4) deals with messages arriving with identical intended
 * tags (which should not happen). This one will be handled late (one microstep later than
 * the current tag if 1 and 2 are true).
 *
 * This function assumes the mutex is held on the environment.
 *
 * @param env The environment.
 * @param trigger The trigger.
 * @param intended_tag The intended tag.
 */
static bool handle_message_now(environment_t* env, trigger_t* trigger, tag_t intended_tag) {
  return trigger->reactions[0]->index >= ((index_t)max_level_allowed_to_advance) &&
         lf_tag_compare(intended_tag, lf_tag(env)) == 0 && lf_tag_compare(intended_tag, trigger->last_tag) > 0 &&
         lf_tag_compare(intended_tag, trigger->last_known_status_tag) > 0 && env->execution_started &&
         !trigger->is_physical;
}

/**
 * Handle a message being received from a remote federate.
 *
 * This function assumes the caller does not hold the mutex lock.
 * @param netdrv Pointer to the netdrv to read the message from.
 * @param fed_id The sending federate ID or -1 if the centralized coordination.
 * @return 0 for success, -1 for failure.
 */
static int handle_message(netdrv_t* netdrv, int fed_id, unsigned char* buffer, ssize_t bytes_read) {

  // Extract the header information.
  unsigned short port_id;
  unsigned short federate_id;
  size_t length;
  // TODO: JUST FOR COMPILER.
  if (fed_id == 0) {
  }
  extract_header(buffer, &port_id, &federate_id, &length);
  size_t header_length = sizeof(uint16_t) + sizeof(uint16_t) + sizeof(int32_t);
  // Check if the message is intended for this federate
  assert(_lf_my_fed_id == federate_id);
  LF_PRINT_DEBUG("Receiving message to port %d of length %zu.", port_id, length);

  // Get the triggering action for the corresponding port
  lf_action_base_t* action = action_for_port(port_id);

  // Read the payload.
  // Allocate memory for the message contents.
  unsigned char* message_contents = (unsigned char*)malloc(length);
  memcpy(message_contents, buffer + header_length, bytes_read);
  int buf_count = bytes_read;
  while (netdrv->read_remaining_bytes > 0) {
    ssize_t bytes_read_again =
        read_from_netdrv_close_on_error(netdrv, message_contents + buf_count, length - buf_count);
    if (bytes_read_again <= 0) {
      return -1;
    }
    buf_count += bytes_read_again;
  }
  // Trace the event when tracing is enabled
  tracepoint_federate_from_federate(receive_P2P_MSG, _lf_my_fed_id, federate_id, NULL);
  LF_PRINT_LOG("Message received by federate: %s. Length: %zu.", message_contents, length);

  LF_PRINT_DEBUG("Calling schedule for message received on a physical connection.");
  lf_schedule_value(action, 0, message_contents, length);
  return 0;
}

/**
 * Handle a tagged message being received from a remote federate via the RTI
 * or directly from other federates.
 * This will read the tag encoded in the header
 * and calculate an offset to pass to the schedule function.
 * This function assumes the caller does not hold the mutex lock.
 * Instead of holding the mutex lock, this function calls
 * _lf_increment_tag_barrier with the tag carried in
 * the message header as an argument. This ensures that the current tag
 * will not advance to the tag of the message if it is in the future, or
 * the tag will not advance at all if the tag of the message is
 * now or in the past.
 * @param netdrv Pointer to the netdrv to read the message from.
 * @param fed_id The sending federate ID or -1 if the centralized coordination.
 * @return 0 on successfully reading the message, -1 on failure (e.g. due to netdrv closed).
 */
static int handle_tagged_message(netdrv_t* netdrv, int fed_id, unsigned char* buffer, ssize_t bytes_read) {
  // Environment is always the one corresponding to the top-level scheduling enclave.
  environment_t* env;
  _lf_get_environments(&env);
  // Extract the header information.
  unsigned short port_id;
  unsigned short federate_id;
  size_t length;
  tag_t intended_tag;
  extract_timed_header(buffer, &port_id, &federate_id, &length, &intended_tag);
  size_t header_length =
      sizeof(uint16_t) + sizeof(uint16_t) + sizeof(int32_t) + sizeof(instant_t) + sizeof(microstep_t);
  // Trace the event when tracing is enabled
  if (fed_id == -1) {
    tracepoint_federate_from_rti(receive_TAGGED_MSG, _lf_my_fed_id, &intended_tag);
  } else {
    tracepoint_federate_from_federate(receive_P2P_TAGGED_MSG, _lf_my_fed_id, fed_id, &intended_tag);
  }
  // Check if the message is intended for this federate
  assert(_lf_my_fed_id == federate_id);
  LF_PRINT_DEBUG("Receiving message to port %d of length %zu.", port_id, length);

  // Get the triggering action for the corresponding port
  lf_action_base_t* action = action_for_port(port_id);

  // Record the physical time of arrival of the message
  instant_t time_of_arrival = lf_time_physical();

  if (action->trigger->is_physical) {
    // Messages sent on physical connections should be handled via handle_message().
    lf_print_error_and_exit("Received a tagged message on a physical connection.");
  }

#ifdef FEDERATED_DECENTRALIZED
  // Only applicable for federated programs with decentralized coordination:
  // For logical connections in decentralized coordination,
  // increment the barrier to prevent advancement of tag beyond
  // the received tag if possible. The following function call
  // suggests that the tag barrier be raised to the tag provided
  // by the message. If this tag is in the past, the function will cause
  // the tag to freeze at the current level.
  // If something happens, make sure to release the barrier.
  _lf_increment_tag_barrier(env, intended_tag);
#endif
  LF_PRINT_LOG("Received message on port %d with intended tag: " PRINTF_TAG ", Current tag: " PRINTF_TAG ".", port_id,
               intended_tag.time - start_time, intended_tag.microstep, lf_time_logical_elapsed(env),
               env->current_tag.microstep);

  // Read the payload.
  // Allocate memory for the message contents.
  unsigned char* message_contents = (unsigned char*)malloc(length);
  memcpy(message_contents, buffer + header_length, bytes_read - header_length);
  int buf_count = bytes_read - header_length;
  while (netdrv->read_remaining_bytes > 0) {
    ssize_t bytes_read_again =
        read_from_netdrv_close_on_error(netdrv, message_contents + buf_count, length - buf_count);
    if (bytes_read_again <= 0) {
#ifdef FEDERATED_DECENTRALIZED
      _lf_decrement_tag_barrier_locked(env);
#endif
      return -1;
    }
    buf_count += bytes_read_again;
  }

  // The following is only valid for string messages.
  // LF_PRINT_DEBUG("Message received: %s.", message_contents);

  LF_MUTEX_LOCK(&env->mutex);

  action->trigger->physical_time_of_arrival = time_of_arrival;

  // Create a token for the message
  lf_token_t* message_token = _lf_new_token((token_type_t*)action, message_contents, length);

  if (handle_message_now(env, action->trigger, intended_tag)) {
    // Since the message is intended for the current tag and a port absent reaction
    // was waiting for the message, trigger the corresponding reactions for this message.

    update_last_known_status_on_input_port(env, intended_tag, port_id);

    LF_PRINT_LOG("Inserting reactions directly at tag " PRINTF_TAG ". "
                 "Intended tag: " PRINTF_TAG ".",
                 env->current_tag.time - lf_time_start(), env->current_tag.microstep,
                 intended_tag.time - lf_time_start(), intended_tag.microstep);
    // Only set the intended tag of the trigger if it is being executed now
    // because otherwise this may preempt the intended_tag of a previous activation
    // of the trigger.
    action->trigger->intended_tag = intended_tag;

    // This will mark the STP violation in the reaction if the message is tardy.
    _lf_insert_reactions_for_trigger(env, action->trigger, message_token);

    // Set the status of the port as present here to inform the network input
    // port absent reactions know that they no longer need to block. The reason for
    // that is because the network receiver reaction is now in the reaction queue
    // keeping the precedence order intact.
    set_network_port_status(port_id, present);
  } else {
    // If no port absent reaction is waiting for this message, or if the intended
    // tag is in the future, or the message is tardy, use schedule functions to process the message.

    tag_t actual_tag = intended_tag;
#ifdef FEDERATED_DECENTRALIZED
    // For tardy messages in decentralized coordination, we need to figure out what the actual tag will be.
    // (Centralized coordination errors out with tardy messages).
    if (lf_tag_compare(intended_tag, env->current_tag) <= 0) {
      // Message is tardy.
      actual_tag = env->current_tag;
      actual_tag.microstep++;
      // Check that this is greater than any previously scheduled event for this port.
      trigger_t* input_port_action = action_for_port(port_id)->trigger;
      if (lf_tag_compare(actual_tag, input_port_action->last_known_status_tag) <= 0) {
        actual_tag = input_port_action->last_known_status_tag;
        actual_tag.microstep++;
      }
    }
#endif // FEDERATED_DECENTRALIZED
       // The following will update the input_port_action->last_known_status_tag.
       // For decentralized coordination, this is needed to unblock the STAA.
    update_last_known_status_on_input_port(env, actual_tag, port_id);

    // If the current time >= stop time, discard the message.
    // But only if the stop time is not equal to the start time!
    if (lf_tag_compare(env->current_tag, env->stop_tag) >= 0 && env->execution_started) {
      lf_print_error("Received message too late. Already at stop tag.\n"
                     "    Current tag is " PRINTF_TAG " and intended tag is " PRINTF_TAG ".\n"
                     "    Discarding message and closing the netdrv.",
                     env->current_tag.time - start_time, env->current_tag.microstep, intended_tag.time - start_time,
                     intended_tag.microstep);
      // Close netdrv, reading any incoming data and discarding it.
      close_inbound_netdrv(fed_id, 1);
    } else {
      // Need to use intended_tag here, not actual_tag, so that STP violations are detected.
      // It will become actual_tag (that is when the reactions will be invoked).
      schedule_message_received_from_network_locked(env, action->trigger, intended_tag, message_token);
    }
  }

#ifdef FEDERATED_DECENTRALIZED
  // Only applicable for federated programs with decentralized coordination
  // Finally, decrement the barrier to allow the execution to continue
  // past the raised barrier
  _lf_decrement_tag_barrier_locked(env);
#endif

  // The mutex is unlocked here after the barrier on
  // logical time has been removed to avoid
  // the need for unecessary lock and unlock
  // operations.
  LF_MUTEX_UNLOCK(&env->mutex);

  return 0;
}

/**
 * Handle a port absent message received from a remote federate.
 * This just sets the last known status tag of the port specified
 * in the message.
 *
 * @param buffer
 * @param fed_id The sending federate ID or -1 if the centralized coordination.
 * @return 0 for success, -1 for failure to complete the read.
 */
static int handle_port_absent_message(unsigned char* buffer, int fed_id) {
  // Extract the header information.
  unsigned short port_id = extract_uint16(buffer);
  // The next part of the message is the federate_id, but we don't need it.
  // unsigned short federate_id = extract_uint16(&(buffer[sizeof(uint16_t)]));
  tag_t intended_tag = extract_tag(&(buffer[sizeof(uint16_t) + sizeof(uint16_t)]));

  // Trace the event when tracing is enabled
  if (fed_id == -1) {
    tracepoint_federate_from_rti(receive_PORT_ABS, _lf_my_fed_id, &intended_tag);
  } else {
    tracepoint_federate_from_federate(receive_PORT_ABS, _lf_my_fed_id, fed_id, &intended_tag);
  }
  LF_PRINT_LOG("Handling port absent for tag " PRINTF_TAG " for port %hu of fed %d.",
               intended_tag.time - lf_time_start(), intended_tag.microstep, port_id, fed_id);

  // Environment is always the one corresponding to the top-level scheduling enclave.
  environment_t* env;
  _lf_get_environments(&env);

  LF_MUTEX_LOCK(&env->mutex);
  update_last_known_status_on_input_port(env, intended_tag, port_id);
  LF_MUTEX_UNLOCK(&env->mutex);

  return 0;
}

/**
 * Thread that listens for inputs from other federates.
 * This thread listens for messages of type MSG_TYPE_P2P_MESSAGE,
 * MSG_TYPE_P2P_TAGGED_MESSAGE, or MSG_TYPE_PORT_ABSENT (@see net_common.h) from the specified
 * peer federate and calls the appropriate handling function for
 * each message type. If an error occurs or an EOF is received
 * from the peer, then this procedure sets the corresponding
 * netdrv in _fed.netdrv_for_inbound_p2p_connections
 * to -1 and returns, terminating the thread.
 * @param _args The remote federate ID (cast to void*).
 *  This procedure frees the memory pointed to before returning.
 */
static void* listen_to_federates(void* _args) {
  initialize_lf_thread_id();
  uint16_t fed_id = (uint16_t)(uintptr_t)_args;

  LF_PRINT_LOG("Listening to federate %d.", fed_id);

  // int* socket_id = &_fed.sockets_for_inbound_p2p_connections[fed_id];
  netdrv_t* netdrv = _fed.netdrv_for_inbound_p2p_connections[fed_id];

  // Buffer for incoming messages.
  // This does not constrain the message size
  // because the message will be put into malloc'd memory.
  unsigned char buffer[FED_COM_BUFFER_SIZE];

  // Listen for messages from the federate.
  while (1) {
    bool netdrv_closed = false;
    // Read one byte to get the message type.
<<<<<<< HEAD
    LF_PRINT_DEBUG("Waiting for a P2P message on netdrv");
    ssize_t bytes_read = read_from_netdrv_close_on_error(netdrv, buffer, FED_COM_BUFFER_SIZE);
    if (bytes_read <= 0) {
      // netdrv has been closed.
      lf_print("Netdriver from federate %d is closed.", fed_id);
      // Stop listening to this federate.
      netdrv_closed = true;
      break;
    }
    LF_PRINT_DEBUG("Received a P2P message on netdrv of type %d.", buffer[0]);
    bool bad_message = false;
    switch (buffer[0]) {
    case MSG_TYPE_P2P_MESSAGE:
      LF_PRINT_LOG("Received untimed message from federate %d.", fed_id);
      if (handle_message(netdrv, fed_id, buffer + 1, bytes_read - 1)) {
        // Failed to complete the reading of a message on a physical connection.
        lf_print_warning("Failed to complete reading of message on physical connection.");
        netdrv_closed = true;
      }
      break;
    case MSG_TYPE_P2P_TAGGED_MESSAGE:
      LF_PRINT_LOG("Received tagged message from federate %d.", fed_id);
      if (handle_tagged_message(netdrv, fed_id, buffer + 1, bytes_read - 1)) {
        // P2P tagged messages are only used in decentralized coordination, and
        // it is not a fatal error if the netdriver is closed before the whole message is read.
        // But this thread should exit.
        lf_print_warning("Failed to complete reading of tagged message.");
        netdrv_closed = true;
      }
      break;
    case MSG_TYPE_PORT_ABSENT:
      LF_PRINT_LOG("Received port absent message from federate %d.", fed_id);
      if (handle_port_absent_message(buffer + 1, fed_id)) {
        // P2P tagged messages are only used in decentralized coordination, and
        // it is not a fatal error if the netdriver is closed before the whole message is read.
        // But this thread should exit.
        lf_print_warning("Failed to complete reading of tagged message.");
        netdrv_closed = true;
=======
    LF_PRINT_DEBUG("Waiting for a P2P message on socket %d.", *socket_id);
    bool bad_message = false;
    if (read_from_socket_close_on_error(socket_id, 1, buffer)) {
      // Socket has been closed.
      lf_print("Socket from federate %d is closed.", fed_id);
      // Stop listening to this federate.
      socket_closed = true;
    } else {
      LF_PRINT_DEBUG("Received a P2P message on socket %d of type %d.", *socket_id, buffer[0]);
      switch (buffer[0]) {
      case MSG_TYPE_P2P_MESSAGE:
        LF_PRINT_LOG("Received untimed message from federate %d.", fed_id);
        if (handle_message(socket_id, fed_id)) {
          // Failed to complete the reading of a message on a physical connection.
          lf_print_warning("Failed to complete reading of message on physical connection.");
          socket_closed = true;
        }
        break;
      case MSG_TYPE_P2P_TAGGED_MESSAGE:
        LF_PRINT_LOG("Received tagged message from federate %d.", fed_id);
        if (handle_tagged_message(socket_id, fed_id)) {
          // P2P tagged messages are only used in decentralized coordination, and
          // it is not a fatal error if the socket is closed before the whole message is read.
          // But this thread should exit.
          lf_print_warning("Failed to complete reading of tagged message.");
          socket_closed = true;
        }
        break;
      case MSG_TYPE_PORT_ABSENT:
        LF_PRINT_LOG("Received port absent message from federate %d.", fed_id);
        if (handle_port_absent_message(socket_id, fed_id)) {
          // P2P tagged messages are only used in decentralized coordination, and
          // it is not a fatal error if the socket is closed before the whole message is read.
          // But this thread should exit.
          lf_print_warning("Failed to complete reading of tagged message.");
          socket_closed = true;
        }
        break;
      default:
        bad_message = true;
>>>>>>> 3d7715c3
      }
    }
    if (bad_message) {
      lf_print_error("Received erroneous message type: %d. Closing the socket.", buffer[0]);
      // Trace the event when tracing is enabled
      tracepoint_federate_from_federate(receive_UNIDENTIFIED, _lf_my_fed_id, fed_id, NULL);
      break; // while loop
    }
<<<<<<< HEAD
    if (netdrv_closed) {
      // NOTE: For decentralized execution, once this netdriver is closed, we could
=======
    if (socket_closed) {
      // For decentralized execution, once this socket is closed, we
>>>>>>> 3d7715c3
      // update last known tags of all ports connected to the specified federate to FOREVER_TAG,
      // which would eliminate the need to wait for STAA to assume an input is absent.
      mark_inputs_known_absent(fed_id);

      break; // while loop
    }
  }
  return NULL;
}

/**
 * Close the netdriver that sends outgoing messages to the
 * specified federate ID. This function acquires the lf_outbound_netdrv_mutex mutex lock
 * if _lf_normal_termination is true and otherwise proceeds without the lock.
 * @param fed_id The ID of the peer federate receiving messages from this
 *  federate, or -1 if the RTI (centralized coordination).
 * @param flag 1 if normal termination, -1 if abnormal termination.
 */
// TODO: DONGHA: Need discussion here.
static void close_outbound_netdrv(int fed_id, int flag) {
  assert(fed_id >= 0 && fed_id < NUMBER_OF_FEDERATES);
  if (flag) {
    LF_MUTEX_LOCK(&lf_outbound_netdrv_mutex);
  }
  if (_fed.netdrv_for_outbound_p2p_connections[fed_id] != NULL) {
    // // Close the socket by sending a FIN packet indicating that no further writes
    // // are expected.  Then read until we get an EOF indication.
    if (flag >= 0) {
      //     // SHUT_WR indicates no further outgoing messages.
      //     shutdown(_fed.sockets_for_outbound_p2p_connections[fed_id], SHUT_WR);
      //     if (flag > 0) {
      //         // Have not received EOF yet. read until we get an EOF or error indication.
      //         // This compensates for delayed ACKs and disabling of Nagles algorithm
      //         // by delaying exiting until the shutdown is complete.
      //         unsigned char message[32];
      //         while (read(_fed.sockets_for_outbound_p2p_connections[fed_id], &message, 32) > 0);
      //     }
    }
    // close(_fed.sockets_for_outbound_p2p_connections[fed_id]);
    // _fed.sockets_for_outbound_p2p_connections[fed_id] = -1;
    close_netdrv(_fed.netdrv_for_outbound_p2p_connections[fed_id]);
    _fed.netdrv_for_outbound_p2p_connections[fed_id] = NULL;
  }
  if (flag) {
    LF_MUTEX_UNLOCK(&lf_outbound_netdrv_mutex);
  }
}

#ifdef FEDERATED_AUTHENTICATED
/**
 * Perform HMAC-based authentication with the RTI, using the federation ID
 * as an HMAC key.
 * @return 0 for success, -1 for failure.
 */
static int perform_hmac_authentication() {

  // Send buffer including message type, federate ID, federate's nonce.
  size_t fed_id_length = sizeof(uint16_t);
  size_t message_length = 1 + fed_id_length + NONCE_LENGTH;
  unsigned char fed_hello_buf[message_length];
  fed_hello_buf[0] = MSG_TYPE_FED_NONCE;
  encode_uint16((uint16_t)_lf_my_fed_id, &fed_hello_buf[1]);
  // Must save fed_nonce for handshake comparison.
  unsigned char fed_nonce[NONCE_LENGTH];
  RAND_bytes(fed_nonce, NONCE_LENGTH);
  memcpy(&fed_hello_buf[1 + fed_id_length], fed_nonce, NONCE_LENGTH);

  write_to_netdrv_fail_on_error(_fed.netdrv_to_rti, message_length, fed_hello_buf, NULL, "Failed to write nonce.");

  // Check HMAC of received FED_RESPONSE message.
  unsigned int hmac_length = SHA256_HMAC_LENGTH;
  size_t federation_id_length = strnlen(federation_metadata.federation_id, 255);

  unsigned char received[1 + NONCE_LENGTH + hmac_length];
  if (read_from_netdrv_close_on_error(_fed.netdrv_to_rti, received, 1 + NONCE_LENGTH + hmac_length) <= 0) {
    lf_print_warning("Failed to read RTI response.");
    return -1;
  }
  if (received[0] != MSG_TYPE_RTI_RESPONSE) {
    if (received[0] == MSG_TYPE_FAILED) {
      lf_print_error("RTI has failed.");
      return -1;
    } else if (received[0] == MSG_TYPE_REJECT && received[1] == RTI_NOT_EXECUTED_WITH_AUTH) {
      lf_print_error("RTI is not executed with HMAC option.");
      return -1;
    } else {
      lf_print_error("Received unexpected response %u from the RTI (see net_common.h).", received[0]);
      return -1;
    }
  }
  // Create tag to compare to received tag.
  unsigned char buf_to_check[1 + fed_id_length + NONCE_LENGTH];
  buf_to_check[0] = MSG_TYPE_RTI_RESPONSE;
  encode_uint16((uint16_t)_lf_my_fed_id, &buf_to_check[1]);
  memcpy(&buf_to_check[1 + fed_id_length], fed_nonce, NONCE_LENGTH);
  unsigned char fed_tag[hmac_length];
  HMAC(EVP_sha256(), federation_metadata.federation_id, federation_id_length, buf_to_check,
       1 + fed_id_length + NONCE_LENGTH, fed_tag, &hmac_length);

  // Compare received tag and created tag.
  if (memcmp(&received[1 + NONCE_LENGTH], fed_tag, hmac_length) != 0) {
    // HMAC does not match. Send back a MSG_TYPE_REJECT message.
    lf_print_error("HMAC authentication failed.");
    unsigned char response[2];
    response[0] = MSG_TYPE_REJECT;
    response[1] = HMAC_DOES_NOT_MATCH;

    // Ignore errors on writing back.
    write_to_netdrv(_fed.netdrv_to_rti, 2, response);
    return -1;
  } else {
    LF_PRINT_LOG("HMAC verified.");
    // HMAC tag is created with MSG_TYPE_FED_RESPONSE and received federate nonce.
    unsigned char mac_buf[1 + NONCE_LENGTH];
    mac_buf[0] = MSG_TYPE_FED_RESPONSE;
    memcpy(&mac_buf[1], &received[1], NONCE_LENGTH);
    // Buffer for message type and HMAC tag.
    unsigned char sender[1 + hmac_length];
    sender[0] = MSG_TYPE_FED_RESPONSE;
    HMAC(EVP_sha256(), federation_metadata.federation_id, federation_id_length, mac_buf, 1 + NONCE_LENGTH, &sender[1],
         &hmac_length);

    write_to_netdrv_fail_on_error(_fed.netdrv_to_rti, 1 + hmac_length, sender, NULL, "Failed to write fed response.");
  }
  return 0;
}
#endif

/**
 * Send the specified timestamp to the RTI and wait for a response.
 * The specified timestamp should be current physical time of the
 * federate, and the response will be the designated start time for
 * the federate. This procedure blocks until the response is
 * received from the RTI.
 * @param my_physical_time The physical time at this federate.
 * @return The designated start time for the federate.
 */
static instant_t get_start_time_from_rti(instant_t my_physical_time) {
  // Send the timestamp marker first.
  send_time(MSG_TYPE_TIMESTAMP, my_physical_time);

  // Read bytes from the netdriver. We need 9 bytes.
  // Buffer for message ID plus timestamp.
  size_t buffer_length = 1 + sizeof(instant_t);
  unsigned char buffer[buffer_length];

  read_from_netdrv_fail_on_error(_fed.netdrv_to_rti, buffer, buffer_length, NULL,
                                 "Failed to read MSG_TYPE_TIMESTAMP message from RTI.");
  LF_PRINT_DEBUG("Read 9 bytes.");

  // First byte received is the message ID.
  if (buffer[0] != MSG_TYPE_TIMESTAMP) {
    if (buffer[0] == MSG_TYPE_FAILED) {
      lf_print_error_and_exit("RTI has failed.");
    }
    lf_print_error_and_exit("Expected a MSG_TYPE_TIMESTAMP message from the RTI. Got %u (see net_common.h).",
                            buffer[0]);
  }

  instant_t timestamp = extract_int64(&(buffer[1]));

  tag_t tag = {.time = timestamp, .microstep = 0};
  // Trace the event when tracing is enabled
  tracepoint_federate_from_rti(receive_TIMESTAMP, _lf_my_fed_id, &tag);
  lf_print("Starting timestamp is: " PRINTF_TIME ".", timestamp);
  LF_PRINT_LOG("Current physical time is: " PRINTF_TIME ".", lf_time_physical());

  return timestamp;
}

/**
 * Handle a time advance grant (TAG) message from the RTI.
 * This updates the last known status tag for each network input
 * port, and broadcasts a signal, which may cause a blocking
 * port absent reaction to unblock.
 *
 * In addition, this updates the last known TAG/PTAG and broadcasts
 * a notification of this update, which may unblock whichever worker
 * thread is trying to advance time.
 *
 * @note This function is very similar to handle_provisinal_tag_advance_grant() except that
 *  it sets last_TAG_was_provisional to false.
 */
static void handle_tag_advance_grant(unsigned char* buffer) {
  // Environment is always the one corresponding to the top-level scheduling enclave.
  environment_t* env;
  _lf_get_environments(&env);

  tag_t TAG = extract_tag(buffer);

  // Trace the event when tracing is enabled
  tracepoint_federate_from_rti(receive_TAG, _lf_my_fed_id, &TAG);

  LF_MUTEX_LOCK(&env->mutex);

  // Update the last known status tag of all network input ports
  // to the TAG received from the RTI. Here we assume that the RTI
  // knows the status of network ports up to and including the granted tag,
  // so by extension, we assume that the federate can safely rely
  // on the RTI to handle port statuses up until the granted tag.
  update_last_known_status_on_input_ports(TAG, env);

  // It is possible for this federate to have received a PTAG
  // earlier with the same tag as this TAG.
  if (lf_tag_compare(TAG, _fed.last_TAG) >= 0) {
    _fed.last_TAG = TAG;
    _fed.is_last_TAG_provisional = false;
    LF_PRINT_LOG("Received Time Advance Grant (TAG): " PRINTF_TAG ".", _fed.last_TAG.time - start_time,
                 _fed.last_TAG.microstep);
  } else {
    LF_MUTEX_UNLOCK(&env->mutex);
    lf_print_error("Received a TAG " PRINTF_TAG " that wasn't larger "
                   "than the previous TAG or PTAG " PRINTF_TAG ". Ignoring the TAG.",
                   TAG.time - start_time, TAG.microstep, _fed.last_TAG.time - start_time, _fed.last_TAG.microstep);
    return;
  }
  // Notify everything that is blocked.
  lf_cond_broadcast(&env->event_q_changed);

  LF_MUTEX_UNLOCK(&env->mutex);
}

#ifdef FEDERATED_DECENTRALIZED
/**
 * @brief Return true if there is an input port among those with a given STAA whose status is unknown.
 *
 * @param staa_elem A record of all input port actions.
 */
static bool a_port_is_unknown(staa_t* staa_elem) {
  bool do_wait = false;
  for (size_t j = 0; j < staa_elem->num_actions; ++j) {
    if (staa_elem->actions[j]->trigger->status == unknown) {
      do_wait = true;
      break;
    }
  }
  return do_wait;
}

/**
 * @brief Return the port ID of the port associated with the given action.
 * @return The port ID or -1 if there is no match.
 */
static int id_of_action(lf_action_base_t* input_port_action) {
  for (size_t i = 0; i < _lf_action_table_size; i++) {
    if (_lf_action_table[i] == input_port_action)
      return i;
  }
  return -1;
}

#endif

#ifdef FEDERATED_DECENTRALIZED
/**
 * @brief Return true if all network input ports are known up to the specified tag.
 * @param tag The tag.
 */
static bool inputs_known_to(tag_t tag) {
  for (size_t i = 0; i < _lf_action_table_size; i++) {
    tag_t known_to = _lf_action_table[i]->trigger->last_known_status_tag;
    if (lf_tag_compare(known_to, tag) < 0) {
      // There is a network input port for which it is not known whether a message with tag earlier
      // than or equal to the specified tag may later arrive.
      return false;
    }
  }
  return true;
}
#endif // FEDERATED_DECENTRALIZED

/**
 * @brief Thread handling setting the known absent status of input ports.
 *
 * For the code-generated array of STAA offsets `staa_lst`, which is sorted by STAA offset,
 * wait for physical time to advance to the current time plus the STAA offset,
 * then set the absent status of the input ports associated with the STAA.
 * Then wait for current time to advance and start over.
 */
#ifdef FEDERATED_DECENTRALIZED
static void* update_ports_from_staa_offsets(void* args) {
  (void)args;
  initialize_lf_thread_id();
  if (staa_lst_size == 0)
    return NULL; // Nothing to do.
  // NOTE: Using only the top-level environment, which is the one that deals with network
  // input ports.
  environment_t* env;
  _lf_get_environments(&env);
  LF_MUTEX_LOCK(&env->mutex);
  while (1) {
    LF_PRINT_DEBUG("**** (update thread) starting");
    tag_t tag_when_started_waiting = lf_tag(env);
    for (size_t i = 0; i < staa_lst_size; ++i) {
      staa_t* staa_elem = staa_lst[i];
      // The staa_elem is adjusted in the code generator to have subtracted the delay on the connection.
      // The list is sorted in increasing order of adjusted STAA offsets.
      // We need to add the lf_fed_STA_offset to the wait time and guard against overflow.
      interval_t wait_time = lf_time_add(staa_elem->STAA, lf_fed_STA_offset);
      instant_t wait_until_time = lf_time_add(env->current_tag.time, wait_time);
      LF_PRINT_DEBUG("**** (update thread) wait_until_time: " PRINTF_TIME, wait_until_time - lf_time_start());

      // The wait_until call will release the env->mutex while it is waiting.
      // However, it will not release the env->mutex if the wait time is too small.
      // At the cost of a small additional delay in deciding a port is absent,
      // we require a minimum wait time here.  Note that zero-valued STAAs are
      // included, and STA might be zero or very small.
      // In this case, this thread will fail to ever release the environment mutex.
      // This causes chaos.  The MIN_SLEEP_DURATION is the smallest amount of time
      // that wait_until will actually wait. Note that this strategy does not
      // block progress of any execution that is actually processing events.
      // It only slightly delays the decision that an event is absent, and only
      // if the STAA and STA are extremely small.
      if (wait_time < 5 * MIN_SLEEP_DURATION) {
        wait_until_time += 5 * MIN_SLEEP_DURATION;
      }
      while (a_port_is_unknown(staa_elem)) {
        LF_PRINT_DEBUG("**** (update thread) waiting until: " PRINTF_TIME, wait_until_time - lf_time_start());
        if (wait_until(wait_until_time, &lf_port_status_changed)) {
          // Specified timeout time was reached.
          // If the current tag has changed, start over.
          if (lf_tag_compare(lf_tag(env), tag_when_started_waiting) != 0) {
            break;
          }
          /* Possibly useful for debugging:
          tag_t current_tag = lf_tag(env);
          LF_PRINT_DEBUG("**** (update thread) Assuming absent! " PRINTF_TAG, current_tag.time - lf_time_start(),
          current_tag.microstep); LF_PRINT_DEBUG("**** (update thread) Lag is " PRINTF_TIME, current_tag.time -
          lf_time_physical()); LF_PRINT_DEBUG("**** (update thread) Wait until time is " PRINTF_TIME,
          wait_until_time - lf_time_start());
          */

          // Mark input ports absent.
          for (size_t j = 0; j < staa_elem->num_actions; ++j) {
            lf_action_base_t* input_port_action = staa_elem->actions[j];
            if (input_port_action->trigger->status == unknown) {
              input_port_action->trigger->status = absent;
              LF_PRINT_DEBUG("**** (update thread) Assuming port absent at tag " PRINTF_TAG,
                             lf_tag(env).time - start_time, lf_tag(env).microstep);
              update_last_known_status_on_input_port(env, lf_tag(env), id_of_action(input_port_action));
              lf_cond_broadcast(&lf_port_status_changed);
            }
          }
        }
        // If the tag has advanced, start over.
        if (lf_tag_compare(lf_tag(env), tag_when_started_waiting) != 0)
          break;
      }
      // If the tag has advanced, start over.
      if (lf_tag_compare(lf_tag(env), tag_when_started_waiting) != 0)
        break;
    }
    // If the tag has advanced, start over.
    if (lf_tag_compare(lf_tag(env), tag_when_started_waiting) != 0)
      continue;

    // At this point, the current tag is the same as when we started waiting
    // and all ports should be known, and hence max_level_allowed_to_advance
    // should be INT_MAX.  Check this to prevent an infinite wait.
    if (max_level_allowed_to_advance != INT_MAX) {
      // If this occurs, then the current tag advanced during a wait.
      // Some ports may have been reset to uknown during that wait, in which case,
      // it would be huge mistake to enter the wait for a new tag below because the
      // program will freeze.  First, check whether any ports are unknown:
      bool port_unknown = false;
      for (size_t i = 0; i < staa_lst_size; ++i) {
        staa_t* staa_elem = staa_lst[i];
        if (a_port_is_unknown(staa_elem)) {
          port_unknown = true;
          break;
        }
      }
      if (!port_unknown) {
        // If this occurs, then there is a race condition that can lead to deadlocks.
        lf_print_error_and_exit("**** (update thread) Inconsistency: All ports are known, but MLAA is blocking.");
      }

      // Since max_level_allowed_to_advance will block advancement of time, we cannot follow
      // through to the next step without deadlocking.  Wait some time, then continue.
      // The wait is necessary to prevent a busy wait, which will only occur if port
      // status are always known inside the while loop
      // Be sure to use wait_until() instead of sleep() because sleep() will not release the mutex.
      instant_t wait_until_time = lf_time_add(env->current_tag.time, 2 * MIN_SLEEP_DURATION);
      wait_until(wait_until_time, &lf_port_status_changed);

      continue;
    }

    // Wait until we progress to a new tag.
    while (lf_tag_compare(lf_tag(env), tag_when_started_waiting) == 0) {
      // The following will release the env->mutex while waiting.
      LF_PRINT_DEBUG("**** (update thread) Waiting for tags to not match: " PRINTF_TAG ", " PRINTF_TAG,
                     lf_tag(env).time - lf_time_start(), lf_tag(env).microstep,
                     tag_when_started_waiting.time - lf_time_start(), tag_when_started_waiting.microstep);
      // Ports are reset to unknown at the start of new tag, so that will wake this up.
      lf_cond_wait(&lf_port_status_changed);
    }
    LF_PRINT_DEBUG("**** (update thread) Tags after wait: " PRINTF_TAG ", and before: " PRINTF_TAG,
                   lf_tag(env).time - lf_time_start(), lf_tag(env).microstep,
                   tag_when_started_waiting.time - lf_time_start(), tag_when_started_waiting.microstep);
  }
  LF_MUTEX_UNLOCK(&env->mutex);
}
#endif // FEDERATED_DECENTRALIZED

/**
 * Handle a provisional tag advance grant (PTAG) message from the RTI.
 * This updates the last known TAG/PTAG and broadcasts
 * a notification of this update, which may unblock whichever worker
 * thread is trying to advance time.
 * If current_time is less than the specified PTAG, then this will
 * also insert into the event_q a dummy event with the specified tag.
 * This will ensure that the federate advances time to the specified
 * tag and, for centralized coordination, stimulates null-message-sending
 * output reactions at that tag.
 *
 * @note This function is similar to handle_tag_advance_grant() except that
 *  it sets last_TAG_was_provisional to true and also it does not update the
 *  last known tag for input ports.
 */
static void handle_provisional_tag_advance_grant(unsigned char* buffer) {
  // Environment is always the one corresponding to the top-level scheduling enclave.
  environment_t* env;
  _lf_get_environments(&env);
  tag_t PTAG = extract_tag(buffer);

  // Trace the event when tracing is enabled
  tracepoint_federate_from_rti(receive_PTAG, _lf_my_fed_id, &PTAG);

  // Note: it is important that last_known_status_tag of ports does not
  // get updated to a PTAG value because a PTAG does not indicate that
  // the RTI knows about the status of all ports up to and _including_
  // the value of PTAG. Only a TAG message indicates that.
  LF_MUTEX_LOCK(&env->mutex);

  // Sanity check
  if (lf_tag_compare(PTAG, _fed.last_TAG) < 0 ||
      (lf_tag_compare(PTAG, _fed.last_TAG) == 0 && !_fed.is_last_TAG_provisional)) {
    LF_MUTEX_UNLOCK(&env->mutex);
    lf_print_error_and_exit("Received a PTAG " PRINTF_TAG " that is equal or earlier "
                            "than an already received TAG " PRINTF_TAG ".",
                            PTAG.time, PTAG.microstep, _fed.last_TAG.time, _fed.last_TAG.microstep);
  }

  _fed.last_TAG = PTAG;
  _fed.is_last_TAG_provisional = true;
  LF_PRINT_LOG("At tag " PRINTF_TAG ", received Provisional Tag Advance Grant (PTAG): " PRINTF_TAG ".",
               env->current_tag.time - start_time, env->current_tag.microstep, _fed.last_TAG.time - start_time,
               _fed.last_TAG.microstep);

  // Even if we don't modify the event queue, we need to broadcast a change
  // because we do not need to continue to wait for a TAG.
  lf_cond_broadcast(&env->event_q_changed);
  // Notify level advance thread which is blocked.
  lf_update_max_level(_fed.last_TAG, _fed.is_last_TAG_provisional);
  lf_cond_broadcast(&lf_port_status_changed);

  // Possibly insert a dummy event into the event queue if current time is behind
  // (which it should be). Do not do this if the federate has not fully
  // started yet.

  if (lf_tag_compare(env->current_tag, PTAG) == 0) {
    // The current tag can equal the PTAG if we are at the start time
    // or if this federate has been able to advance time to the current
    // tag (e.g., it has no upstream federates). In either case, either
    // it is already treating the current tag as PTAG cycle (e.g. at the
    // start time) or it will be completing the current cycle and sending
    // a LTC message shortly. In either case, there is nothing more to do.
    LF_MUTEX_UNLOCK(&env->mutex);
    return;
  } else if (lf_tag_compare(env->current_tag, PTAG) > 0) {
    // Current tag is greater than the PTAG.
    // It could be that we have sent an LTC that crossed with the incoming
    // PTAG or that we have advanced to a tag greater than the PTAG.
    // In the former case, there is nothing more to do.
    // In the latter case, we may be blocked processing a PTAG cycle at
    // a greater tag or we may be in the middle of processing a regular
    // TAG. In either case, we know that at the PTAG tag, all outputs
    // have either been sent or are absent, so we can send an LTC.
    // Send an LTC to indicate absent outputs.
    lf_latest_tag_confirmed(PTAG);
    // Nothing more to do.
    LF_MUTEX_UNLOCK(&env->mutex);
    return;
  }
  // We now know env->current_tag < PTAG.

  if (PTAG.time != FOREVER) {
    // Schedule a dummy event at the specified tag.
    LF_PRINT_DEBUG("At tag " PRINTF_TAG ", inserting into the event queue a dummy event "
                   "with time " PRINTF_TIME " and microstep " PRINTF_MICROSTEP ".",
                   env->current_tag.time - start_time, env->current_tag.microstep, PTAG.time - start_time,
                   PTAG.microstep);
    // Dummy event points to a NULL trigger.
    event_t* dummy = _lf_create_dummy_events(env, PTAG);
    pqueue_tag_insert(env->event_q, (pqueue_tag_element_t*)dummy);
  }

  LF_MUTEX_UNLOCK(&env->mutex);
}

/**
 * Handle a MSG_TYPE_STOP_GRANTED message from the RTI.
 *
 * This function removes the global barrier on
 * logical time raised when lf_request_stop() was
 * called in the environment for each enclave.
 */
static void handle_stop_granted_message(unsigned char* buffer) {
  tag_t received_stop_tag = extract_tag(buffer);

  // Trace the event when tracing is enabled
  tracepoint_federate_from_rti(receive_STOP_GRN, _lf_my_fed_id, &received_stop_tag);

  LF_PRINT_LOG("Received from RTI a MSG_TYPE_STOP_GRANTED message with elapsed tag " PRINTF_TAG ".",
               received_stop_tag.time - start_time, received_stop_tag.microstep);

  environment_t* env;
  int num_environments = _lf_get_environments(&env);

  for (int i = 0; i < num_environments; i++) {
    LF_MUTEX_LOCK(&env[i].mutex);

    // Sanity check.
    if (lf_tag_compare(received_stop_tag, env[i].current_tag) <= 0) {
      lf_print_error("RTI granted a MSG_TYPE_STOP_GRANTED tag that is equal to or less than this federate's current "
                     "tag " PRINTF_TAG ". "
                     "Stopping at the next microstep instead.",
                     env[i].current_tag.time - start_time, env[i].current_tag.microstep);
      received_stop_tag = env[i].current_tag;
      received_stop_tag.microstep++;
    }

    lf_set_stop_tag(&env[i], received_stop_tag);
    LF_PRINT_DEBUG("Setting the stop tag to " PRINTF_TAG ".", env[i].stop_tag.time - start_time,
                   env[i].stop_tag.microstep);

    if (env[i].barrier.requestors)
      _lf_decrement_tag_barrier_locked(&env[i]);
    lf_cond_broadcast(&env[i].event_q_changed);
    LF_MUTEX_UNLOCK(&env[i].mutex);
  }
}

/**
 * Handle a MSG_TYPE_STOP_REQUEST message from the RTI.
 */
static void handle_stop_request_message(unsigned char* buffer) {
  tag_t tag_to_stop = extract_tag(buffer);

  // Trace the event when tracing is enabled
  tracepoint_federate_from_rti(receive_STOP_REQ, _lf_my_fed_id, &tag_to_stop);
  LF_PRINT_LOG("Received from RTI a MSG_TYPE_STOP_REQUEST signal with tag " PRINTF_TAG ".",
               tag_to_stop.time - start_time, tag_to_stop.microstep);

  extern lf_mutex_t global_mutex;
  extern bool lf_stop_requested;
  bool already_blocked = false;

  LF_MUTEX_LOCK(&global_mutex);
  if (lf_stop_requested) {
    LF_PRINT_LOG("Ignoring MSG_TYPE_STOP_REQUEST from RTI because lf_request_stop has been called locally.");
    already_blocked = true;
  }
  // Treat the stop request from the RTI as if a local stop request had been received.
  lf_stop_requested = true;
  LF_MUTEX_UNLOCK(&global_mutex);

  // If we have previously received from the RTI a stop request,
  // or we have previously sent a stop request to the RTI,
  // then we have already blocked tag advance in enclaves.
  // Do not do this twice. The record of whether the first has occurred
  // is guarded by the outbound netdriver mutex.
  // The second is guarded by the global mutex.
  // Note that the RTI should not send stop requests more than once to federates.
  LF_MUTEX_LOCK(&lf_outbound_netdrv_mutex);
  if (_fed.received_stop_request_from_rti) {
    LF_PRINT_LOG("Redundant MSG_TYPE_STOP_REQUEST from RTI. Ignoring it.");
    already_blocked = true;
  } else if (!already_blocked) {
    // Do this only if lf_request_stop has not been called because it will
    // prevent lf_request_stop from sending.
    _fed.received_stop_request_from_rti = true;
  }
  LF_MUTEX_UNLOCK(&lf_outbound_netdrv_mutex);

  if (already_blocked) {
    // Either we have sent a stop request to the RTI ourselves,
    // or we have previously received a stop request from the RTI.
    // Nothing more to do. Tag advance is already blocked on enclaves.
    return;
  }

  // Iterate over the scheduling enclaves to find the maximum current tag
  // and adjust the tag_to_stop if any of those is greater than tag_to_stop.
  // If not done previously, block tag advance in the enclave.
  environment_t* env;
  int num_environments = _lf_get_environments(&env);
  for (int i = 0; i < num_environments; i++) {
    LF_MUTEX_LOCK(&env[i].mutex);
    if (lf_tag_compare(tag_to_stop, env[i].current_tag) <= 0) {
      // Can't stop at the requested tag. Make a counteroffer.
      tag_to_stop = env->current_tag;
      tag_to_stop.microstep++;
    }
    // Set a barrier to prevent the enclave from advancing past the so-far tag to stop.
    _lf_increment_tag_barrier_locked(&env[i], tag_to_stop);

    LF_MUTEX_UNLOCK(&env[i].mutex);
  }
  // Send the reply, which is the least tag at which we can stop.
  unsigned char outgoing_buffer[MSG_TYPE_STOP_REQUEST_REPLY_LENGTH];
  ENCODE_STOP_REQUEST_REPLY(outgoing_buffer, tag_to_stop.time, tag_to_stop.microstep);

  // Trace the event when tracing is enabled
  tracepoint_federate_to_rti(send_STOP_REQ_REP, _lf_my_fed_id, &tag_to_stop);

  // Send the current logical time to the RTI.
  LF_MUTEX_LOCK(&lf_outbound_netdrv_mutex);
  write_to_netdrv_fail_on_error(_fed.netdrv_to_rti, MSG_TYPE_STOP_REQUEST_REPLY_LENGTH, outgoing_buffer,
                                &lf_outbound_netdrv_mutex,
                                "Failed to send the answer to MSG_TYPE_STOP_REQUEST to RTI.");
  LF_MUTEX_UNLOCK(&lf_outbound_netdrv_mutex);

  LF_PRINT_DEBUG("Sent MSG_TYPE_STOP_REQUEST_REPLY to RTI with tag " PRINTF_TAG, tag_to_stop.time,
                 tag_to_stop.microstep);
}

/**
 * Send a resign signal to the RTI.
 */
static void send_resign_signal() {
  size_t bytes_to_write = 1;
  unsigned char buffer[bytes_to_write];
  buffer[0] = MSG_TYPE_RESIGN;
  LF_MUTEX_LOCK(&lf_outbound_netdrv_mutex);
  write_to_netdrv_fail_on_error(_fed.netdrv_to_rti, bytes_to_write, &(buffer[0]), &lf_outbound_netdrv_mutex,
                                "Failed to send MSG_TYPE_RESIGN.");
  LF_MUTEX_UNLOCK(&lf_outbound_netdrv_mutex);
  LF_PRINT_LOG("Resigned.");
}

/**
 * Send a failed signal to the RTI.
 */
static void send_failed_signal() {
  size_t bytes_to_write = 1;
  unsigned char buffer[bytes_to_write];
  buffer[0] = MSG_TYPE_FAILED;
  write_to_netdrv_fail_on_error(_fed.netdrv_to_rti, bytes_to_write, &(buffer[0]), NULL,
                                "Failed to send MSG_TYPE_FAILED.");
  LF_PRINT_LOG("Failed.");
}

/**
 * Handle a failed signal from the RTI. The RTI will only fail
 * if it is forced to exit, e.g. by a SIG_INT. Hence, this federate
 * will exit immediately with an error condition, counting on the
 * termination functions to handle any cleanup needed.
 */
static void handle_rti_failed_message(void) { exit(1); }

/**
 * Thread that listens for TCP inputs from the RTI.
 * When messages arrive, this calls the appropriate handler.
 * @param args Ignored
 */
static void* listen_to_rti(void* args) {
  (void)args;
  initialize_lf_thread_id();
  // Buffer for incoming messages.
  // This does not constrain the message size
  // because the message will be put into malloc'd memory.
  unsigned char buffer[FED_COM_BUFFER_SIZE];

  // Listen for messages from the federate.
  while (1) {
    // Read one byte to get the message type.
    // This will exit if the read fails.
    int bytes_read = read_from_netdrv(_fed.netdrv_to_rti, buffer, FED_COM_BUFFER_SIZE);
    // if (read_failed < 0) {
    //     if (errno == ECONNRESET) {
    //         lf_print_error("Socket connection to the RTI was closed by the RTI without"
    //                 " properly sending an EOF first. Considering this a soft error.");
    //         // FIXME: If this happens, possibly a new RTI must be elected.
    //         _fed.socket_TCP_RTI = -1;
    //         return NULL;
    //     } else {
    //         lf_print_error("Socket connection to the RTI has been broken with error %d: %s."
    //                 " The RTI should close connections with an EOF first."
    //                 " Considering this a soft error.",
    //                 errno,
    //                 strerror(errno));
    //         // FIXME: If this happens, possibly a new RTI must be elected.
    //         _fed.socket_TCP_RTI = -1;
    //         return NULL;
    //     }
    // } else if (read_failed > 0) {
    //     // EOF received.
    //     lf_print("Connection to the RTI closed with an EOF.");
    //     _fed.socket_TCP_RTI = -1;
    if (bytes_read <= 0) {
      return NULL;
    }
    switch (buffer[0]) {
    case MSG_TYPE_TAGGED_MESSAGE:
      if (handle_tagged_message(_fed.netdrv_to_rti, -1, buffer + 1, bytes_read - 1)) {
        // Failures to complete the read of messages from the RTI are fatal.
        lf_print_error_and_exit("Failed to complete the reading of a message from the RTI.");
      }
      break;
    case MSG_TYPE_TAG_ADVANCE_GRANT:
      handle_tag_advance_grant(buffer + 1);
      break;
    case MSG_TYPE_PROVISIONAL_TAG_ADVANCE_GRANT:
      handle_provisional_tag_advance_grant(buffer + 1);
      break;
    case MSG_TYPE_STOP_REQUEST:
      handle_stop_request_message(buffer + 1);
      break;
    case MSG_TYPE_STOP_GRANTED:
      handle_stop_granted_message(buffer + 1);
      break;
    case MSG_TYPE_PORT_ABSENT:
      if (handle_port_absent_message(buffer + 1, -1)) {
        // Failures to complete the read of absent messages from the RTI are fatal.
        lf_print_error_and_exit("Failed to complete the reading of an absent message from the RTI.");
      }
      break;
    case MSG_TYPE_FAILED:
      handle_rti_failed_message();
      break;
    case MSG_TYPE_CLOCK_SYNC_T1:
    case MSG_TYPE_CLOCK_SYNC_T4:
      lf_print_error("Federate %d received unexpected clock sync message from RTI on netdriver.", _lf_my_fed_id);
      break;
    default:
      lf_print_error_and_exit("Received from RTI an unrecognized TCP message type: %hhx.", buffer[0]);
      // Trace the event when tracing is enabled
      tracepoint_federate_from_rti(receive_UNIDENTIFIED, _lf_my_fed_id, NULL);
    }
  }
  return NULL;
}

/**
 * Modify the specified tag, if necessary, to be an earlier tag based
 * on the current physical time. The earlier tag is necessary if this federate
 * has downstream federates and also has physical actions that may trigger
 * outputs.  In that case, the earlier tag will be the current physical time
 * plus the minimum delay on all such physical actions plus any other delays
 * along the path from the triggering physical action to the output port
 * minus one nanosecond. The modified tag is assured of being less than any
 * output tag that might later be produced.
 * @param tag A pointer to the proposed NET.
 * @return True if this federate requires this modification and the tag was
 *  modified.
 */
static bool bounded_NET(tag_t* tag) {
  // The tag sent by this function is a promise that, absent
  // inputs from another federate, this federate will not produce events
  // earlier than t. But if there are downstream federates and there is
  // a physical action (not counting receivers from upstream federates),
  // then we can only promise up to current physical time (plus the minimum
  // of all minimum delays on the physical actions).
  // In this case, we send a NET message with the current physical time
  // to permit downstream federates to advance. To avoid
  // overwhelming the network, this NET message should be sent periodically
  // at specified intervals controlled by the target parameter
  // coordination-options: {advance-message-interval: time units}.
  // The larger the interval, the more downstream federates will lag
  // behind real time, but the less network traffic. If this option is
  // missing, we issue a warning message suggesting that a redesign
  // might be in order so that outputs don't depend on physical actions.
  LF_PRINT_DEBUG("Checking NET to see whether it should be bounded by physical time."
                 " Min delay from physical action: " PRINTF_TIME ".",
                 _fed.min_delay_from_physical_action_to_federate_output);
  if (_fed.min_delay_from_physical_action_to_federate_output >= 0LL && _fed.has_downstream) {
    // There is a physical action upstream of some output from this
    // federate, and there is at least one downstream federate.
    // Compare the tag to the current physical time.
    instant_t physical_time = lf_time_physical();
    if (physical_time + _fed.min_delay_from_physical_action_to_federate_output < tag->time) {
      // Can only promise up and not including this new time:
      tag->time = physical_time + _fed.min_delay_from_physical_action_to_federate_output - 1L;
      tag->microstep = 0;
      LF_PRINT_LOG("Has physical actions that bound NET to " PRINTF_TAG ".", tag->time - start_time, tag->microstep);
      return true;
    }
  }
  return false;
}

//////////////////////////////////////////////////////////////////////////////////
//////////////////////////////////////////////////////////////////////////////////
// Public functions (declared in reactor.h)
// An empty version of this function is code generated for unfederated execution.

/**
 * Close netdrivers used to communicate with other federates, if they are open,
 * and send a MSG_TYPE_RESIGN message to the RTI. This implements the function
 * defined in reactor.h. For unfederated execution, the code generator
 * generates an empty implementation.
 * @param env The environment of the federate
 */
void lf_terminate_execution(environment_t* env) {
  assert(env != GLOBAL_ENVIRONMENT);

  // For an abnormal termination (e.g. a SIGINT), we need to send a
  // MSG_TYPE_FAILED message to the RTI, but we should not acquire a mutex.
  if (_fed.netdrv_to_rti != NULL) {
    if (_lf_normal_termination) {
      tracepoint_federate_to_rti(send_RESIGN, _lf_my_fed_id, &env->current_tag);
      send_resign_signal();
    } else {
      tracepoint_federate_to_rti(send_FAILED, _lf_my_fed_id, &env->current_tag);
      send_failed_signal();
    }
  }

  LF_PRINT_DEBUG("Closing incoming P2P netdrivers.");
  // Close any incoming P2P netdrivers that are still open.
  for (int i = 0; i < NUMBER_OF_FEDERATES; i++) {
    close_inbound_netdrv(i, 1);
    // Ignore errors. Mark the netdriver closed.
    _fed.netdrv_for_inbound_p2p_connections[i] = NULL;
  }

  // Check for all outgoing physical connections in
  // _fed.netdrv_for_outbound_p2p_connections and
  // if the socket ID is not -1, the connection is still open.
  // Send an EOF by closing the netdriver here.
  for (int i = 0; i < NUMBER_OF_FEDERATES; i++) {

    // Close outbound connections, in case they have not closed themselves.
    // This will result in EOF being sent to the remote federate, except for
    // abnormal termination, in which case it will just close the netdriver.
    int flag = _lf_normal_termination ? 1 : -1;
    close_outbound_netdrv(i, flag);
  }

  LF_PRINT_DEBUG("Waiting for inbound p2p netdrviers listener threads.");
  // Wait for each inbound netdriver listener thread to close.
  if (_fed.number_of_inbound_p2p_connections > 0 && _fed.inbound_netdriv_listeners != NULL) {
    LF_PRINT_LOG("Waiting for %zu threads listening for incoming messages to exit.",
                 _fed.number_of_inbound_p2p_connections);
    for (size_t i = 0; i < _fed.number_of_inbound_p2p_connections; i++) {
      // Ignoring errors here.
      lf_thread_join(_fed.inbound_netdriv_listeners[i], NULL);
    }
  }

  LF_PRINT_DEBUG("Waiting for RTI's netdriver listener threads.");
  // Wait for the thread listening for messages from the RTI to close.
  lf_thread_join(_fed.RTI_netdrv_listener, NULL);

  // For abnormal termination, there is no need to free memory.
  if (_lf_normal_termination) {
    LF_PRINT_DEBUG("Freeing memory occupied by the federate.");
    free(_fed.inbound_netdriv_listeners);
    free(federation_metadata.rti_host);
    free(federation_metadata.rti_user);
  }
}

/**
 * @brief Send the server port number to the RTI on an MSG_TYPE_ADDRESS_ADVERTISEMENT message (@see net_common.h).
 *
 * @param drv
 */
void send_address_advertisement_to_RTI(netdrv_t* fed_netdrv, netdrv_t* rti_netdrv) {
#if defined(COMM_TYPE_TCP) || defined(COMM_TYPE_SST)
  unsigned char buffer[sizeof(int32_t) + 1];
  buffer[0] = MSG_TYPE_ADDRESS_ADVERTISEMENT;
  encode_int32(get_my_port(fed_netdrv), &(buffer[1]));

  // No need for a mutex because we have the only handle on this netdriver.
  write_to_netdrv_fail_on_error(rti_netdrv, sizeof(int32_t) + 1, (unsigned char*)buffer, NULL,
                                "Failed to send address advertisement.");

  LF_PRINT_DEBUG("Sent port %d to the RTI.", get_my_port(fed_netdrv));
#elif defined(COMM_TYPE_MQTT)
  // Do not send port.
  if (fed_netdrv == NULL) {
  } // JUST TO PASS COMPILER.
  if (rti_netdrv == NULL) {
  } // JUST TO PASS COMPILER.
#endif
}

/**
 * @brief Ask the RTI for port number of the remote federate.
 *
 * @param remote_federate_id
 * @return int
 */
static void get_remote_federate_info_from_RTI(uint16_t remote_federate_id, netdrv_t* rti_netdrv, netdrv_t* fed_netdrv) {
// Do not send port for MQTT. It only needs to know the target federate's ID.
#if defined(COMM_TYPE_TCP) || defined(COMM_TYPE_SST)
  // The buffer is used for both sending and receiving replies.
  // The size is what is needed for receiving replies.
  unsigned char buffer[sizeof(int32_t) + sizeof(struct in_addr) + 1];
  int port = -1;
  instant_t start_connect = lf_time_physical();
  while (port == -1 && !_lf_termination_executed) {
    buffer[0] = MSG_TYPE_ADDRESS_QUERY;
    // NOTE: Sending messages in little endian.
    encode_uint16(remote_federate_id, &(buffer[1]));

    LF_PRINT_DEBUG("Sending address query for federate %d.", remote_federate_id);
    // Trace the event when tracing is enabled
    tracepoint_federate_to_rti(send_ADR_QR, _lf_my_fed_id, NULL);

    LF_MUTEX_LOCK(&lf_outbound_netdrv_mutex);
    write_to_netdrv_fail_on_error(rti_netdrv, sizeof(uint16_t) + 1, buffer, &lf_outbound_netdrv_mutex,
                                  "Failed to send address query for federate %d to RTI.", remote_federate_id);
    LF_MUTEX_UNLOCK(&lf_outbound_netdrv_mutex);

    // Read RTI's response.
    read_from_netdrv_fail_on_error(rti_netdrv, buffer, sizeof(int32_t) + sizeof(struct in_addr) + 1, NULL,
                                   "Failed to read the requested port number and IP address for federate %d from RTI.",
                                   remote_federate_id);

    if (buffer[0] != MSG_TYPE_ADDRESS_QUERY_REPLY) {
      // Unexpected reply. Could be that RTI has failed and sent a resignation.
      if (buffer[0] == MSG_TYPE_FAILED) {
        lf_print_error_and_exit("RTI has failed.");
      } else {
        lf_print_error_and_exit("Unexpected reply of type %hhu from RTI (see net_common.h).", buffer[0]);
      }
    }
    port = extract_int32(&buffer[1]);

    // A reply of -1 for the port means that the RTI does not know
    // the port number of the remote federate, presumably because the
    // remote federate has not yet sent an MSG_TYPE_ADDRESS_ADVERTISEMENT message to the RTI.
    // Sleep for some time before retrying.
    if (port == -1) {
      if (CHECK_TIMEOUT(start_connect, CONNECT_TIMEOUT)) {
        lf_print_error_and_exit("TIMEOUT obtaining IP/port for federate %d from the RTI.", remote_federate_id);
      }
      // Wait ADDRESS_QUERY_RETRY_INTERVAL nanoseconds.
      lf_sleep(ADDRESS_QUERY_RETRY_INTERVAL);
    }
  }
  assert(port < 65536);
  assert(port > 0);
  char hostname[INET_ADDRSTRLEN];
  inet_ntop(AF_INET, buffer + 1 + sizeof(int32_t), hostname, INET_ADDRSTRLEN);
  LF_PRINT_LOG("Received address %s port %d for federate %d from RTI.", hostname, port, remote_federate_id);
  // Set the target federate's hostname and port to the netdriver.
  set_host_name(fed_netdrv, hostname);
  // Must set as specified port. Or else, the port will be increased when connecting to the other federate.
  set_specified_port(fed_netdrv, port);
#elif defined(COMM_TYPE_MQTT)

  // Do not send port for MQTT. It only needs to know the target federate's ID.
  (void) remote_federate_id;
  (void) rti_netdrv;
  (void) fed_netdrv; 
#endif
}

//////////////////////////////////////////////////////////////////////////////////
//////////////////////////////////////////////////////////////////////////////////
// Public functions (declared in federate.h, in alphabetical order)

// TODO: DONGHA: Handling address queries must be changed. Just leaving port and ip_addr now.
void lf_connect_to_federate(uint16_t remote_federate_id) {
  int result = -1;

  // Initialize the netdriver to connect the remote federate.
  netdrv_t* netdrv = initialize_netdrv(_lf_my_fed_id, federation_metadata.federation_id);
#if defined(COMM_TYPE_MQTT)
  set_target_id(netdrv, remote_federate_id);
#endif
  create_connector(netdrv);
  get_remote_federate_info_from_RTI(remote_federate_id, _fed.netdrv_to_rti, netdrv);
  result = connect_to_netdrv(netdrv);
  if (result != 0) {
    lf_print_error("Failed to connect to federate %d.", remote_federate_id);
  }

  // Connect was successful.

  // Send P2P message to target federate.
  size_t federation_id_length = strnlen(federation_metadata.federation_id, 255);
  unsigned char* buf = (unsigned char*)malloc(1 + sizeof(uint16_t) + 1 + federation_id_length);
  buf[0] = MSG_TYPE_P2P_SENDING_FED_ID;
  if (_lf_my_fed_id > UINT16_MAX) {
    // This error is very unlikely to occur.
    lf_print_error_and_exit("Too many federates! More than %d.", UINT16_MAX);
  }
  encode_uint16((uint16_t)_lf_my_fed_id, (unsigned char*)&(buf[1]));
  buf[1 + sizeof(uint16_t)] = (unsigned char)(federation_id_length & 0xff);

  memcpy(buf + 2 + sizeof(uint16_t), (unsigned char*)federation_metadata.federation_id, federation_id_length);
  // Trace the event when tracing is enabled
  tracepoint_federate_to_federate(send_FED_ID, _lf_my_fed_id, remote_federate_id, NULL);

  // No need for a mutex because we have the only handle on the socket.
  write_to_netdrv_fail_on_error(netdrv, 2 + sizeof(uint16_t) + federation_id_length, buf, NULL,
                                "Failed to send fed_id and federation id to federate %d.", remote_federate_id);

  read_from_netdrv_fail_on_error(netdrv, (unsigned char*)buf, 2, NULL,
                                 "Failed to read MSG_TYPE_ACK from federate %d in response to sending fed_id.",
                                 remote_federate_id);
  if (buf[0] != MSG_TYPE_ACK) {
    // Get the error code.
    lf_print_error_and_exit("Received MSG_TYPE_REJECT message from remote federate (%d).", buf[1]);
    result = -1;
  } else {
    lf_print("Connected to federate %d.", remote_federate_id);
    // Trace the event when tracing is enabled
    tracepoint_federate_to_federate(receive_ACK, _lf_my_fed_id, remote_federate_id, NULL);
  }
  free(buf);
  // Once we set this variable, then all future calls to close() on this
  // socket ID should reset it to -1 within a critical section.
  _fed.netdrv_for_outbound_p2p_connections[remote_federate_id] = netdrv;
}

void lf_connect_to_rti(const char* hostname, int port) {
  LF_PRINT_LOG("Connecting to the RTI.");

  // TODO: DONGHA: Need to change these?
  // Override passed hostname and port if passed as runtime arguments.
  hostname = federation_metadata.rti_host ? federation_metadata.rti_host : hostname;
  port = federation_metadata.rti_port >= 0 ? federation_metadata.rti_port : port;

  // Adjust the port.
  uint16_t uport = 0;
  if (port < 0 || port > INT16_MAX) {
    lf_print_error("lf_connect_to_rti(): Specified port (%d) is out of range,"
                   " using the default port %d instead.",
                   port, RTI_DEFAULT_PORT);
    uport = RTI_DEFAULT_PORT;
    port = 0; // Mark so that increments occur between tries.
  } else {
    uport = (uint16_t)port;
  }
  if (uport == 0) {
    uport = RTI_DEFAULT_PORT;
  }

  // Initialize netdriver to rti.
  _fed.netdrv_to_rti = initialize_netdrv(_lf_my_fed_id, federation_metadata.federation_id); // set memory.
  set_host_name(_fed.netdrv_to_rti, hostname);
  set_port(_fed.netdrv_to_rti, uport);
  set_specified_port(_fed.netdrv_to_rti, port);
  set_target_id(_fed.netdrv_to_rti, -1);
  create_connector(_fed.netdrv_to_rti);

  if (connect_to_netdrv(_fed.netdrv_to_rti) < 0) {
    lf_print_error_and_exit("Failed to connect() to RTI after %d tries.", CONNECT_MAX_RETRIES);
  }

  int count_retries = 0;
  while (count_retries++ < CONNECT_MAX_RETRIES && !_lf_termination_executed) {
    // Have connected to an RTI, but not sure it's the right RTI.
    // Send a MSG_TYPE_FED_IDS message and wait for a reply.
    // Notify the RTI of the ID of this federate and its federation.

#ifdef FEDERATED_AUTHENTICATED
    LF_PRINT_LOG("Connected to an RTI. Performing HMAC-based authentication using federation ID.");
    if (perform_hmac_authentication()) {
      if (port == 0) {
        continue; // Try again with a new port.
      } else {
        // No point in trying again because it will be the same port.
        close_netdrv(_fed.netdrv_to_rti);
        lf_print_error_and_exit("Authentication failed.");
      }
    }
#else
    LF_PRINT_LOG("Connected to an RTI. Sending federation ID for authentication.");
#endif
    // Send message_type + federate_ID + federation_id_length + federation_id
    size_t federation_id_length = strnlen(federation_metadata.federation_id, 255);
    unsigned char* buffer = (unsigned char*)malloc(1 + sizeof(uint16_t) + 1 + federation_id_length);
    buffer[0] = MSG_TYPE_FED_IDS;
    // Next send the federate ID.
    if (_lf_my_fed_id > UINT16_MAX) {
      lf_print_error_and_exit("Too many federates! More than %d.", UINT16_MAX);
    }
    encode_uint16((uint16_t)_lf_my_fed_id, &buffer[1]);
    // Next send the federation ID length.
    // The federation ID is limited to 255 bytes. The overhead of memcpy() is acceptable.
    buffer[1 + sizeof(uint16_t)] = (unsigned char)(federation_id_length & 0xff);
    memcpy(buffer + 2 + sizeof(uint16_t), (unsigned char*)federation_metadata.federation_id, federation_id_length);
    // Trace the event when tracing is enabled
    tracepoint_federate_to_rti(send_FED_ID, _lf_my_fed_id, NULL);

    // No need for a mutex here because no other threads are writing to this netdriver.
    if (write_to_netdrv(_fed.netdrv_to_rti, 2 + sizeof(uint16_t) + federation_id_length, buffer) <= 0) {
      continue; // Try again, possibly on a new port.
    }
    free(buffer);

    // Wait for a response.
    // The response will be MSG_TYPE_REJECT if the federation ID doesn't match.
    // Otherwise, it will be either MSG_TYPE_ACK or MSG_TYPE_UDP_PORT, where the latter
    // is used if clock synchronization will be performed.
    unsigned char response[2];

    LF_PRINT_DEBUG("Waiting for response to federation ID from the RTI.");

    if (read_from_netdrv(_fed.netdrv_to_rti, response, 2) <= 0) {
      continue; // Try again.
    }
    if (response[0] == MSG_TYPE_REJECT) {
      // Trace the event when tracing is enabled
      tracepoint_federate_from_rti(receive_REJECT, _lf_my_fed_id, NULL);
      // Read one more byte to determine the cause of rejection.
      unsigned char cause = response[1];
      if (cause == FEDERATION_ID_DOES_NOT_MATCH || cause == WRONG_SERVER) {
        lf_print_warning("Connected to the wrong RTI on port %d. Will try again", uport);
        continue;
      }
    } else if (response[0] == MSG_TYPE_ACK) {
      // Trace the event when tracing is enabled
      tracepoint_federate_from_rti(receive_ACK, _lf_my_fed_id, NULL);
      LF_PRINT_LOG("Received acknowledgment from the RTI.");
      break;
    } else if (response[0] == MSG_TYPE_RESIGN) {
      lf_print_warning("RTI on port %d resigned. Will try again", uport);
      continue;
    } else {
      lf_print_warning("RTI on port %d gave unexpect response %u. Will try again", uport, response[0]);
      continue;
    }
  }

  // Call a generated (external) function that sends information
  // about connections between this federate and other federates
  // where messages are routed through the RTI.
  // @see MSG_TYPE_NEIGHBOR_STRUCTURE in net_common.h
  lf_send_neighbor_structure_to_RTI(_fed.netdrv_to_rti);

  // The IP address of the federate is known to the RTI when using TCP connections, while
  // establish_communication_session(). However, when using MQTT, the federate has to send it's IP address to the RTI to
  // do UDP clock synchronization. Thus, it sends the IPv4 address after the UDP port number.
  struct sockaddr_in federate_UDP_addr;
  uint16_t udp_port = setup_clock_synchronization_with_rti(&federate_UDP_addr);

  size_t buffer_size = 1 + sizeof(uint16_t) + INET_ADDRSTRLEN;
  unsigned char UDP_port_number[buffer_size];
  UDP_port_number[0] = MSG_TYPE_UDP_PORT;
  encode_uint16(udp_port, &(UDP_port_number[1]));
#if defined(COMM_TYPE_TCP) || defined(COMM_TYPE_SST)
  // Write the returned port number to the RTI
  write_to_netdrv_fail_on_error(_fed.netdrv_to_rti, 1 + sizeof(uint16_t), UDP_port_number, NULL,
                                "Failed to send the UDP port number to the RTI.");
#elif defined(COMM_TYPE_MQTT)
  // Write the returned port number and IPv4 address to the RTI.
  // If the clock-sync is init or off, it will fill it to 0.0.0.0.
  inet_ntop(AF_INET, &federate_UDP_addr, (char*)&(UDP_port_number[1 + sizeof(uint16_t)]), INET_ADDRSTRLEN);

  // Write the buffer to the network driver
  write_to_netdrv_fail_on_error(_fed.netdrv_to_rti, buffer_size, UDP_port_number, NULL,
                                "Failed to send the UDP port number and IPv4 address to the RTI.");
#endif
  lf_print("Connected to RTI at %s:%d.", hostname, uport);
}

// specified_port is 0 on default.
void lf_create_server(int specified_port) {
  netdrv_t* my_netdrv = initialize_netdrv(_lf_my_fed_id, federation_metadata.federation_id);
  create_listener(my_netdrv, FED, specified_port); // 1 for FED

  // Set the global server netdriver.
  _fed.my_netdrv = my_netdrv;

  // Trace the event when tracing is enabled. This will not be sent in MQTT.
  tracepoint_federate_to_rti(send_ADR_AD, _lf_my_fed_id, NULL);

  // Send the federate's information to the RTI, for inbound connection. For TCP, it will send the port, and for MQTT it
  // will do nothing.
  send_address_advertisement_to_RTI(my_netdrv, _fed.netdrv_to_rti);
}

void lf_enqueue_port_absent_reactions(environment_t* env) {
  assert(env != GLOBAL_ENVIRONMENT);
#ifdef FEDERATED_CENTRALIZED
  if (!_fed.has_downstream) {
    // This federate is not connected to any downstream federates via a
    // logical connection. No need to trigger port absent
    // reactions.
    return;
  }
#endif
  LF_PRINT_DEBUG("Enqueueing port absent reactions at time " PRINTF_TIME ".", (env->current_tag.time - start_time));
  if (num_port_absent_reactions == 0) {
    LF_PRINT_DEBUG("No port absent reactions.");
    return;
  }
  for (size_t i = 0; i < num_port_absent_reactions; i++) {
    reaction_t* reaction = port_absent_reaction[i];
    if (reaction && reaction->status == inactive) {
      LF_PRINT_DEBUG("Inserting port absent reaction on reaction queue.");
      lf_scheduler_trigger_reaction(env->scheduler, reaction, -1);
    }
  }
}

void* lf_handle_p2p_connections_from_federates(void* env_arg) {
  LF_ASSERT_NON_NULL(env_arg);
  size_t received_federates = 0;
  // Allocate memory to store thread IDs.
  _fed.inbound_netdriv_listeners = (lf_thread_t*)calloc(_fed.number_of_inbound_p2p_connections, sizeof(lf_thread_t));
  while (received_federates < _fed.number_of_inbound_p2p_connections && !_lf_termination_executed) {
    // Wait for an incoming connection request.
    netdrv_t* client_fed_netdrv = establish_communication_session(_fed.my_netdrv);

    if (client_fed_netdrv == NULL) {
      if (errno == EAGAIN || errno == EWOULDBLOCK || errno == EINTR) {
        if (rti_failed())
          break;
        else
          continue; // Try again.
      } else if (errno == EPERM) {
        lf_print_error_system_failure("Firewall permissions prohibit connection.");
      } else {
        lf_print_error_system_failure("A fatal error occurred while accepting a new netdriver.");
      }
    }
    LF_PRINT_LOG("Accepted new connection from remote federate.");

    size_t header_length = 1 + sizeof(uint16_t) + 1;
    // unsigned char buffer[header_length];
    unsigned char buffer[256]; // TODO: NEED TO CHECK. Doesn't allow super long federation IDs.
    ssize_t bytes_read = read_from_netdrv(client_fed_netdrv, (unsigned char*)&buffer, header_length);
    if (bytes_read <= 0 || buffer[0] != MSG_TYPE_P2P_SENDING_FED_ID) {
      lf_print_warning("Federate received invalid first message on P2P netdriver. Closing netdriver.");
      if (bytes_read > 0) {
        // Wrong message received.
        unsigned char response[2];
        response[0] = MSG_TYPE_REJECT;
        response[1] = WRONG_SERVER;
        // Trace the event when tracing is enabled
        tracepoint_federate_to_federate(send_REJECT, _lf_my_fed_id, -3, NULL);
        // Ignore errors on this response.
        write_to_netdrv(client_fed_netdrv, 2, response);
      }
      close_netdrv(client_fed_netdrv);
      continue;
    }

    // Get the federation ID and check it.
    // unsigned char federation_id_length = buffer[header_length - 1];
    // char remote_federation_id[federation_id_length];
    // bytes_read = read_from_netdrv(client_fed_netdrv, (unsigned char*)remote_federation_id, federation_id_length);
    if (bytes_read <= 0 || (strncmp(federation_metadata.federation_id, (const char*)buffer + header_length,
                                    strnlen(federation_metadata.federation_id, 255)) != 0)) {
      lf_print_warning("Received invalid federation ID. Closing netdriver.");
      if (bytes_read > 0) {
        unsigned char response[2];
        response[0] = MSG_TYPE_REJECT;
        response[1] = FEDERATION_ID_DOES_NOT_MATCH;
        // Trace the event when tracing is enabled
        tracepoint_federate_to_federate(send_REJECT, _lf_my_fed_id, -3, NULL);
        // Ignore errors on this response.
        write_to_netdrv(client_fed_netdrv, 2, response);
      }
      close_netdrv(client_fed_netdrv);
      continue;
    }

    // Extract the ID of the sending federate.
    uint16_t remote_fed_id = extract_uint16((unsigned char*)&(buffer[1]));
    LF_PRINT_DEBUG("Received sending federate ID %d.", remote_fed_id);

    // Trace the event when tracing is enabled
    tracepoint_federate_to_federate(receive_FED_ID, _lf_my_fed_id, remote_fed_id, NULL);

    // Once we record the socket_id here, all future calls to close() on
    // the netdriver should be done while holding the netdrv_mutex, and this array
    // element should be reset to -1 during that critical section.
    // Otherwise, there can be race condition where, during termination,
    // two threads attempt to simultaneously close the netdriver.
    _fed.netdrv_for_inbound_p2p_connections[remote_fed_id] = client_fed_netdrv;

    // Send an MSG_TYPE_ACK message.
    unsigned char response = MSG_TYPE_ACK;

    // Trace the event when tracing is enabled
    tracepoint_federate_to_federate(send_ACK, _lf_my_fed_id, remote_fed_id, NULL);

    LF_MUTEX_LOCK(&lf_outbound_netdrv_mutex);
    write_to_netdrv_fail_on_error(_fed.netdrv_for_inbound_p2p_connections[remote_fed_id], 1, (unsigned char*)&response,
                                  &lf_outbound_netdrv_mutex, "Failed to write MSG_TYPE_ACK in response to federate %d.",
                                  remote_fed_id);
    LF_MUTEX_UNLOCK(&lf_outbound_netdrv_mutex);

    // Start a thread to listen for incoming messages from other federates.
    // The fed_id is a uint16_t, which we assume can be safely cast to and from void*.
    void* fed_id_arg = (void*)(uintptr_t)remote_fed_id;
    int result = lf_thread_create(&_fed.inbound_netdriv_listeners[received_federates], listen_to_federates, fed_id_arg);
    if (result != 0) {
      // Failed to create a listening thread.
      LF_MUTEX_LOCK(&netdrv_mutex);
      if (_fed.netdrv_for_inbound_p2p_connections[remote_fed_id] != NULL) {
        close_netdrv(_fed.netdrv_for_inbound_p2p_connections[remote_fed_id]);
        _fed.netdrv_for_inbound_p2p_connections[remote_fed_id] = NULL;
      }
      LF_MUTEX_UNLOCK(&netdrv_mutex);
      lf_print_error_and_exit("Failed to create a thread to listen for incoming physical connection. Error code: %d.",
                              result);
    }
    received_federates++;
  }

  LF_PRINT_LOG("All %zu remote federates are connected.", _fed.number_of_inbound_p2p_connections);
  return NULL;
}

void lf_latest_tag_confirmed(tag_t tag_to_send) {
  environment_t* env;
  if (lf_tag_compare(_fed.last_sent_LTC, tag_to_send) >= 0) {
    return; // Already sent this or later tag.
  }
  _lf_get_environments(&env);
  if (!env->need_to_send_LTC) {
    LF_PRINT_LOG("Skip sending Latest Tag Confirmed (LTC) to the RTI because there was no tagged message with the "
                 "tag " PRINTF_TAG " that this federate has received.",
                 tag_to_send.time - start_time, tag_to_send.microstep);
    return;
  }
  LF_PRINT_LOG("Sending Latest Tag Confirmed (LTC) " PRINTF_TAG " to the RTI.", tag_to_send.time - start_time,
               tag_to_send.microstep);
  send_tag(MSG_TYPE_LATEST_TAG_CONFIRMED, tag_to_send);
  _fed.last_sent_LTC = tag_to_send;
}

parse_rti_code_t lf_parse_rti_addr(const char* rti_addr) {
  rti_addr_info_t rti_addr_info = {0};
  extract_rti_addr_info(rti_addr, &rti_addr_info);
  if (!rti_addr_info.has_host && !rti_addr_info.has_port && !rti_addr_info.has_user) {
    return FAILED_TO_PARSE;
  }
  if (rti_addr_info.has_host) {
    if (validate_host(rti_addr_info.rti_host_str)) {
      char* rti_host = (char*)calloc(257, sizeof(char));
      strncpy(rti_host, rti_addr_info.rti_host_str, 256);
      federation_metadata.rti_host = rti_host;
    } else {
      return INVALID_HOST;
    }
  }
  if (rti_addr_info.has_port) {
    if (validate_port(rti_addr_info.rti_port_str)) {
      federation_metadata.rti_port = atoi(rti_addr_info.rti_port_str);
    } else {
      return INVALID_PORT;
    }
  }
  if (rti_addr_info.has_user) {
    if (validate_user(rti_addr_info.rti_user_str)) {
      char* rti_user = (char*)calloc(257, sizeof(char));
      strncpy(rti_user, rti_addr_info.rti_user_str, 256);
      federation_metadata.rti_user = rti_user;
    } else {
      return INVALID_USER;
    }
  }
  return SUCCESS;
}

void lf_reset_status_fields_on_input_port_triggers() {
  environment_t* env;
  _lf_get_environments(&env);
  tag_t now = lf_tag(env);
  for (size_t i = 0; i < _lf_action_table_size; i++) {
    if (lf_tag_compare(_lf_action_table[i]->trigger->last_known_status_tag, now) >= 0) {
      set_network_port_status(i, absent); // Default may be overriden to become present.
    } else {
      set_network_port_status(i, unknown);
    }
  }
  LF_PRINT_DEBUG("Resetting port status fields.");
  lf_update_max_level(_fed.last_TAG, _fed.is_last_TAG_provisional);
  lf_cond_broadcast(&lf_port_status_changed);
}

int lf_send_message(int message_type, unsigned short port, unsigned short federate, const char* next_destination_str,
                    size_t length, unsigned char* message) {
  unsigned char header_buffer[1 + sizeof(uint16_t) + sizeof(uint16_t) + sizeof(uint32_t)];
  // First byte identifies this as a timed message.
  if (message_type != MSG_TYPE_P2P_MESSAGE) {
    lf_print_error("lf_send_message: Unsupported message type (%d).", message_type);
    return -1;
  }
  header_buffer[0] = (unsigned char)message_type;
  // Next two bytes identify the destination port.
  // NOTE: Send messages little endian (network order), not big endian.
  encode_uint16(port, &(header_buffer[1]));

  // Next two bytes identify the destination federate.
  encode_uint16(federate, &(header_buffer[1 + sizeof(uint16_t)]));

  // The next four bytes are the message length.
  encode_uint32((uint32_t)length, &(header_buffer[1 + sizeof(uint16_t) + sizeof(uint16_t)]));

  LF_PRINT_LOG("Sending untagged message to %s.", next_destination_str);

  // Header:  message_type + port_id + federate_id + length of message + timestamp + microstep
  const int header_length = 1 + sizeof(uint16_t) + sizeof(uint16_t) + sizeof(uint32_t);

  // Use a mutex lock to prevent multiple threads from simultaneously sending.
  LF_MUTEX_LOCK(&lf_outbound_netdrv_mutex);

  netdrv_t* netdrv = _fed.netdrv_for_outbound_p2p_connections[federate];

  // Trace the event when tracing is enabled
  tracepoint_federate_to_federate(send_P2P_MSG, _lf_my_fed_id, federate, NULL);

  // TODO: DONGHA: Need to fix in future.
  int bytes_written = write_to_netdrv_close_on_error(netdrv, header_length, header_buffer);
  if (bytes_written > 0) {
    // Header sent successfully. Send the body.
    bytes_written = write_to_netdrv_close_on_error(netdrv, length, message);
  }
  if (bytes_written <= 0) {
    // Message did not send. Since this is used for physical connections, this is not critical.
    lf_print_warning("Failed to send message to %s. Dropping the message.", next_destination_str);
  }
  LF_MUTEX_UNLOCK(&lf_outbound_netdrv_mutex);
  // TODO: DONGHA: Check result!
  return bytes_written;
}

tag_t lf_send_next_event_tag(environment_t* env, tag_t tag, bool wait_for_reply) {
  assert(env != GLOBAL_ENVIRONMENT);
  while (true) {
    if (!_fed.has_downstream && !_fed.has_upstream) {
      // This federate is not connected (except possibly by physical links)
      // so there is no need for the RTI to get involved.

      // NOTE: If the event queue is empty, then the time argument is either
      // the timeout_time or FOREVER. If -fast is also set, then
      // it matters whether there are upstream federates connected by physical
      // connections, which do not affect _fed.has_upstream. Perhaps we
      // should not return immediately because
      // then the execution will hit its timeout_time and fail to receive any
      // messages sent by upstream federates.
      // However, -fast is really incompatible with federated execution with
      // physical connections, so I don't think we need to worry about this.
      LF_PRINT_DEBUG("Granted tag " PRINTF_TAG " because the federate has neither "
                     "upstream nor downstream federates.",
                     tag.time - start_time, tag.microstep);
      return tag;
    }

    // If time advance (TAG or PTAG) has already been granted for this tag
    // or a larger tag, then return immediately.
    if (lf_tag_compare(_fed.last_TAG, tag) >= 0) {
      LF_PRINT_DEBUG("Granted tag " PRINTF_TAG " because TAG or PTAG has been received.",
                     _fed.last_TAG.time - start_time, _fed.last_TAG.microstep);
      return _fed.last_TAG;
    }

    // Copy the tag because bounded_NET() may modify it.
    tag_t original_tag = tag;

    // A NET sent by this function is a promise that, absent
    // inputs from another federate, this federate will not produce events
    // earlier than t. But if there are downstream federates and there is
    // a physical action (not counting receivers from upstream federates),
    // then we can only promise up to current physical time (plus the minimum
    // of all minimum delays on the physical actions).
    // If wait_for_reply is false, leave the tag alone.
    bool tag_bounded_by_physical_time = wait_for_reply ? bounded_NET(&tag) : false;

    // What we do next depends on whether the NET has been bounded by
    // physical time or by an event on the event queue.
    if (!tag_bounded_by_physical_time) {
      // This if statement does not fall through but rather returns.
      // NET is not bounded by physical time or has no downstream federates.
      // Normal case.
      send_tag(MSG_TYPE_NEXT_EVENT_TAG, tag);
      _fed.last_sent_NET = tag;
      LF_PRINT_LOG("Sent next event tag (NET) " PRINTF_TAG " to RTI.", tag.time - start_time, tag.microstep);

      if (!wait_for_reply) {
        LF_PRINT_LOG("Not waiting for reply to NET.");
        return tag;
      }

      // If there are no upstream federates, return immediately, without
      // waiting for a reply. This federate does not need to wait for
      // any other federate.
      // NOTE: If fast execution is being used, it may be necessary to
      // throttle upstream federates.
      if (!_fed.has_upstream) {
        LF_PRINT_DEBUG("Not waiting for reply to NET " PRINTF_TAG " because I "
                       "have no upstream federates.",
                       tag.time - start_time, tag.microstep);
        return tag;
      }

      // Wait until a TAG is received from the RTI.
      while (true) {
        // Wait until either something changes on the event queue or
        // the RTI has responded with a TAG.
        LF_PRINT_DEBUG("Waiting for a TAG from the RTI with _fed.last_TAG= " PRINTF_TAG " and net=" PRINTF_TAG,
                       _fed.last_TAG.time - start_time, _fed.last_TAG.microstep, tag.time - start_time, tag.microstep);
        if (lf_cond_wait(&env->event_q_changed) != 0) {
          lf_print_error("Wait error.");
        }
        // Check whether the new event on the event queue requires sending a new NET.
        tag_t next_tag = get_next_event_tag(env);
        if (lf_tag_compare(_fed.last_TAG, next_tag) >= 0 || lf_tag_compare(_fed.last_TAG, tag) >= 0) {
          return _fed.last_TAG;
        }
        if (lf_tag_compare(next_tag, tag) != 0) {
          send_tag(MSG_TYPE_NEXT_EVENT_TAG, next_tag);
          _fed.last_sent_NET = next_tag;
          LF_PRINT_LOG("Sent next event tag (NET) " PRINTF_TAG " to RTI from loop.", next_tag.time - lf_time_start(),
                       next_tag.microstep);
        }
      }
    }

    if (tag.time != FOREVER) {
      // Create a dummy event that will force this federate to advance time and subsequently
      // enable progress for downstream federates. Increment the time by ADVANCE_MESSAGE_INTERVAL
      // to prevent too frequent dummy events.
      tag_t dummy_event_tag = (tag_t){.time = tag.time + ADVANCE_MESSAGE_INTERVAL, .microstep = tag.microstep};
      event_t* dummy = _lf_create_dummy_events(env, dummy_event_tag);
      pqueue_tag_insert(env->event_q, (pqueue_tag_element_t*)dummy);
    }

    LF_PRINT_DEBUG("Inserted a dummy event for logical time " PRINTF_TIME ".", tag.time - lf_time_start());

    if (!wait_for_reply) {
      LF_PRINT_LOG("Not waiting for physical time to advance further.");
      return tag;
    }

    // This federate should repeatedly advance its tag to ensure downstream federates can make progress.
    // Before advancing to the next tag, we need to wait some time so that we don't overwhelm the network and the
    // RTI. That amount of time will be no greater than ADVANCE_MESSAGE_INTERVAL in the future.
    LF_PRINT_DEBUG("Waiting for physical time to elapse or an event on the event queue.");

    instant_t wait_until_time_ns = lf_time_physical() + ADVANCE_MESSAGE_INTERVAL;

    // Regardless of the ADVANCE_MESSAGE_INTERVAL, do not let this
    // wait exceed the time of the next tag.
    if (wait_until_time_ns > original_tag.time) {
      wait_until_time_ns = original_tag.time;
    }

    lf_clock_cond_timedwait(&env->event_q_changed, wait_until_time_ns);

    LF_PRINT_DEBUG("Wait finished or interrupted.");

    // Either the timeout expired or the wait was interrupted by an event being
    // put onto the event queue. In either case, we can just loop around.
    // The next iteration will determine whether another
    // NET should be sent or not.
    tag = get_next_event_tag(env);
  }
}

void lf_send_port_absent_to_federate(environment_t* env, interval_t additional_delay, unsigned short port_ID,
                                     unsigned short fed_ID) {
  assert(env != GLOBAL_ENVIRONMENT);

  // Construct the message
  size_t message_length = 1 + sizeof(port_ID) + sizeof(fed_ID) + sizeof(instant_t) + sizeof(microstep_t);
  unsigned char buffer[message_length];

  // Apply the additional delay to the current tag and use that as the intended
  // tag of the outgoing message. Note that if there is delay on the connection,
  // then we cannot promise no message with tag = current_tag + delay because a
  // subsequent reaction might produce such a message. But we can promise no
  // message with a tag strictly less than current_tag + delay.
  tag_t current_message_intended_tag = lf_delay_strict(env->current_tag, additional_delay);

  LF_PRINT_LOG("Sending port "
               "absent for tag " PRINTF_TAG " for port %d to federate %d.",
               current_message_intended_tag.time - start_time, current_message_intended_tag.microstep, port_ID, fed_ID);

  buffer[0] = MSG_TYPE_PORT_ABSENT;
  encode_uint16(port_ID, &(buffer[1]));
  encode_uint16(fed_ID, &(buffer[1 + sizeof(port_ID)]));
  encode_tag(&(buffer[1 + sizeof(port_ID) + sizeof(fed_ID)]), current_message_intended_tag);

#ifdef FEDERATED_CENTRALIZED
  // Send the absent message through the RTI
  netdrv_t* netdrv = _fed.netdrv_to_rti;
#else
  // Send the absent message directly to the federate
  netdrv_t* netdrv = _fed.netdrv_for_outbound_p2p_connections[fed_ID];
#endif

  if (netdrv == _fed.netdrv_to_rti) {
    tracepoint_federate_to_rti(send_PORT_ABS, _lf_my_fed_id, &current_message_intended_tag);
  } else {
    tracepoint_federate_to_federate(send_PORT_ABS, _lf_my_fed_id, fed_ID, &current_message_intended_tag);
  }

  LF_MUTEX_LOCK(&lf_outbound_netdrv_mutex);
  int bytes_written = write_to_netdrv_close_on_error(netdrv, message_length, buffer);
  LF_MUTEX_UNLOCK(&lf_outbound_netdrv_mutex);

  if (bytes_written <= 0) {
    // Write failed. Response depends on whether coordination is centralized.
    if (netdrv == _fed.netdrv_to_rti) {
      // Centralized coordination. This is a critical error.
      lf_print_error_system_failure("Failed to send port absent message for port %hu to federate %hu.", port_ID,
                                    fed_ID);
    } else {
      // Decentralized coordination. This is not a critical error.
      lf_print_warning("Failed to send port absent message for port %hu to federate %hu.", port_ID, fed_ID);
    }
  }
}

int lf_send_stop_request_to_rti(tag_t stop_tag) {

  // Send a stop request with the specified tag to the RTI
  unsigned char buffer[MSG_TYPE_STOP_REQUEST_LENGTH];
  // Stop at the next microstep
  stop_tag.microstep++;
  ENCODE_STOP_REQUEST(buffer, stop_tag.time, stop_tag.microstep);

  LF_MUTEX_LOCK(&lf_outbound_netdrv_mutex);
  // Do not send a stop request if a stop request has been previously received from the RTI.
  if (!_fed.received_stop_request_from_rti) {
    LF_PRINT_LOG("Sending to RTI a MSG_TYPE_STOP_REQUEST message with tag " PRINTF_TAG ".", stop_tag.time - start_time,
                 stop_tag.microstep);

    if (_fed.netdrv_to_rti == NULL) {
      lf_print_warning("Netdriver is no longer connected. Dropping message.");
      LF_MUTEX_UNLOCK(&lf_outbound_netdrv_mutex);
      return -1;
    }
    // Trace the event when tracing is enabled
    tracepoint_federate_to_rti(send_STOP_REQ, _lf_my_fed_id, &stop_tag);

    write_to_netdrv_fail_on_error(_fed.netdrv_to_rti, MSG_TYPE_STOP_REQUEST_LENGTH, buffer, &lf_outbound_netdrv_mutex,
                                  "Failed to send stop time " PRINTF_TIME " to the RTI.", stop_tag.time - start_time);

    // Treat this sending  as equivalent to having received a stop request from the RTI.
    _fed.received_stop_request_from_rti = true;
    LF_MUTEX_UNLOCK(&lf_outbound_netdrv_mutex);
    return 0;
  } else {
    LF_MUTEX_UNLOCK(&lf_outbound_netdrv_mutex);
    return 1;
  }
}

int lf_send_tagged_message(environment_t* env, interval_t additional_delay, int message_type, unsigned short port,
                           unsigned short federate, const char* next_destination_str, size_t length,
                           unsigned char* message) {
  assert(env != GLOBAL_ENVIRONMENT);

  size_t header_length =
      1 + sizeof(uint16_t) + sizeof(uint16_t) + sizeof(uint32_t) + sizeof(instant_t) + sizeof(microstep_t);
  unsigned char header_buffer[header_length];

  if (message_type != MSG_TYPE_TAGGED_MESSAGE && message_type != MSG_TYPE_P2P_TAGGED_MESSAGE) {
    lf_print_error("lf_send_message: Unsupported message type (%d).", message_type);
    return -1;
  }

  size_t buffer_head = 0;
  // First byte is the message type.
  header_buffer[buffer_head] = (unsigned char)message_type;
  buffer_head += sizeof(unsigned char);
  // Next two bytes identify the destination port.
  // NOTE: Send messages little endian, not big endian.
  encode_uint16(port, &(header_buffer[buffer_head]));
  buffer_head += sizeof(uint16_t);

  // Next two bytes identify the destination federate.
  encode_uint16(federate, &(header_buffer[buffer_head]));
  buffer_head += sizeof(uint16_t);

  // The next four bytes are the message length.
  encode_uint32((uint32_t)length, &(header_buffer[buffer_head]));
  buffer_head += sizeof(uint32_t);

  // Apply the additional delay to the current tag and use that as the intended
  // tag of the outgoing message.
  tag_t current_message_intended_tag = lf_delay_tag(env->current_tag, additional_delay);

  if (lf_is_tag_after_stop_tag(env, current_message_intended_tag)) {
    // Message tag is past the timeout time (the stop time) so it should not be sent.
    LF_PRINT_LOG("Dropping message because it will be after the timeout time.");
    return -1;
  }

  // Next 8 + 4 will be the tag (timestamp, microstep)
  encode_tag(&(header_buffer[buffer_head]), current_message_intended_tag);

  LF_PRINT_LOG("Sending message with tag " PRINTF_TAG " to %s.", current_message_intended_tag.time - start_time,
               current_message_intended_tag.microstep, next_destination_str);

  // Use a mutex lock to prevent multiple threads from simultaneously sending.
  LF_MUTEX_LOCK(&lf_outbound_netdrv_mutex);

  netdrv_t* netdrv;
  if (message_type == MSG_TYPE_P2P_TAGGED_MESSAGE) {
    netdrv = _fed.netdrv_for_outbound_p2p_connections[federate];
    tracepoint_federate_to_federate(send_P2P_TAGGED_MSG, _lf_my_fed_id, federate, &current_message_intended_tag);
  } else {
    netdrv = _fed.netdrv_to_rti;
    tracepoint_federate_to_rti(send_TAGGED_MSG, _lf_my_fed_id, &current_message_intended_tag);
  }

  // TODO: THIS IS ONLY TEMPORARY... NEED TO FIX!!
  size_t sender_length = length + header_length;
  unsigned char* sender = malloc(sender_length);
  memcpy(sender, header_buffer, header_length);
  memcpy(sender + header_length, message, length);
  // int bytes_written = write_to_netdrv_close_on_error(netdrv, header_length, header_buffer);
  // if (bytes_written > 0) {
  //   // Header sent successfully. Send the body.
  //   bytes_written = write_to_netdrv_close_on_error(netdrv, length, message);
  // }
  int bytes_written = write_to_netdrv_close_on_error(netdrv, sender_length, sender);
  if (bytes_written <= 0) {
    // Message did not send. Handling depends on message type.
    if (message_type == MSG_TYPE_P2P_TAGGED_MESSAGE) {
      lf_print_warning("Failed to send message to %s. Dropping the message.", next_destination_str);
    } else {
      lf_print_error_system_failure("Failed to send message to %s with error code %d (%s). Connection lost to the RTI.",
                                    next_destination_str, errno, strerror(errno));
    }
  }
  LF_MUTEX_UNLOCK(&lf_outbound_netdrv_mutex);
  // TODO: Check result
  return bytes_written;
}

void lf_set_federation_id(const char* fid) { federation_metadata.federation_id = fid; }

#ifdef FEDERATED_DECENTRALIZED
void lf_spawn_staa_thread() { lf_thread_create(&_fed.staaSetter, update_ports_from_staa_offsets, NULL); }
#endif // FEDERATED_DECENTRALIZED

void lf_stall_advance_level_federation_locked(size_t level) {
  LF_PRINT_DEBUG("Waiting for MLAA %d to exceed level %zu.", max_level_allowed_to_advance, level);
  while (((int)level) >= max_level_allowed_to_advance) {
    lf_cond_wait(&lf_port_status_changed);
  };
  LF_PRINT_DEBUG("Exiting wait with MLAA %d and level %zu.", max_level_allowed_to_advance, level);
}

void lf_stall_advance_level_federation(environment_t* env, size_t level) {
  LF_PRINT_DEBUG("Acquiring the environment mutex.");
  LF_MUTEX_LOCK(&env->mutex);
  lf_stall_advance_level_federation_locked(level);
  LF_MUTEX_UNLOCK(&env->mutex);
}

void lf_synchronize_with_other_federates(void) {

  LF_PRINT_DEBUG("Synchronizing with other federates.");

  // Reset the start time to the coordinated start time for all federates.
  // Note that this does not grant execution to this federate.
  start_time = get_start_time_from_rti(lf_time_physical());
  lf_tracing_set_start_time(start_time);

  // Start a thread to listen for incoming TCP messages from the RTI.
  // @note Up until this point, the federate has been listening for messages
  //  from the RTI in a sequential manner in the main thread. From now on, a
  //  separate thread is created to allow for asynchronous communication.
  lf_thread_create(&_fed.RTI_netdrv_listener, listen_to_rti, NULL);
  lf_thread_t thread_id;
  if (create_clock_sync_thread(&thread_id)) {
    lf_print_warning("Failed to create thread to handle clock synchronization.");
  }
}

bool lf_update_max_level(tag_t tag, bool is_provisional) {
  // This always needs the top-level environment, which will be env[0].
  environment_t* env;
  _lf_get_environments(&env);
  int prev_max_level_allowed_to_advance = max_level_allowed_to_advance;
  max_level_allowed_to_advance = INT_MAX;
#ifdef FEDERATED_DECENTRALIZED
  (void)tag;
  (void)is_provisional;
  size_t action_table_size = _lf_action_table_size;
  lf_action_base_t** action_table = _lf_action_table;
#else
  // Note that the following test is never true for decentralized coordination,
  // where tag always is NEVER_TAG.
  if ((lf_tag_compare(env->current_tag, tag) < 0) || (lf_tag_compare(env->current_tag, tag) == 0 && !is_provisional)) {
    LF_PRINT_DEBUG("Updated MLAA to %d at time " PRINTF_TIME ".", max_level_allowed_to_advance,
                   lf_time_logical_elapsed(env));
    // Safe to complete the current tag
    return (prev_max_level_allowed_to_advance != max_level_allowed_to_advance);
  }

  size_t action_table_size = _lf_zero_delay_cycle_action_table_size;
  lf_action_base_t** action_table = _lf_zero_delay_cycle_action_table;
#endif // FEDERATED_DECENTRALIZED
  for (size_t i = 0; i < action_table_size; i++) {
    lf_action_base_t* input_port_action = action_table[i];
#ifdef FEDERATED_DECENTRALIZED
    // In decentralized execution, if the current_tag is close enough to the
    // start tag and there is a large enough delay on an incoming
    // connection, then there is no need to block progress waiting for this
    // port status.  This is irrelevant for centralized because blocking only
    // occurs on zero-delay cycles.
    if ((_lf_action_delay_table[i] == 0 && env->current_tag.time == start_time && env->current_tag.microstep == 0) ||
        (_lf_action_delay_table[i] > 0 &&
         lf_tag_compare(env->current_tag, lf_delay_strict((tag_t){.time = start_time, .microstep = 0},
                                                          _lf_action_delay_table[i])) <= 0)) {
      continue;
    }
#endif // FEDERATED_DECENTRALIZED
       // If the current tag is greater than the last known status tag of the input port,
       // and the input port is not physical, then block on that port by ensuring
       // the MLAA is no greater than the level of that port.
       // For centralized coordination, this is applied only to input ports coming from
       // federates that are in a ZDC.  For decentralized coordination, this is applied
       // to all input ports.
    if (lf_tag_compare(env->current_tag, input_port_action->trigger->last_known_status_tag) > 0 &&
        !input_port_action->trigger->is_physical) {
      max_level_allowed_to_advance =
          LF_MIN(max_level_allowed_to_advance, ((int)LF_LEVEL(input_port_action->trigger->reactions[0]->index)));
    }
  }
  LF_PRINT_DEBUG("Updated MLAA to %d at time " PRINTF_TIME ".", max_level_allowed_to_advance,
                 lf_time_logical_elapsed(env));
  return (prev_max_level_allowed_to_advance != max_level_allowed_to_advance);
}

#ifdef FEDERATED_DECENTRALIZED
instant_t lf_wait_until_time(tag_t tag) {
  instant_t result = tag.time; // Default.

  // Do not add the STA if the tag is the starting tag.
  if (tag.time != start_time || tag.microstep != 0u) {

    // Apply the STA to the logical time, but only if at least one network input port is not known up to this tag.
    // Subtract one microstep because it is sufficient to commit to a tag if the input ports are known
    // up to one microstep earlier.
    if (tag.microstep > 0) {
      tag.microstep--;
    } else {
      tag.microstep = UINT_MAX;
      tag.time -= 1;
    }

    if (!inputs_known_to(tag)) {
      result = lf_time_add(result, lf_fed_STA_offset);
    }
  }
  return result;
}
#endif // FEDERATED_DECENTRALIZED

#endif // FEDERATED<|MERGE_RESOLUTION|>--- conflicted
+++ resolved
@@ -121,13 +121,8 @@
 
 /**
  * Send a tag to the RTI.
-<<<<<<< HEAD
  * This function acquires the lf_outbound_netdrv_mutex.
- * @param type The message type (MSG_TYPE_NEXT_EVENT_TAG or MSG_TYPE_LATEST_TAG_COMPLETE).
-=======
- * This function acquires the lf_outbound_socket_mutex.
  * @param type The message type (MSG_TYPE_NEXT_EVENT_TAG or MSG_TYPE_LATEST_TAG_CONFIRMED).
->>>>>>> 3d7715c3
  * @param tag The tag.
  */
 static void send_tag(unsigned char type, tag_t tag) {
@@ -765,8 +760,8 @@
   while (1) {
     bool netdrv_closed = false;
     // Read one byte to get the message type.
-<<<<<<< HEAD
     LF_PRINT_DEBUG("Waiting for a P2P message on netdrv");
+    bool bad_message = false;
     ssize_t bytes_read = read_from_netdrv_close_on_error(netdrv, buffer, FED_COM_BUFFER_SIZE);
     if (bytes_read <= 0) {
       // netdrv has been closed.
@@ -774,78 +769,39 @@
       // Stop listening to this federate.
       netdrv_closed = true;
       break;
-    }
-    LF_PRINT_DEBUG("Received a P2P message on netdrv of type %d.", buffer[0]);
-    bool bad_message = false;
-    switch (buffer[0]) {
-    case MSG_TYPE_P2P_MESSAGE:
-      LF_PRINT_LOG("Received untimed message from federate %d.", fed_id);
-      if (handle_message(netdrv, fed_id, buffer + 1, bytes_read - 1)) {
-        // Failed to complete the reading of a message on a physical connection.
-        lf_print_warning("Failed to complete reading of message on physical connection.");
-        netdrv_closed = true;
-      }
-      break;
-    case MSG_TYPE_P2P_TAGGED_MESSAGE:
-      LF_PRINT_LOG("Received tagged message from federate %d.", fed_id);
-      if (handle_tagged_message(netdrv, fed_id, buffer + 1, bytes_read - 1)) {
-        // P2P tagged messages are only used in decentralized coordination, and
-        // it is not a fatal error if the netdriver is closed before the whole message is read.
-        // But this thread should exit.
-        lf_print_warning("Failed to complete reading of tagged message.");
-        netdrv_closed = true;
-      }
-      break;
-    case MSG_TYPE_PORT_ABSENT:
-      LF_PRINT_LOG("Received port absent message from federate %d.", fed_id);
-      if (handle_port_absent_message(buffer + 1, fed_id)) {
-        // P2P tagged messages are only used in decentralized coordination, and
-        // it is not a fatal error if the netdriver is closed before the whole message is read.
-        // But this thread should exit.
-        lf_print_warning("Failed to complete reading of tagged message.");
-        netdrv_closed = true;
-=======
-    LF_PRINT_DEBUG("Waiting for a P2P message on socket %d.", *socket_id);
-    bool bad_message = false;
-    if (read_from_socket_close_on_error(socket_id, 1, buffer)) {
-      // Socket has been closed.
-      lf_print("Socket from federate %d is closed.", fed_id);
-      // Stop listening to this federate.
-      socket_closed = true;
     } else {
-      LF_PRINT_DEBUG("Received a P2P message on socket %d of type %d.", *socket_id, buffer[0]);
+      LF_PRINT_DEBUG("Received a P2P message on netdrv of type %d.", buffer[0]);
       switch (buffer[0]) {
       case MSG_TYPE_P2P_MESSAGE:
         LF_PRINT_LOG("Received untimed message from federate %d.", fed_id);
-        if (handle_message(socket_id, fed_id)) {
+        if (handle_message(netdrv, fed_id, buffer + 1, bytes_read - 1)) {
           // Failed to complete the reading of a message on a physical connection.
           lf_print_warning("Failed to complete reading of message on physical connection.");
-          socket_closed = true;
+          netdrv_closed = true;
         }
         break;
       case MSG_TYPE_P2P_TAGGED_MESSAGE:
         LF_PRINT_LOG("Received tagged message from federate %d.", fed_id);
-        if (handle_tagged_message(socket_id, fed_id)) {
+        if (handle_tagged_message(netdrv, fed_id, buffer + 1, bytes_read - 1)) {
           // P2P tagged messages are only used in decentralized coordination, and
-          // it is not a fatal error if the socket is closed before the whole message is read.
+          // it is not a fatal error if the netdriver is closed before the whole message is read.
           // But this thread should exit.
           lf_print_warning("Failed to complete reading of tagged message.");
-          socket_closed = true;
+          netdrv_closed = true;
         }
         break;
       case MSG_TYPE_PORT_ABSENT:
         LF_PRINT_LOG("Received port absent message from federate %d.", fed_id);
-        if (handle_port_absent_message(socket_id, fed_id)) {
+        if (handle_port_absent_message(buffer + 1, fed_id)) {
           // P2P tagged messages are only used in decentralized coordination, and
-          // it is not a fatal error if the socket is closed before the whole message is read.
+          // it is not a fatal error if the netdriver is closed before the whole message is read.
           // But this thread should exit.
           lf_print_warning("Failed to complete reading of tagged message.");
-          socket_closed = true;
+          netdrv_closed = true;
         }
         break;
       default:
         bad_message = true;
->>>>>>> 3d7715c3
       }
     }
     if (bad_message) {
@@ -854,13 +810,8 @@
       tracepoint_federate_from_federate(receive_UNIDENTIFIED, _lf_my_fed_id, fed_id, NULL);
       break; // while loop
     }
-<<<<<<< HEAD
     if (netdrv_closed) {
-      // NOTE: For decentralized execution, once this netdriver is closed, we could
-=======
-    if (socket_closed) {
-      // For decentralized execution, once this socket is closed, we
->>>>>>> 3d7715c3
+      // NOTE: For decentralized execution, once this netdriver is closed, we
       // update last known tags of all ports connected to the specified federate to FOREVER_TAG,
       // which would eliminate the need to wait for STAA to assume an input is absent.
       mark_inputs_known_absent(fed_id);
