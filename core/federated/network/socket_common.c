#include <unistd.h>      // Defines read(), write(), and close()
#include <netinet/in.h>  // IPPROTO_TCP, IPPROTO_UDP
#include <netinet/tcp.h> // TCP_NODELAY
#include <errno.h>
#include <stdio.h>
#include <sys/time.h>
#include <sys/types.h>
#include <sys/socket.h>
#include <netdb.h>
#include <stdarg.h> //va_list
#include <string.h> // strerror

#include "util.h"
#include "socket_common.h"

#ifndef NUMBER_OF_FEDERATES
#define NUMBER_OF_FEDERATES 1
#endif

/** Number of nanoseconds to sleep before retrying a socket read. */
#define SOCKET_READ_RETRY_INTERVAL 1000000

// Mutex lock held while performing socket close operations.
// A deadlock can occur if two threads simulataneously attempt to close the same socket.
lf_mutex_t socket_mutex;

int create_real_time_tcp_socket_errexit() {
  int sock = socket(AF_INET, SOCK_STREAM, IPPROTO_TCP);
  if (sock < 0) {
    lf_print_error_system_failure("Could not open TCP socket.");
  }
  // Disable Nagle's algorithm which bundles together small TCP messages to
  // reduce network traffic.
  // TODO: Re-consider if we should do this, and whether disabling delayed ACKs
  // is enough.
  int flag = 1;
  int result = setsockopt(sock, IPPROTO_TCP, TCP_NODELAY, &flag, sizeof(int));

  if (result < 0) {
    lf_print_error_system_failure("Failed to disable Nagle algorithm on socket server.");
  }

#if defined(PLATFORM_Linux)
  // Disable delayed ACKs. Only possible on Linux
  result = setsockopt(sock, IPPROTO_TCP, TCP_QUICKACK, &flag, sizeof(int));

  if (result < 0) {
    lf_print_error_system_failure("Failed to disable Nagle algorithm on socket server.");
  }
#endif // Linux

  return sock;
}

/**
 * Set the socket timeout options.
 * @param socket_descriptor The file descriptor of the socket on which to set options.
 * @param timeout_time A pointer to a `struct timeval` that specifies the timeout duration
 *                     for socket operations (receive and send).
 */
static void set_socket_timeout_option(int socket_descriptor, struct timeval* timeout_time) {
  // Set the option for this socket to reuse the same address
  int true_variable = 1; // setsockopt() requires a reference to the value assigned to an option
  if (setsockopt(socket_descriptor, SOL_SOCKET, SO_REUSEADDR, &true_variable, sizeof(int32_t)) < 0) {
    lf_print_error("Failed to set SO_REUSEADDR option on the socket: %s.", strerror(errno));
  }
  // Set the timeout on the socket so that read and write operations don't block for too long
  if (setsockopt(socket_descriptor, SOL_SOCKET, SO_RCVTIMEO, (const char*)timeout_time, sizeof(*timeout_time)) < 0) {
    lf_print_error("Failed to set SO_RCVTIMEO option on the socket: %s.", strerror(errno));
  }
  if (setsockopt(socket_descriptor, SOL_SOCKET, SO_SNDTIMEO, (const char*)timeout_time, sizeof(*timeout_time)) < 0) {
    lf_print_error("Failed to set SO_SNDTIMEO option on the socket: %s.", strerror(errno));
  }
}

/**
 * Assign a port to the socket, and bind the socket.
 *
 * @param socket_descriptor The file descriptor of the socket to be bound to an address and port.
 * @param specified_port The port number to bind the socket to.
 * @param increment_port_on_retry Boolean to retry port increment.
 * @return The final port number used.
 */
static int set_socket_bind_option(int socket_descriptor, uint16_t specified_port, bool increment_port_on_retry) {
  // Server file descriptor.
  struct sockaddr_in server_fd;
  // Zero out the server address structure.
  bzero((char*)&server_fd, sizeof(server_fd));
  uint16_t used_port = specified_port;
  if (specified_port == 0 && increment_port_on_retry == true) {
    used_port = DEFAULT_PORT;
  }
  server_fd.sin_family = AF_INET;         // IPv4
  server_fd.sin_addr.s_addr = INADDR_ANY; // All interfaces, 0.0.0.0.
  server_fd.sin_port = htons(used_port);  // Convert the port number from host byte order to network byte order.

  int result = bind(socket_descriptor, (struct sockaddr*)&server_fd, sizeof(server_fd));

  // Try repeatedly to bind to a port.
  int count = 1;
  while (result != 0 && count++ < PORT_BIND_RETRY_LIMIT) {
    if (specified_port == 0 && increment_port_on_retry == true) {
      //  If the specified port number is zero, and the increment_port_on_retry is true, increment the port number each
      //  time.
      lf_print_warning("RTI failed to get port %d.", used_port);
      used_port++;
      if (used_port >= DEFAULT_PORT + MAX_NUM_PORT_ADDRESSES)
        used_port = DEFAULT_PORT;
      lf_print_warning("RTI will try again with port %d.", used_port);
      server_fd.sin_port = htons(used_port);
      // Do not sleep.
    } else {
      lf_print("Failed to bind socket on port %d. Will try again.", used_port);
      lf_sleep(PORT_BIND_RETRY_INTERVAL);
    }
    result = bind(socket_descriptor, (struct sockaddr*)&server_fd, sizeof(server_fd));
  }

  // Set the global server port.
  if (specified_port == 0 && increment_port_on_retry == false) {
    // Need to retrieve the port number assigned by the OS.
    struct sockaddr_in assigned;
    socklen_t addr_len = sizeof(assigned);
    if (getsockname(socket_descriptor, (struct sockaddr*)&assigned, &addr_len) < 0) {
      lf_print_error_and_exit("Federate failed to retrieve assigned port number.");
    }
    used_port = ntohs(assigned.sin_port);
  }
  if (result != 0) {
    lf_print_error_and_exit("Failed to bind the socket. Port %d is not available. ", used_port);
  }
  lf_print_debug("Socket is binded to port %d.", used_port);
  return used_port;
}

int create_server(uint16_t port, int* final_socket, uint16_t* final_port, socket_type_t sock_type,
                  bool increment_port_on_retry) {
  int socket_descriptor;
  struct timeval timeout_time;
  if (sock_type == TCP) {
    // Create an IPv4 socket for TCP.
    socket_descriptor = create_real_time_tcp_socket_errexit();
    // Set the timeout time for the communications of the server
    timeout_time =
        (struct timeval){.tv_sec = TCP_TIMEOUT_TIME / BILLION, .tv_usec = (TCP_TIMEOUT_TIME % BILLION) / 1000};
  } else {
    // Create a UDP socket.
    socket_descriptor = socket(AF_INET, SOCK_DGRAM, IPPROTO_UDP);
    timeout_time =
        (struct timeval){.tv_sec = UDP_TIMEOUT_TIME / BILLION, .tv_usec = (UDP_TIMEOUT_TIME % BILLION) / 1000};
  }
  char* type = (sock_type == TCP) ? "TCP" : "UDP";
  if (socket_descriptor < 0) {
    lf_print_error("Failed to create %s socket.", type);
    return -1;
  }
  set_socket_timeout_option(socket_descriptor, &timeout_time);
  int used_port = set_socket_bind_option(socket_descriptor, port, increment_port_on_retry);
  if (sock_type == TCP) {
    // Enable listening for socket connections.
    // The second argument is the maximum number of queued socket requests,
    // which according to the Mac man page is limited to 128.
    if (listen(socket_descriptor, 128)) {
      lf_print_error("Failed to listen on %d socket: %s.", socket_descriptor, strerror(errno));
      return -1;
    }
  }
  *final_socket = socket_descriptor;
  *final_port = used_port;
  return 0;
}

/**
 * Return true if either the socket to the RTI is broken or the socket is
 * alive and the first unread byte on the socket's queue is MSG_TYPE_FAILED.
 */
static bool check_socket_closed(int socket) {
  unsigned char first_byte;
  ssize_t bytes = peek_from_socket(socket, &first_byte);
  if (bytes < 0 || (bytes == 1 && first_byte == MSG_TYPE_FAILED)) {
    return true;
  } else {
    return false;
  }
}

int accept_socket(int socket, int rti_socket) {
  struct sockaddr client_fd;
  // Wait for an incoming connection request.
  uint32_t client_length = sizeof(client_fd);
  // The following blocks until a federate connects.
  int socket_id = -1;
  while (true) {
    // When close(socket) is called, the accept() will return -1.
    socket_id = accept(socket, &client_fd, &client_length);
    if (socket_id >= 0) {
      // Got a socket
      break;
    } else if (socket_id < 0 && (errno != EAGAIN || errno != EWOULDBLOCK || errno != EINTR)) {
      lf_print_warning("Failed to accept the socket. %s.", strerror(errno));
      break;
    } else if (errno == EPERM) {
      lf_print_error_system_failure("Firewall permissions prohibit connection.");
    } else {
      // For the federates, it should check if the rti_socket is still open, before retrying accept().
      if (rti_socket != -1) {
        if (check_socket_closed(rti_socket)) {
          break;
        }
      }
      // Try again
      lf_print_warning("Failed to accept the socket. %s. Trying again.", strerror(errno));
      continue;
    }
  }
  return socket_id;
}

int connect_to_socket(int sock, const char* hostname, int port) {
  struct addrinfo hints;
  struct addrinfo* result;
  int ret = -1;

  memset(&hints, 0, sizeof(hints));
  hints.ai_family = AF_INET;       /* Allow IPv4 */
  hints.ai_socktype = SOCK_STREAM; /* Stream socket */
  hints.ai_protocol = IPPROTO_TCP; /* TCP protocol */
  hints.ai_addr = NULL;
  hints.ai_next = NULL;
  hints.ai_flags = AI_NUMERICSERV; /* Allow only numeric port numbers */

  uint16_t used_port = (port == 0) ? DEFAULT_PORT : (uint16_t)port;

  instant_t start_connect = lf_time_physical();
  // while (!_lf_termination_executed) { // Not working...
  while (1) {
    if (CHECK_TIMEOUT(start_connect, CONNECT_TIMEOUT)) {
      lf_print_error("Failed to connect with timeout: " PRINTF_TIME ". Giving up.", CONNECT_TIMEOUT);
      break;
    }
    // Convert port number to string.
    char str[6];
    sprintf(str, "%u", used_port);

    // Get address structure matching hostname and hints criteria, and
    // set port to the port number provided in str. There should only
    // ever be one matching address structure, and we connect to that.
    if (getaddrinfo(hostname, (const char*)&str, &hints, &result)) {
      lf_print_error("No host matching given hostname: %s", hostname);
      break;
    }
    ret = connect(sock, result->ai_addr, result->ai_addrlen);
    if (ret < 0) {
      lf_sleep(CONNECT_RETRY_INTERVAL);
      if (port == 0) {
        used_port++;
        if (used_port >= DEFAULT_PORT + MAX_NUM_PORT_ADDRESSES) {
          used_port = DEFAULT_PORT;
        }
      }
      lf_print_warning("Could not connect. Will try again every " PRINTF_TIME " nanoseconds. Connecting to port %d.\n",
                       CONNECT_RETRY_INTERVAL, used_port);
      continue;
    } else {
      break;
    }
    freeaddrinfo(result);
  }
  lf_print("Connected to %s:%d.", hostname, used_port);
  return ret;
}

int read_from_socket(int socket, size_t num_bytes, unsigned char* buffer) {
  if (socket < 0) {
    // Socket is not open.
    errno = EBADF;
    return -1;
  }
  ssize_t bytes_read = 0;
  while (bytes_read < (ssize_t)num_bytes) {
    ssize_t more = read(socket, buffer + bytes_read, num_bytes - (size_t)bytes_read);
    if (more < 0 && (errno == EAGAIN || errno == EWOULDBLOCK || errno == EINTR)) {
      // Those error codes set by the socket indicates
      // that we should try again (@see man errno).
      LF_PRINT_DEBUG("Reading from socket %d failed with error: `%s`. Will try again.", socket, strerror(errno));
      lf_sleep(DELAY_BETWEEN_SOCKET_RETRIES);
      continue;
    } else if (more < 0) {
      // A more serious error occurred.
      lf_print_error("Reading from socket %d failed. With error: `%s`", socket, strerror(errno));
      return -1;
    } else if (more == 0) {
      // EOF received.
      return 1;
    }
    bytes_read += more;
  }
  return 0;
}

int read_from_socket_close_on_error(int* socket, size_t num_bytes, unsigned char* buffer) {
  assert(socket);
  int read_failed = read_from_socket(*socket, num_bytes, buffer);
  if (read_failed) {
    // Read failed.
    // Socket has probably been closed from the other side.
    // Shut down and close the socket from this side.
    shutdown_socket(socket, false);
    return -1;
  }
  return 0;
}

void read_from_socket_fail_on_error(int* socket, size_t num_bytes, unsigned char* buffer, lf_mutex_t* mutex,
                                    char* format, ...) {
  va_list args;
  assert(socket);
  int read_failed = read_from_socket_close_on_error(socket, num_bytes, buffer);
  if (read_failed) {
    // Read failed.
    if (mutex != NULL) {
      LF_MUTEX_UNLOCK(mutex);
    }
    if (format != NULL) {
      va_start(args, format);
      lf_print_error_system_failure(format, args);
      va_end(args);
    } else {
      lf_print_error_system_failure("Failed to read from socket.");
    }
  }
}

ssize_t peek_from_socket(int socket, unsigned char* result) {
  ssize_t bytes_read = recv(socket, result, 1, MSG_DONTWAIT | MSG_PEEK);
  if (bytes_read < 0 && (errno == EAGAIN || errno == EWOULDBLOCK))
    return 0;
  else
    return bytes_read;
}

int write_to_socket(int socket, size_t num_bytes, unsigned char* buffer) {
  if (socket < 0) {
    // Socket is not open.
    errno = EBADF;
    return -1;
  }
  ssize_t bytes_written = 0;
  while (bytes_written < (ssize_t)num_bytes) {
    ssize_t more = write(socket, buffer + bytes_written, num_bytes - (size_t)bytes_written);
    if (more <= 0 && (errno == EAGAIN || errno == EWOULDBLOCK || errno == EINTR)) {
      // The error codes EAGAIN or EWOULDBLOCK indicate
      // that we should try again (@see man errno).
      // The error code EINTR means the system call was interrupted before completing.
      LF_PRINT_DEBUG("Writing to socket %d was blocked. Will try again.", socket);
      lf_sleep(DELAY_BETWEEN_SOCKET_RETRIES);
      continue;
    } else if (more < 0) {
      // A more serious error occurred.
      lf_print_error("Writing to socket %d failed. With error: `%s`", socket, strerror(errno));
      return -1;
    }
    bytes_written += more;
  }
  return 0;
}

int write_to_socket_close_on_error(int* socket, size_t num_bytes, unsigned char* buffer) {
  assert(socket);
  int result = write_to_socket(*socket, num_bytes, buffer);
  if (result) {
    // Write failed.
    // Socket has probably been closed from the other side.
    // Shut down and close the socket from this side.
    shutdown_socket(socket, false);
  }
  return result;
}

void write_to_socket_fail_on_error(int* socket, size_t num_bytes, unsigned char* buffer, lf_mutex_t* mutex,
                                   char* format, ...) {
  va_list args;
  assert(socket);
  int result = write_to_socket_close_on_error(socket, num_bytes, buffer);
  if (result) {
    // Write failed.
    if (mutex != NULL) {
      LF_MUTEX_UNLOCK(mutex);
    }
    if (format != NULL) {
      va_start(args, format);
      lf_print_error_system_failure(format, args);
      va_end(args);
    } else {
      lf_print_error("Failed to write to socket. Closing it.");
    }
  }
}

int shutdown_socket(int* socket, bool read_before_closing) {
<<<<<<< HEAD
  if (!read_before_closing) {
    if (shutdown(*socket, SHUT_RDWR)) {
      lf_print_log("On shutdown socket, received reply: %s", strerror(errno));
      return -1;
=======
  if (*socket == -1) {
    lf_print_log("Socket is already closed.");
    return 0;
  }
  if (!read_before_closing) {
    if (shutdown(*socket, SHUT_RDWR)) {
      lf_print_log("On shutdown socket, received reply: %s", strerror(errno));
      goto close_socket; // Try closing socket.
>>>>>>> 7e7d912c
    }
  } else {
    // Signal the other side that no further writes are expected by sending a FIN packet.
    // This indicates the write direction is closed. For more details, refer to:
    // https://stackoverflow.com/questions/4160347/close-vs-shutdown-socket
    if (shutdown(*socket, SHUT_WR)) {
      lf_print_log("Failed to shutdown socket: %s", strerror(errno));
<<<<<<< HEAD
      return -1;
=======
      goto close_socket; // Try closing socket.
>>>>>>> 7e7d912c
    }

    // Wait for the other side to send an EOF or encounter a socket error.
    // Discard any incoming bytes. Normally, this read should return 0, indicating the peer has also closed the
    // connection.
    // This compensates for delayed ACKs and scenarios where Nagle's algorithm is disabled, ensuring the shutdown
    // completes gracefully.
    unsigned char buffer[10];
    while (read(*socket, buffer, 10) > 0)
      ;
  }
<<<<<<< HEAD
=======

close_socket: // Label to jump to the closing part of the function
>>>>>>> 7e7d912c
  // NOTE: In all common TCP/IP stacks, there is a time period,
  // typically between 30 and 120 seconds, called the TIME_WAIT period,
  // before the port is released after this close. This is because
  // the OS is preventing another program from accidentally receiving
  // duplicated packets intended for this program.
  if (close(*socket)) {
    lf_print_log("Error while closing socket: %s\n", strerror(errno));
    return -1;
  }
  *socket = -1;
  return 0;
}<|MERGE_RESOLUTION|>--- conflicted
+++ resolved
@@ -398,12 +398,6 @@
 }
 
 int shutdown_socket(int* socket, bool read_before_closing) {
-<<<<<<< HEAD
-  if (!read_before_closing) {
-    if (shutdown(*socket, SHUT_RDWR)) {
-      lf_print_log("On shutdown socket, received reply: %s", strerror(errno));
-      return -1;
-=======
   if (*socket == -1) {
     lf_print_log("Socket is already closed.");
     return 0;
@@ -412,7 +406,6 @@
     if (shutdown(*socket, SHUT_RDWR)) {
       lf_print_log("On shutdown socket, received reply: %s", strerror(errno));
       goto close_socket; // Try closing socket.
->>>>>>> 7e7d912c
     }
   } else {
     // Signal the other side that no further writes are expected by sending a FIN packet.
@@ -420,11 +413,7 @@
     // https://stackoverflow.com/questions/4160347/close-vs-shutdown-socket
     if (shutdown(*socket, SHUT_WR)) {
       lf_print_log("Failed to shutdown socket: %s", strerror(errno));
-<<<<<<< HEAD
-      return -1;
-=======
       goto close_socket; // Try closing socket.
->>>>>>> 7e7d912c
     }
 
     // Wait for the other side to send an EOF or encounter a socket error.
@@ -436,11 +425,8 @@
     while (read(*socket, buffer, 10) > 0)
       ;
   }
-<<<<<<< HEAD
-=======
 
 close_socket: // Label to jump to the closing part of the function
->>>>>>> 7e7d912c
   // NOTE: In all common TCP/IP stacks, there is a time period,
   // typically between 30 and 120 seconds, called the TIME_WAIT period,
   // before the port is released after this close. This is because
