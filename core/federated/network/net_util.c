/**
 * @file
 * @author Edward A. Lee (eal@berkeley.edu)
 * @author Soroush Bateni (soroush@utdallas.edu)
 *
 * @section LICENSE
Copyright (c) 2020, The University of California at Berkeley.

Redistribution and use in source and binary forms, with or without modification,
are permitted provided that the following conditions are met:

1. Redistributions of source code must retain the above copyright notice,
   this list of conditions and the following disclaimer.

2. Redistributions in binary form must reproduce the above copyright notice,
   this list of conditions and the following disclaimer in the documentation
   and/or other materials provided with the distribution.

THIS SOFTWARE IS PROVIDED BY THE COPYRIGHT HOLDERS AND CONTRIBUTORS "AS IS" AND ANY
EXPRESS OR IMPLIED WARRANTIES, INCLUDING, BUT NOT LIMITED TO, THE IMPLIED WARRANTIES OF
MERCHANTABILITY AND FITNESS FOR A PARTICULAR PURPOSE ARE DISCLAIMED. IN NO EVENT SHALL
THE COPYRIGHT HOLDER OR CONTRIBUTORS BE LIABLE FOR ANY DIRECT, INDIRECT, INCIDENTAL,
SPECIAL, EXEMPLARY, OR CONSEQUENTIAL DAMAGES (INCLUDING, BUT NOT LIMITED TO,
PROCUREMENT OF SUBSTITUTE GOODS OR SERVICES; LOSS OF USE, DATA, OR PROFITS; OR BUSINESS
INTERRUPTION) HOWEVER CAUSED AND ON ANY THEORY OF LIABILITY, WHETHER IN CONTRACT,
STRICT LIABILITY, OR TORT (INCLUDING NEGLIGENCE OR OTHERWISE) ARISING IN ANY WAY OUT OF
THE USE OF THIS SOFTWARE, EVEN IF ADVISED OF THE POSSIBILITY OF SUCH DAMAGE.

 * @section DESCRIPTION
 * Utility functions for a federate in a federated execution.
 */

#include <assert.h>
#include <ctype.h>
#include <errno.h>
#include <math.h>           // For sqrtl() and powl
#include <stdarg.h>         // Defines va_list
#include <stdio.h>
#include <stdlib.h>
#include <string.h>         // Defines memcpy()
#include <time.h>           // Defines nanosleep()
#include <netinet/in.h>     // IPPROTO_TCP, IPPROTO_UDP 
#include <netinet/tcp.h>    // TCP_NODELAY 

#include "net_util.h"
#include "util.h"

// Define socket functions only for federated execution.
#ifdef FEDERATED
#include <unistd.h>     // Defines read(), write(), and close()

#ifndef NUMBER_OF_FEDERATES
#define NUMBER_OF_FEDERATES 1
#endif

/** Number of nanoseconds to sleep before retrying a socket read. */
#define SOCKET_READ_RETRY_INTERVAL 1000000

<<<<<<< HEAD
int netdrv_open(netdrv_t *drv) {
	if (!drv) {
		return -1;
    }
	return drv->open(drv);
}
void netdrv_close(netdrv_t *drv) {
	if (!drv) {
		return -1;
=======
// Mutex lock held while performing socket close operations.
// A deadlock can occur if two threads simulataneously attempt to close the same socket.
lf_mutex_t socket_mutex;

int create_real_time_tcp_socket_errexit() {
    int sock = socket(AF_INET, SOCK_STREAM, IPPROTO_TCP);
    if (sock < 0) {
        lf_print_error_system_failure("Could not open TCP socket.");
    }
    // Disable Nagle's algorithm which bundles together small TCP messages to
    // reduce network traffic.
    // TODO: Re-consider if we should do this, and whether disabling delayed ACKs
    // is enough.
    int flag = 1;
    int result = setsockopt(sock, IPPROTO_TCP, TCP_NODELAY, &flag, sizeof(int));
    
    if (result < 0) {
        lf_print_error_system_failure("Failed to disable Nagle algorithm on socket server.");
>>>>>>> e44d2840
    }
		drv->close(drv);
}

int netdrv_read(netdrv_t *drv, void * buffer, int size) {
	if (!drv) {
		return -1;
    }
	return drv->read(drv, buffer, size);
}

int netdrv_write(netdrv_t *drv, void * buffer, int size) {
	if (!drv) {
		return -1;
    }
	return drv->write(drv, buffer, size);
}

// void *netdrv_get_privdrv(netdrv_t *drv) {
// 	if (!drv) {
// 		return -1;
//     }
// 	return drv->get_priv(drv);
// }

// // TODO: Need to erase. Moved to lf_socket_support.c
// int create_real_time_tcp_socket_errexit() {
//     int sock = socket(AF_INET, SOCK_STREAM, IPPROTO_TCP);
//     if (sock < 0) {
//         lf_print_error_and_exit("Could not open TCP socket. Err=%d", sock);
//     }
//     // Disable Nagle's algorithm which bundles together small TCP messages to
//     //  reduce network traffic
//     // TODO: Re-consider if we should do this, and whether disabling delayed ACKs
//     //  is enough.
//     int flag = 1;
//     int result = setsockopt(sock, IPPROTO_TCP, TCP_NODELAY, &flag, sizeof(int));
    
<<<<<<< HEAD
//     if (result < 0) {
//         lf_print_error_and_exit("Failed to disable Nagle algorithm on socket server.");
//     }
    
//     // Disable delayed ACKs. Only possible on Linux
//     #if defined(PLATFORM_Linux)
//         result = setsockopt(sock, IPPROTO_TCP, TCP_QUICKACK, &flag, sizeof(int));
        
//         if (result < 0) {
//             lf_print_error_and_exit("Failed to disable Nagle algorithm on socket server.");
//         }
//     #endif
=======
#if defined(PLATFORM_Linux)
    // Disable delayed ACKs. Only possible on Linux
        result = setsockopt(sock, IPPROTO_TCP, TCP_QUICKACK, &flag, sizeof(int));
        
        if (result < 0) {
            lf_print_error_system_failure("Failed to disable Nagle algorithm on socket server.");
        }
#endif // Linux
>>>>>>> e44d2840
    
//     return sock;
// }

int read_from_socket(int socket, size_t num_bytes, unsigned char* buffer) {
    if (socket < 0) {
        // Socket is not open.
        errno = EBADF;
        return -1;
    }
    ssize_t bytes_read = 0;
    int retry_count = 0;
    while (bytes_read < (ssize_t)num_bytes) {
        ssize_t more = read(socket, buffer + bytes_read, num_bytes - (size_t)bytes_read);
        if(more < 0 && retry_count++ < NUM_SOCKET_RETRIES 
                && (errno == EAGAIN || errno == EWOULDBLOCK || errno == EINTR)) {
            // Those error codes set by the socket indicates
            // that we should try again (@see man errno).
            lf_print_warning("Reading from socket failed. Will try again.");
            lf_sleep(DELAY_BETWEEN_SOCKET_RETRIES);
            continue;
        } else if (more < 0) {
            // A more serious error occurred.
            return -1;
        } else if (more == 0) {
            // EOF received.
            return 1;
        }
        bytes_read += more;
    }
    return 0;
}

int read_from_socket_close_on_error(int* socket, size_t num_bytes, unsigned char* buffer) {
    assert(socket);
    int read_failed = read_from_socket(*socket, num_bytes, buffer);
    if (read_failed) {
        // Read failed.
        // Socket has probably been closed from the other side.
        // Shut down and close the socket from this side.
        shutdown(*socket, SHUT_RDWR);
        close(*socket);
        // Mark the socket closed.
        *socket = -1;
        return -1;
    }
    return 0;
}

void read_from_socket_fail_on_error(
		int* socket,
		size_t num_bytes,
		unsigned char* buffer,
		lf_mutex_t* mutex,
		char* format, ...) {
    va_list args;
    assert(socket);
    int read_failed = read_from_socket_close_on_error(socket, num_bytes, buffer);
    if (read_failed) {
        // Read failed.
        if (mutex != NULL) {
            lf_mutex_unlock(mutex);
        }
        if (format != NULL) {
            lf_print_error_system_failure(format, args);
        } else {
            lf_print_error_system_failure("Failed to read from socket.");
        }
    }
}

ssize_t peek_from_socket(int socket, unsigned char* result) {
    ssize_t bytes_read = recv(socket, result, 1, MSG_DONTWAIT | MSG_PEEK);
    if (bytes_read < 0 && (errno == EAGAIN || errno == EWOULDBLOCK)) return 0;
    else return bytes_read;
}

int write_to_socket(int socket, size_t num_bytes, unsigned char* buffer) {
    if (socket < 0) {
        // Socket is not open.
        errno = EBADF;
        return -1;
    }
    ssize_t bytes_written = 0;
    va_list args;
    while (bytes_written < (ssize_t)num_bytes) {
        ssize_t more = write(socket, buffer + bytes_written, num_bytes - (size_t)bytes_written);
        if (more <= 0 && (errno == EAGAIN || errno == EWOULDBLOCK || errno == EINTR)) {
            // The error codes EAGAIN or EWOULDBLOCK indicate
            // that we should try again (@see man errno).
            // The error code EINTR means the system call was interrupted before completing.
            LF_PRINT_DEBUG("Writing to socket was blocked. Will try again.");
            lf_sleep(DELAY_BETWEEN_SOCKET_RETRIES);
            continue;
        } else if (more < 0) {
            // A more serious error occurred.
            return -1;
        }
        bytes_written += more;
    }
    return 0;
}

int write_to_socket_close_on_error(int* socket, size_t num_bytes, unsigned char* buffer) {
    assert(socket);
    int result = write_to_socket(*socket, num_bytes, buffer);
    if (result) {
        // Write failed.
        // Socket has probably been closed from the other side.
        // Shut down and close the socket from this side.
        shutdown(*socket, SHUT_RDWR);
        close(*socket);
        // Mark the socket closed.
        *socket = -1;
    }
    return result;
}

void write_to_socket_fail_on_error(
		int* socket,
		size_t num_bytes,
		unsigned char* buffer,
		lf_mutex_t* mutex,
		char* format, ...) {
    va_list args;
    assert(socket);
    int result = write_to_socket_close_on_error(socket, num_bytes, buffer);
    if (result) {
        // Write failed.
        if (mutex != NULL) {
            lf_mutex_unlock(mutex);
        }
        if (format != NULL) {
            lf_print_error_system_failure(format, args);
        } else {
            lf_print_error("Failed to write to socket. Closing it.");
        }
    }
}

#endif // FEDERATED

// Below are more generally useful functions.

void encode_int64(int64_t data, unsigned char* buffer) {
    // This strategy is fairly brute force, but it avoids potential
    // alignment problems.
    int shift = 0;
    for(size_t i = 0; i < sizeof(int64_t); i++) {
        buffer[i] = (unsigned char)((data & (0xffLL << shift)) >> shift);
        shift += 8;
    }
}

void encode_int32(int32_t data, unsigned char* buffer) {
    // This strategy is fairly brute force, but it avoids potential
    // alignment problems.  Note that this assumes an int32_t is four bytes.
    buffer[0] = (unsigned char)(data & 0xff);
    buffer[1] = (unsigned char)((data & 0xff00) >> 8);
    buffer[2] = (unsigned char)((data & 0xff0000) >> 16);
    buffer[3] = (unsigned char)((data & (int32_t)0xff000000) >> 24);
}

void encode_uint32(uint32_t data, unsigned char* buffer) {
    // This strategy is fairly brute force, but it avoids potential
    // alignment problems.  Note that this assumes a uint32_t is four bytes.
    buffer[0] = (unsigned char)(data & 0xff);
    buffer[1] = (unsigned char)((data & 0xff00) >> 8);
    buffer[2] = (unsigned char)((data & 0xff0000) >> 16);
    buffer[3] = (unsigned char)((data & (uint32_t)0xff000000) >> 24);
}

void encode_uint16(uint16_t data, unsigned char* buffer) {
    // This strategy is fairly brute force, but it avoids potential
    // alignment problems. Note that this assumes a short is two bytes.
    buffer[0] = (unsigned char)(data & 0xff);
    buffer[1] = (unsigned char)((data & 0xff00) >> 8);
}

int host_is_big_endian() {
    static int host = 0;
    union {
        uint32_t uint;
        unsigned char c[sizeof(uint32_t)];
    } x;
    if (host == 0) {
        // Determine the endianness of the host by setting the low-order bit.
        x.uint = 0x01;
        host = (x.c[3] == 0x01) ? HOST_BIG_ENDIAN : HOST_LITTLE_ENDIAN;
    }
    return (host == HOST_BIG_ENDIAN);
}

int32_t swap_bytes_if_big_endian_int32(int32_t src) {
    union {
        int32_t uint;
        unsigned char c[sizeof(int32_t)];
    } x;
    if (!host_is_big_endian()) return src;
    // printf("DEBUG: Host is little endian.\n");
    x.uint = src;
    // printf("DEBUG: Before swapping bytes: %lld.\n", x.ull);
    unsigned char c;
    // Swap bytes.
    c = x.c[0]; x.c[0] = x.c[3]; x.c[3] = c;
    c = x.c[1]; x.c[1] = x.c[2]; x.c[2] = c;
    // printf("DEBUG: After swapping bytes: %lld.\n", x.ull);
    return x.uint;
}

uint32_t swap_bytes_if_big_endian_uint32(uint32_t src) {
    union {
        uint32_t uint;
        unsigned char c[sizeof(uint32_t)];
    } x;
    if (!host_is_big_endian()) return src;
    // printf("DEBUG: Host is little endian.\n");
    x.uint = src;
    // printf("DEBUG: Before swapping bytes: %lld.\n", x.ull);
    unsigned char c;
    // Swap bytes.
    c = x.c[0]; x.c[0] = x.c[3]; x.c[3] = c;
    c = x.c[1]; x.c[1] = x.c[2]; x.c[2] = c;
    // printf("DEBUG: After swapping bytes: %lld.\n", x.ull);
    return x.uint;
}

int64_t swap_bytes_if_big_endian_int64(int64_t src) {
    union {
        int64_t ull;
        unsigned char c[sizeof(int64_t)];
    } x;
    if (!host_is_big_endian()) return src;
    // printf("DEBUG: Host is little endian.\n");
    x.ull = src;
    // printf("DEBUG: Before swapping bytes: %lld.\n", x.ull);
    unsigned char c;
    // Swap bytes.
    c = x.c[0]; x.c[0] = x.c[7]; x.c[7] = c;
    c = x.c[1]; x.c[1] = x.c[6]; x.c[6] = c;
    c = x.c[2]; x.c[2] = x.c[5]; x.c[5] = c;
    c = x.c[3]; x.c[3] = x.c[4]; x.c[4] = c;
    // printf("DEBUG: After swapping bytes: %lld.\n", x.ull);
    return x.ull;
}

uint16_t swap_bytes_if_big_endian_uint16(uint16_t src) {
    union {
        uint16_t uint;
        unsigned char c[sizeof(uint16_t)];
    } x;
    if (!host_is_big_endian()) return src;
    // printf("DEBUG: Host is little endian.\n");
    x.uint = src;
    // printf("DEBUG: Before swapping bytes: %lld.\n", x.ull);
    unsigned char c;
    // Swap bytes.
    c = x.c[0]; x.c[0] = x.c[1]; x.c[1] = c;
    // printf("DEBUG: After swapping bytes: %lld.\n", x.ull);
    return x.uint;
}

int32_t extract_int32(unsigned char* bytes) {
    // Use memcpy to prevent possible alignment problems on some processors.
    union {
        int32_t uint;
        unsigned char c[sizeof(int32_t)];
    } result;
    memcpy(&result.c, bytes, sizeof(int32_t));
    return swap_bytes_if_big_endian_int32(result.uint);
}

uint32_t extract_uint32(unsigned char* bytes) {
    // Use memcpy to prevent possible alignment problems on some processors.
    union {
        uint32_t uint;
        unsigned char c[sizeof(uint32_t)];
    } result;
    memcpy(&result.c, bytes, sizeof(uint32_t));
    return swap_bytes_if_big_endian_uint32(result.uint);
}

int64_t extract_int64(unsigned char* bytes) {
    // Use memcpy to prevent possible alignment problems on some processors.
    union {
        int64_t ull;
        unsigned char c[sizeof(int64_t)];
    } result;
    memcpy(&result.c, bytes, sizeof(int64_t));
    return swap_bytes_if_big_endian_int64(result.ull);
}

uint16_t extract_uint16(unsigned char* bytes) {
    // Use memcpy to prevent possible alignment problems on some processors.
    union {
        uint16_t ushort;
        unsigned char c[sizeof(uint16_t)];
    } result;
    memcpy(&result.c, bytes, sizeof(uint16_t));
    return swap_bytes_if_big_endian_uint16(result.ushort);
}

#ifdef FEDERATED

void extract_header(
        unsigned char* buffer,
        uint16_t* port_id,
        uint16_t* federate_id,
        size_t* length
) {
    // The first two bytes are the ID of the destination reactor.
    *port_id = extract_uint16(buffer);

    // The next two bytes are the ID of the destination federate.
    *federate_id = extract_uint16(&(buffer[sizeof(uint16_t)]));

    // printf("DEBUG: Message for port %d of federate %d.\n", *port_id, *federate_id);

    // The next four bytes are the message length.
    int32_t local_length_signed = extract_int32(&(buffer[sizeof(uint16_t) + sizeof(uint16_t)]));
    if (local_length_signed < 0) {
        lf_print_error_and_exit(
            "Received an invalid message length (%d) from federate %d.",
            local_length_signed,
            *federate_id
        );
    }
    *length = (size_t)local_length_signed;

    // printf("DEBUG: Federate receiving message to port %d to federate %d of length %d.\n", port_id, federate_id, length);
}

void extract_timed_header(
        unsigned char* buffer,
        uint16_t* port_id,
        uint16_t* federate_id,
        size_t* length,
		tag_t* tag
) {
	extract_header(buffer, port_id, federate_id, length);

    tag_t temporary_tag = extract_tag(
        &(buffer[sizeof(uint16_t) + sizeof(uint16_t) + sizeof(int32_t)])
    );
    tag->time = temporary_tag.time;
    tag->microstep = temporary_tag.microstep;
}

tag_t extract_tag(
    unsigned char* buffer
) {
    tag_t tag;
    tag.time = extract_int64(buffer);
    tag.microstep = extract_uint32(&(buffer[sizeof(int64_t)]));

    return tag;
}

void encode_tag(
    unsigned char* buffer,
    tag_t tag
){
    encode_int64(tag.time, buffer);
    encode_uint32(tag.microstep, &(buffer[sizeof(int64_t)]));
}

bool match_regex(const char* str, char* regex) {
    regex_t regex_compiled;
    regmatch_t group;
    bool valid = false;

    if (regcomp(&regex_compiled, regex, REG_EXTENDED)) {
        lf_print_error("Could not compile regex to parse RTI address");
        return valid;
    }

    // regexec returns 0 when a match is found.
    if (regexec(&regex_compiled, str, 1, &group, 0) == 0) {
        valid = true;
    }
    regfree(&regex_compiled);
    return valid;
}

bool validate_port(char* port) {
    // magic number 6 since port range is [0, 65535]
    int port_len = strnlen(port, 6);
    if (port_len < 1 || port_len > 5) {
        return false;
    }

    for (int i = 0; i < port_len; i++) {
        if (!isdigit(port[i])) {
            return false;
        }
    }
    int port_number = atoi(port);
    return port_number >= 0 && port_number <= 65535;
}

bool validate_host(const char* host) {
    // regex taken from LFValidator.xtend
    char* ipv4_regex = "((25[0-5]|(2[0-4]|1{0,1}[0-9]){0,1}[0-9])\\.){3,3}(25[0-5]|(2[0-4]|1{0,1}[0-9]){0,1}[0-9])";
    char* host_or_FQN_regex = "^([a-z0-9]+(-[a-z0-9]+)*)|(([a-z0-9]+(-[a-z0-9]+)*\\.)+[a-z]{2,})$";
    return match_regex(host, ipv4_regex) || match_regex(host, host_or_FQN_regex);
}

bool validate_user(const char* user) {
    // regex taken from LFValidator.xtend
    char* username_regex = "^[a-z_]([a-z0-9_-]{0,31}|[a-z0-9_-]{0,30}\\$)$";
    return match_regex(user, username_regex);
}

bool extract_match_group(const char* rti_addr, char* dest, regmatch_t group, 
        int max_len, int min_len, const char* err_msg) {
    size_t size = group.rm_eo - group.rm_so;
    if (size > max_len || size < min_len) {
        lf_print_error("%s", err_msg);
        return false;
    }
    strncpy(dest, &rti_addr[group.rm_so], size);
    dest[size] = '\0';
    return true;
}

bool extract_match_groups(const char* rti_addr, char** rti_addr_strs, bool** rti_addr_flags, regmatch_t* group_array,
        int* gids, int* max_lens, int* min_lens, const char** err_msgs) {
    for (int i = 0; i < 3; i++) {
        if (group_array[gids[i]].rm_so != -1) {
            if (!extract_match_group(rti_addr, rti_addr_strs[i], group_array[gids[i]], max_lens[i], min_lens[i], err_msgs[i])) {
                return false;
            } else {
                *rti_addr_flags[i] = true;
            }
        }
    }
    return true;
}

void extract_rti_addr_info(const char* rti_addr, rti_addr_info_t* rti_addr_info) {
    const char* regex_str = "(([a-zA-Z0-9_-]{1,254})@)?([a-zA-Z0-9.]{1,255})(:([0-9]{1,5}))?";
    size_t max_groups = 6;
    // The group indices of each field of interest in the regex.
    int user_gid = 2, host_gid = 3, port_gid = 5;
    int gids[3] = {user_gid, host_gid, port_gid};
    char* rti_addr_strs[3] = {rti_addr_info->rti_user_str, rti_addr_info->rti_host_str, rti_addr_info->rti_port_str};
    bool* rti_addr_flags[3] = {&rti_addr_info->has_user, &rti_addr_info->has_host, &rti_addr_info->has_port};
    int max_lens[3] = {255, 255, 5};
    int min_lens[3] = {1, 1, 1};
    const char* err_msgs[3] = {"User name must be between 1 to 255 characters long.",
                         "Host must be between 1 to 255 characters long.",
                         "Port must be between 1 to 5 characters long."};

    regex_t regex_compiled;
    regmatch_t group_array[max_groups];

    if (regcomp(&regex_compiled, regex_str, REG_EXTENDED)) {
        lf_print_error("Could not compile regex to parse RTI address");
        return;
    }

    if (regexec(&regex_compiled, rti_addr, max_groups, group_array, 0) == 0) {
        // Check for matched username. group_array[0] is the entire matched string.
        for (int i = 1; i < max_groups; i++) {
            // Annoyingly, the rm_so and rm_eo fields are long long on some platforms and int on others.
            // To suppress warnings, cast to long long
            LF_PRINT_DEBUG("runtime rti_addr regex: so: %lld   eo: %lld\n",
                    (long long)group_array[i].rm_so,
                    (long long)group_array[i].rm_eo);
        }
        if (!extract_match_groups(rti_addr, rti_addr_strs, rti_addr_flags, group_array, gids, max_lens, min_lens, err_msgs)) {
            memset(rti_addr_info, 0, sizeof(rti_addr_info_t));
        }
    }
    regfree(&regex_compiled);
}
#endif<|MERGE_RESOLUTION|>--- conflicted
+++ resolved
@@ -56,7 +56,10 @@
 /** Number of nanoseconds to sleep before retrying a socket read. */
 #define SOCKET_READ_RETRY_INTERVAL 1000000
 
-<<<<<<< HEAD
+// Mutex lock held while performing socket close operations.
+// A deadlock can occur if two threads simulataneously attempt to close the same socket.
+lf_mutex_t socket_mutex;
+
 int netdrv_open(netdrv_t *drv) {
 	if (!drv) {
 		return -1;
@@ -66,10 +69,30 @@
 void netdrv_close(netdrv_t *drv) {
 	if (!drv) {
 		return -1;
-=======
-// Mutex lock held while performing socket close operations.
-// A deadlock can occur if two threads simulataneously attempt to close the same socket.
-lf_mutex_t socket_mutex;
+    }
+		drv->close(drv);
+}
+
+int netdrv_read(netdrv_t *drv, void * buffer, int size) {
+	if (!drv) {
+		return -1;
+    }
+	return drv->read(drv, buffer, size);
+}
+
+int netdrv_write(netdrv_t *drv, void * buffer, int size) {
+	if (!drv) {
+		return -1;
+    }
+	return drv->write(drv, buffer, size);
+}
+
+// void *netdrv_get_privdrv(netdrv_t *drv) {
+// 	if (!drv) {
+// 		return -1;
+//     }
+// 	return drv->get_priv(drv);
+// }
 
 int create_real_time_tcp_socket_errexit() {
     int sock = socket(AF_INET, SOCK_STREAM, IPPROTO_TCP);
@@ -85,59 +108,8 @@
     
     if (result < 0) {
         lf_print_error_system_failure("Failed to disable Nagle algorithm on socket server.");
->>>>>>> e44d2840
-    }
-		drv->close(drv);
-}
-
-int netdrv_read(netdrv_t *drv, void * buffer, int size) {
-	if (!drv) {
-		return -1;
-    }
-	return drv->read(drv, buffer, size);
-}
-
-int netdrv_write(netdrv_t *drv, void * buffer, int size) {
-	if (!drv) {
-		return -1;
-    }
-	return drv->write(drv, buffer, size);
-}
-
-// void *netdrv_get_privdrv(netdrv_t *drv) {
-// 	if (!drv) {
-// 		return -1;
-//     }
-// 	return drv->get_priv(drv);
-// }
-
-// // TODO: Need to erase. Moved to lf_socket_support.c
-// int create_real_time_tcp_socket_errexit() {
-//     int sock = socket(AF_INET, SOCK_STREAM, IPPROTO_TCP);
-//     if (sock < 0) {
-//         lf_print_error_and_exit("Could not open TCP socket. Err=%d", sock);
-//     }
-//     // Disable Nagle's algorithm which bundles together small TCP messages to
-//     //  reduce network traffic
-//     // TODO: Re-consider if we should do this, and whether disabling delayed ACKs
-//     //  is enough.
-//     int flag = 1;
-//     int result = setsockopt(sock, IPPROTO_TCP, TCP_NODELAY, &flag, sizeof(int));
+    }
     
-<<<<<<< HEAD
-//     if (result < 0) {
-//         lf_print_error_and_exit("Failed to disable Nagle algorithm on socket server.");
-//     }
-    
-//     // Disable delayed ACKs. Only possible on Linux
-//     #if defined(PLATFORM_Linux)
-//         result = setsockopt(sock, IPPROTO_TCP, TCP_QUICKACK, &flag, sizeof(int));
-        
-//         if (result < 0) {
-//             lf_print_error_and_exit("Failed to disable Nagle algorithm on socket server.");
-//         }
-//     #endif
-=======
 #if defined(PLATFORM_Linux)
     // Disable delayed ACKs. Only possible on Linux
         result = setsockopt(sock, IPPROTO_TCP, TCP_QUICKACK, &flag, sizeof(int));
@@ -146,10 +118,9 @@
             lf_print_error_system_failure("Failed to disable Nagle algorithm on socket server.");
         }
 #endif // Linux
->>>>>>> e44d2840
     
-//     return sock;
-// }
+    return sock;
+}
 
 int read_from_socket(int socket, size_t num_bytes, unsigned char* buffer) {
     if (socket < 0) {
