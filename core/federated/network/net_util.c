/**
 * @file
 * @author Edward A. Lee (eal@berkeley.edu)
 * @author Soroush Bateni (soroush@utdallas.edu)
 *
 * @section LICENSE
Copyright (c) 2020, The University of California at Berkeley.

Redistribution and use in source and binary forms, with or without modification,
are permitted provided that the following conditions are met:

1. Redistributions of source code must retain the above copyright notice,
   this list of conditions and the following disclaimer.

2. Redistributions in binary form must reproduce the above copyright notice,
   this list of conditions and the following disclaimer in the documentation
   and/or other materials provided with the distribution.

THIS SOFTWARE IS PROVIDED BY THE COPYRIGHT HOLDERS AND CONTRIBUTORS "AS IS" AND ANY
EXPRESS OR IMPLIED WARRANTIES, INCLUDING, BUT NOT LIMITED TO, THE IMPLIED WARRANTIES OF
MERCHANTABILITY AND FITNESS FOR A PARTICULAR PURPOSE ARE DISCLAIMED. IN NO EVENT SHALL
THE COPYRIGHT HOLDER OR CONTRIBUTORS BE LIABLE FOR ANY DIRECT, INDIRECT, INCIDENTAL,
SPECIAL, EXEMPLARY, OR CONSEQUENTIAL DAMAGES (INCLUDING, BUT NOT LIMITED TO,
PROCUREMENT OF SUBSTITUTE GOODS OR SERVICES; LOSS OF USE, DATA, OR PROFITS; OR BUSINESS
INTERRUPTION) HOWEVER CAUSED AND ON ANY THEORY OF LIABILITY, WHETHER IN CONTRACT,
STRICT LIABILITY, OR TORT (INCLUDING NEGLIGENCE OR OTHERWISE) ARISING IN ANY WAY OUT OF
THE USE OF THIS SOFTWARE, EVEN IF ADVISED OF THE POSSIBILITY OF SUCH DAMAGE.

 * @section DESCRIPTION
 * Utility functions for a federate in a federated execution.
 */

#include <assert.h>
#include <ctype.h>
#include <errno.h>
#include <math.h>           // For sqrtl() and powl
#include <stdarg.h>         // Defines va_list
#include <stdio.h>
#include <stdlib.h>
#include <string.h>         // Defines memcpy()
#include <time.h>           // Defines nanosleep()
#include <netinet/in.h>     // IPPROTO_TCP, IPPROTO_UDP 
#include <netinet/tcp.h>    // TCP_NODELAY 

#include "net_util.h"
#include "util.h"

// Define socket functions only for federated execution.
#ifdef FEDERATED
#include <unistd.h>     // Defines read(), write(), and close()

#ifndef NUMBER_OF_FEDERATES
#define NUMBER_OF_FEDERATES 1
#endif

/** Number of nanoseconds to sleep before retrying a socket read. */
#define SOCKET_READ_RETRY_INTERVAL 1000000

// Mutex lock held while performing socket close operations.
// A deadlock can occur if two threads simulataneously attempt to close the same socket.
lf_mutex_t socket_mutex;

int create_real_time_tcp_socket_errexit() {
    int sock = socket(AF_INET, SOCK_STREAM, IPPROTO_TCP);
    if (sock < 0) {
        lf_print_error_system_failure("Could not open TCP socket.");
    }
    // Disable Nagle's algorithm which bundles together small TCP messages to
    // reduce network traffic.
    // TODO: Re-consider if we should do this, and whether disabling delayed ACKs
    // is enough.
    int flag = 1;
    int result = setsockopt(sock, IPPROTO_TCP, TCP_NODELAY, &flag, sizeof(int));
    
    if (result < 0) {
        lf_print_error_system_failure("Failed to disable Nagle algorithm on socket server.");
    }
    
#if defined(PLATFORM_Linux)
    // Disable delayed ACKs. Only possible on Linux
        result = setsockopt(sock, IPPROTO_TCP, TCP_QUICKACK, &flag, sizeof(int));
        
        if (result < 0) {
            lf_print_error_system_failure("Failed to disable Nagle algorithm on socket server.");
        }
#endif // Linux
    
    return sock;
}

int read_from_socket(int socket, size_t num_bytes, unsigned char* buffer) {
    if (socket < 0) {
        // Socket is not open.
        errno = EBADF;
        return -1;
    }
    ssize_t bytes_read = 0;
    int retry_count = 0;
    while (bytes_read < (ssize_t)num_bytes) {
        ssize_t more = read(socket, buffer + bytes_read, num_bytes - (size_t)bytes_read);
<<<<<<< HEAD
        if(more < 0 && retry_count++ < NUM_SOCKET_RETRIES) {
            // Used to retry only on: (errno == EAGAIN || errno == EWOULDBLOCK)
            // Those error codes set by the socket indicates
            // that we should try again (@see man errno).
            // Now we retry on all errors, but a bounded number of times.
            LF_PRINT_DEBUG("Reading from socket failed. Will try again.");
            lf_sleep(DELAY_BETWEEN_SOCKET_RETRIES);
            continue;
        } else if (more < 0) {
            // Retries are exhausted.
            lf_print_error_system_failure("Socket read failed after %d tries. Read %ld bytes, but expected %zu.",
                    retry_count, more + bytes_read, num_bytes);
        } else if (more == 0) {
            // According to this: https://stackoverflow.com/questions/4160347/close-vs-shutdown-socket,
            // upon receiving a zero length packet or an error, we can close the socket.
            // If there are any pending outgoing messages, this will attempt to send those
            // followed by an EOF.
            LF_PRINT_DEBUG("EOF received from client. Closing socket.");
            lf_mutex_lock(&socket_mutex);
            close(socket);
            lf_mutex_unlock(&socket_mutex);
            return more;
=======
        if(more < 0 && retry_count++ < NUM_SOCKET_RETRIES 
                && (errno == EAGAIN || errno == EWOULDBLOCK || errno == EINTR)) {
            // Those error codes set by the socket indicates
            // that we should try again (@see man errno).
            lf_print_warning("Reading from socket failed. Will try again.");
            lf_sleep(DELAY_BETWEEN_SOCKET_RETRIES);
            continue;
        } else if (more < 0) {
            // A more serious error occurred.
            return -1;
        } else if (more == 0) {
            // EOF received.
            return 1;
>>>>>>> a961d9ca
        }
        bytes_read += more;
    }
    return 0;
}

int read_from_socket_close_on_error(int* socket, size_t num_bytes, unsigned char* buffer) {
    assert(socket);
    int read_failed = read_from_socket(*socket, num_bytes, buffer);
    if (read_failed) {
        // Read failed.
        // Socket has probably been closed from the other side.
        // Shut down and close the socket from this side.
        shutdown(*socket, SHUT_RDWR);
        close(*socket);
        // Mark the socket closed.
        *socket = -1;
        return -1;
    }
    return 0;
}

void read_from_socket_fail_on_error(
		int* socket,
		size_t num_bytes,
		unsigned char* buffer,
		lf_mutex_t* mutex,
		char* format, ...) {
    va_list args;
    assert(socket);
    int read_failed = read_from_socket_close_on_error(socket, num_bytes, buffer);
    if (read_failed) {
        // Read failed.
        if (mutex != NULL) {
            lf_mutex_unlock(mutex);
        }
        if (format != NULL) {
            lf_print_error_system_failure(format, args);
        } else {
            lf_print_error_system_failure("Failed to read from socket.");
        }
    }
}

ssize_t peek_from_socket(int socket, unsigned char* result) {
    ssize_t bytes_read = recv(socket, result, 1, MSG_DONTWAIT | MSG_PEEK);
    if (bytes_read < 0 && (errno == EAGAIN || errno == EWOULDBLOCK)) return 0;
    else return bytes_read;
}

int write_to_socket(int socket, size_t num_bytes, unsigned char* buffer) {
    if (socket < 0) {
        // Socket is not open.
        errno = EBADF;
        return -1;
    }
    ssize_t bytes_written = 0;
    va_list args;
    while (bytes_written < (ssize_t)num_bytes) {
        ssize_t more = write(socket, buffer + bytes_written, num_bytes - (size_t)bytes_written);
        if (more <= 0 && (errno == EAGAIN || errno == EWOULDBLOCK || errno == EINTR)) {
            // The error codes EAGAIN or EWOULDBLOCK indicate
            // that we should try again (@see man errno).
            // The error code EINTR means the system call was interrupted before completing.
            LF_PRINT_DEBUG("Writing to socket was blocked. Will try again.");
            lf_sleep(DELAY_BETWEEN_SOCKET_RETRIES);
            continue;
        } else if (more < 0) {
            // A more serious error occurred.
            return -1;
        }
        bytes_written += more;
    }
    return 0;
}

int write_to_socket_close_on_error(int* socket, size_t num_bytes, unsigned char* buffer) {
    assert(socket);
    int result = write_to_socket(*socket, num_bytes, buffer);
    if (result) {
        // Write failed.
        // Socket has probably been closed from the other side.
        // Shut down and close the socket from this side.
        shutdown(*socket, SHUT_RDWR);
        close(*socket);
        // Mark the socket closed.
        *socket = -1;
    }
    return result;
}

void write_to_socket_fail_on_error(
		int* socket,
		size_t num_bytes,
		unsigned char* buffer,
		lf_mutex_t* mutex,
		char* format, ...) {
    va_list args;
    assert(socket);
    int result = write_to_socket_close_on_error(socket, num_bytes, buffer);
    if (result) {
        // Write failed.
        if (mutex != NULL) {
            lf_mutex_unlock(mutex);
        }
        if (format != NULL) {
            lf_print_error_system_failure(format, args);
        } else {
            lf_print_error("Failed to write to socket. Closing it.");
        }
    }
}

#endif // FEDERATED

// Below are more generally useful functions.

void encode_int64(int64_t data, unsigned char* buffer) {
    // This strategy is fairly brute force, but it avoids potential
    // alignment problems.
    int shift = 0;
    for(size_t i = 0; i < sizeof(int64_t); i++) {
        buffer[i] = (unsigned char)((data & (0xffLL << shift)) >> shift);
        shift += 8;
    }
}

void encode_int32(int32_t data, unsigned char* buffer) {
    // This strategy is fairly brute force, but it avoids potential
    // alignment problems.  Note that this assumes an int32_t is four bytes.
    buffer[0] = (unsigned char)(data & 0xff);
    buffer[1] = (unsigned char)((data & 0xff00) >> 8);
    buffer[2] = (unsigned char)((data & 0xff0000) >> 16);
    buffer[3] = (unsigned char)((data & (int32_t)0xff000000) >> 24);
}

void encode_uint32(uint32_t data, unsigned char* buffer) {
    // This strategy is fairly brute force, but it avoids potential
    // alignment problems.  Note that this assumes a uint32_t is four bytes.
    buffer[0] = (unsigned char)(data & 0xff);
    buffer[1] = (unsigned char)((data & 0xff00) >> 8);
    buffer[2] = (unsigned char)((data & 0xff0000) >> 16);
    buffer[3] = (unsigned char)((data & (uint32_t)0xff000000) >> 24);
}

void encode_uint16(uint16_t data, unsigned char* buffer) {
    // This strategy is fairly brute force, but it avoids potential
    // alignment problems. Note that this assumes a short is two bytes.
    buffer[0] = (unsigned char)(data & 0xff);
    buffer[1] = (unsigned char)((data & 0xff00) >> 8);
}

int host_is_big_endian() {
    static int host = 0;
    union {
        uint32_t uint;
        unsigned char c[sizeof(uint32_t)];
    } x;
    if (host == 0) {
        // Determine the endianness of the host by setting the low-order bit.
        x.uint = 0x01;
        host = (x.c[3] == 0x01) ? HOST_BIG_ENDIAN : HOST_LITTLE_ENDIAN;
    }
    return (host == HOST_BIG_ENDIAN);
}

int32_t swap_bytes_if_big_endian_int32(int32_t src) {
    union {
        int32_t uint;
        unsigned char c[sizeof(int32_t)];
    } x;
    if (!host_is_big_endian()) return src;
    // printf("DEBUG: Host is little endian.\n");
    x.uint = src;
    // printf("DEBUG: Before swapping bytes: %lld.\n", x.ull);
    unsigned char c;
    // Swap bytes.
    c = x.c[0]; x.c[0] = x.c[3]; x.c[3] = c;
    c = x.c[1]; x.c[1] = x.c[2]; x.c[2] = c;
    // printf("DEBUG: After swapping bytes: %lld.\n", x.ull);
    return x.uint;
}

uint32_t swap_bytes_if_big_endian_uint32(uint32_t src) {
    union {
        uint32_t uint;
        unsigned char c[sizeof(uint32_t)];
    } x;
    if (!host_is_big_endian()) return src;
    // printf("DEBUG: Host is little endian.\n");
    x.uint = src;
    // printf("DEBUG: Before swapping bytes: %lld.\n", x.ull);
    unsigned char c;
    // Swap bytes.
    c = x.c[0]; x.c[0] = x.c[3]; x.c[3] = c;
    c = x.c[1]; x.c[1] = x.c[2]; x.c[2] = c;
    // printf("DEBUG: After swapping bytes: %lld.\n", x.ull);
    return x.uint;
}

int64_t swap_bytes_if_big_endian_int64(int64_t src) {
    union {
        int64_t ull;
        unsigned char c[sizeof(int64_t)];
    } x;
    if (!host_is_big_endian()) return src;
    // printf("DEBUG: Host is little endian.\n");
    x.ull = src;
    // printf("DEBUG: Before swapping bytes: %lld.\n", x.ull);
    unsigned char c;
    // Swap bytes.
    c = x.c[0]; x.c[0] = x.c[7]; x.c[7] = c;
    c = x.c[1]; x.c[1] = x.c[6]; x.c[6] = c;
    c = x.c[2]; x.c[2] = x.c[5]; x.c[5] = c;
    c = x.c[3]; x.c[3] = x.c[4]; x.c[4] = c;
    // printf("DEBUG: After swapping bytes: %lld.\n", x.ull);
    return x.ull;
}

uint16_t swap_bytes_if_big_endian_uint16(uint16_t src) {
    union {
        uint16_t uint;
        unsigned char c[sizeof(uint16_t)];
    } x;
    if (!host_is_big_endian()) return src;
    // printf("DEBUG: Host is little endian.\n");
    x.uint = src;
    // printf("DEBUG: Before swapping bytes: %lld.\n", x.ull);
    unsigned char c;
    // Swap bytes.
    c = x.c[0]; x.c[0] = x.c[1]; x.c[1] = c;
    // printf("DEBUG: After swapping bytes: %lld.\n", x.ull);
    return x.uint;
}

int32_t extract_int32(unsigned char* bytes) {
    // Use memcpy to prevent possible alignment problems on some processors.
    union {
        int32_t uint;
        unsigned char c[sizeof(int32_t)];
    } result;
    memcpy(&result.c, bytes, sizeof(int32_t));
    return swap_bytes_if_big_endian_int32(result.uint);
}

uint32_t extract_uint32(unsigned char* bytes) {
    // Use memcpy to prevent possible alignment problems on some processors.
    union {
        uint32_t uint;
        unsigned char c[sizeof(uint32_t)];
    } result;
    memcpy(&result.c, bytes, sizeof(uint32_t));
    return swap_bytes_if_big_endian_uint32(result.uint);
}

int64_t extract_int64(unsigned char* bytes) {
    // Use memcpy to prevent possible alignment problems on some processors.
    union {
        int64_t ull;
        unsigned char c[sizeof(int64_t)];
    } result;
    memcpy(&result.c, bytes, sizeof(int64_t));
    return swap_bytes_if_big_endian_int64(result.ull);
}

uint16_t extract_uint16(unsigned char* bytes) {
    // Use memcpy to prevent possible alignment problems on some processors.
    union {
        uint16_t ushort;
        unsigned char c[sizeof(uint16_t)];
    } result;
    memcpy(&result.c, bytes, sizeof(uint16_t));
    return swap_bytes_if_big_endian_uint16(result.ushort);
}

#ifdef FEDERATED

void extract_header(
        unsigned char* buffer,
        uint16_t* port_id,
        uint16_t* federate_id,
        size_t* length
) {
    // The first two bytes are the ID of the destination reactor.
    *port_id = extract_uint16(buffer);

    // The next two bytes are the ID of the destination federate.
    *federate_id = extract_uint16(&(buffer[sizeof(uint16_t)]));

    // printf("DEBUG: Message for port %d of federate %d.\n", *port_id, *federate_id);

    // The next four bytes are the message length.
    int32_t local_length_signed = extract_int32(&(buffer[sizeof(uint16_t) + sizeof(uint16_t)]));
    if (local_length_signed < 0) {
        lf_print_error_and_exit(
            "Received an invalid message length (%d) from federate %d.",
            local_length_signed,
            *federate_id
        );
    }
    *length = (size_t)local_length_signed;

    // printf("DEBUG: Federate receiving message to port %d to federate %d of length %d.\n", port_id, federate_id, length);
}

void extract_timed_header(
        unsigned char* buffer,
        uint16_t* port_id,
        uint16_t* federate_id,
        size_t* length,
		tag_t* tag
) {
	extract_header(buffer, port_id, federate_id, length);

    tag_t temporary_tag = extract_tag(
        &(buffer[sizeof(uint16_t) + sizeof(uint16_t) + sizeof(int32_t)])
    );
    tag->time = temporary_tag.time;
    tag->microstep = temporary_tag.microstep;
}

tag_t extract_tag(
    unsigned char* buffer
) {
    tag_t tag;
    tag.time = extract_int64(buffer);
    tag.microstep = extract_uint32(&(buffer[sizeof(int64_t)]));

    return tag;
}

void encode_tag(
    unsigned char* buffer,
    tag_t tag
){
    encode_int64(tag.time, buffer);
    encode_uint32(tag.microstep, &(buffer[sizeof(int64_t)]));
}

bool match_regex(const char* str, char* regex) {
    regex_t regex_compiled;
    regmatch_t group;
    bool valid = false;

    if (regcomp(&regex_compiled, regex, REG_EXTENDED)) {
        lf_print_error("Could not compile regex to parse RTI address");
        return valid;
    }

    // regexec returns 0 when a match is found.
    if (regexec(&regex_compiled, str, 1, &group, 0) == 0) {
        valid = true;
    }
    regfree(&regex_compiled);
    return valid;
}

bool validate_port(char* port) {
    // magic number 6 since port range is [0, 65535]
    int port_len = strnlen(port, 6);
    if (port_len < 1 || port_len > 5) {
        return false;
    }

    for (int i = 0; i < port_len; i++) {
        if (!isdigit(port[i])) {
            return false;
        }
    }
    int port_number = atoi(port);
    return port_number >= 0 && port_number <= 65535;
}

bool validate_host(const char* host) {
    // regex taken from LFValidator.xtend
    char* ipv4_regex = "((25[0-5]|(2[0-4]|1{0,1}[0-9]){0,1}[0-9])\\.){3,3}(25[0-5]|(2[0-4]|1{0,1}[0-9]){0,1}[0-9])";
    char* host_or_FQN_regex = "^([a-z0-9]+(-[a-z0-9]+)*)|(([a-z0-9]+(-[a-z0-9]+)*\\.)+[a-z]{2,})$";
    return match_regex(host, ipv4_regex) || match_regex(host, host_or_FQN_regex);
}

bool validate_user(const char* user) {
    // regex taken from LFValidator.xtend
    char* username_regex = "^[a-z_]([a-z0-9_-]{0,31}|[a-z0-9_-]{0,30}\\$)$";
    return match_regex(user, username_regex);
}

bool extract_match_group(const char* rti_addr, char* dest, regmatch_t group, 
        int max_len, int min_len, const char* err_msg) {
    size_t size = group.rm_eo - group.rm_so;
    if (size > max_len || size < min_len) {
        lf_print_error("%s", err_msg);
        return false;
    }
    strncpy(dest, &rti_addr[group.rm_so], size);
    dest[size] = '\0';
    return true;
}

bool extract_match_groups(const char* rti_addr, char** rti_addr_strs, bool** rti_addr_flags, regmatch_t* group_array,
        int* gids, int* max_lens, int* min_lens, const char** err_msgs) {
    for (int i = 0; i < 3; i++) {
        if (group_array[gids[i]].rm_so != -1) {
            if (!extract_match_group(rti_addr, rti_addr_strs[i], group_array[gids[i]], max_lens[i], min_lens[i], err_msgs[i])) {
                return false;
            } else {
                *rti_addr_flags[i] = true;
            }
        }
    }
    return true;
}

void extract_rti_addr_info(const char* rti_addr, rti_addr_info_t* rti_addr_info) {
    const char* regex_str = "(([a-zA-Z0-9_-]{1,254})@)?([a-zA-Z0-9.]{1,255})(:([0-9]{1,5}))?";
    size_t max_groups = 6;
    // The group indices of each field of interest in the regex.
    int user_gid = 2, host_gid = 3, port_gid = 5;
    int gids[3] = {user_gid, host_gid, port_gid};
    char* rti_addr_strs[3] = {rti_addr_info->rti_user_str, rti_addr_info->rti_host_str, rti_addr_info->rti_port_str};
    bool* rti_addr_flags[3] = {&rti_addr_info->has_user, &rti_addr_info->has_host, &rti_addr_info->has_port};
    int max_lens[3] = {255, 255, 5};
    int min_lens[3] = {1, 1, 1};
    const char* err_msgs[3] = {"User name must be between 1 to 255 characters long.",
                         "Host must be between 1 to 255 characters long.",
                         "Port must be between 1 to 5 characters long."};

    regex_t regex_compiled;
    regmatch_t group_array[max_groups];

    if (regcomp(&regex_compiled, regex_str, REG_EXTENDED)) {
        lf_print_error("Could not compile regex to parse RTI address");
        return;
    }

    if (regexec(&regex_compiled, rti_addr, max_groups, group_array, 0) == 0) {
        // Check for matched username. group_array[0] is the entire matched string.
        for (int i = 1; i < max_groups; i++) {
            // Annoyingly, the rm_so and rm_eo fields are long long on some platforms and int on others.
            // To suppress warnings, cast to long long
            LF_PRINT_DEBUG("runtime rti_addr regex: so: %lld   eo: %lld\n",
                    (long long)group_array[i].rm_so,
                    (long long)group_array[i].rm_eo);
        }
        if (!extract_match_groups(rti_addr, rti_addr_strs, rti_addr_flags, group_array, gids, max_lens, min_lens, err_msgs)) {
            memset(rti_addr_info, 0, sizeof(rti_addr_info_t));
        }
    }
    regfree(&regex_compiled);
}
#endif<|MERGE_RESOLUTION|>--- conflicted
+++ resolved
@@ -98,30 +98,6 @@
     int retry_count = 0;
     while (bytes_read < (ssize_t)num_bytes) {
         ssize_t more = read(socket, buffer + bytes_read, num_bytes - (size_t)bytes_read);
-<<<<<<< HEAD
-        if(more < 0 && retry_count++ < NUM_SOCKET_RETRIES) {
-            // Used to retry only on: (errno == EAGAIN || errno == EWOULDBLOCK)
-            // Those error codes set by the socket indicates
-            // that we should try again (@see man errno).
-            // Now we retry on all errors, but a bounded number of times.
-            LF_PRINT_DEBUG("Reading from socket failed. Will try again.");
-            lf_sleep(DELAY_BETWEEN_SOCKET_RETRIES);
-            continue;
-        } else if (more < 0) {
-            // Retries are exhausted.
-            lf_print_error_system_failure("Socket read failed after %d tries. Read %ld bytes, but expected %zu.",
-                    retry_count, more + bytes_read, num_bytes);
-        } else if (more == 0) {
-            // According to this: https://stackoverflow.com/questions/4160347/close-vs-shutdown-socket,
-            // upon receiving a zero length packet or an error, we can close the socket.
-            // If there are any pending outgoing messages, this will attempt to send those
-            // followed by an EOF.
-            LF_PRINT_DEBUG("EOF received from client. Closing socket.");
-            lf_mutex_lock(&socket_mutex);
-            close(socket);
-            lf_mutex_unlock(&socket_mutex);
-            return more;
-=======
         if(more < 0 && retry_count++ < NUM_SOCKET_RETRIES 
                 && (errno == EAGAIN || errno == EWOULDBLOCK || errno == EINTR)) {
             // Those error codes set by the socket indicates
@@ -135,7 +111,6 @@
         } else if (more == 0) {
             // EOF received.
             return 1;
->>>>>>> a961d9ca
         }
         bytes_read += more;
     }
