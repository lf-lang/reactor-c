/**
 * @file
 * @author Benjamin Asch
 * @author Edward A. Lee
 * @author Erling Jellum
 * @copyright (c) 2023, The University of California at Berkeley.
 * License: <a href="https://github.com/lf-lang/reactor-c/blob/main/LICENSE.md">BSD 2-clause</a>
 * @brief Definitions for watchdogs.
 */

#include <assert.h>
#include "watchdog.h"
#include "environment.h"
#include "util.h"
#include "clock.h"

// Forward declarations
static void _lf_watchdog_terminate(watchdog_t* watchdog);
static void* watchdog_thread_main(void* arg);

/**
 * @brief Initialize watchdog mutexes.
 * For any reactor with one or more watchdogs, the self struct should have a non-NULL
 * `reactor_mutex` field which points to an instance of `lf_mutex_t`.
 * This function initializes those mutexes. It also initializes the condition
 * variable which enables the safe termination of a running watchdog.
 * Finally it starts of a non-termminating thread for each watchdog.
 */
void _lf_initialize_watchdogs(environment_t *env) {
    for (int i = 0; i < env->watchdogs_size; i++) {
        watchdog_t *watchdog = env->watchdogs[i];
        if (watchdog->base->reactor_mutex != NULL) {
            LF_MUTEX_INIT((lf_mutex_t*)(watchdog->base->reactor_mutex));
        }
        LF_COND_INIT(&watchdog->cond, watchdog->base->reactor_mutex);
        
        int ret = lf_thread_create(&watchdog->thread_id, watchdog_thread_main, (void *) watchdog);
        LF_ASSERTN(ret, "Could not create watchdog thread");
    }
}

/**
 * @brief Terminate all watchdog threads. 
 */
void _lf_watchdog_terminate_all(environment_t *env) {
    void *thread_return;
    for (int i = 0; i < env->watchdogs_size; i++) {
        watchdog_t *watchdog = env->watchdogs[i];
        LF_MUTEX_LOCK(watchdog->base->reactor_mutex);
        _lf_watchdog_terminate(watchdog);
        LF_MUTEX_UNLOCK(watchdog->base->reactor_mutex);
        void *thread_ret;
        lf_thread_join(watchdog->thread_id, &thread_ret);
    }
}

void watchdog_wait(watchdog_t *watchdog) {
    watchdog->active = true;
    instant_t physical_time = lf_time_physical();
    while ( watchdog->expiration != NEVER && 
            physical_time < watchdog->expiration &&
            !watchdog->terminate) {
        // Wait for expiration, or a signal to stop or terminate.
        lf_clock_cond_timedwait(&watchdog->cond, watchdog->expiration);
        physical_time = lf_time_physical();
    }
}

/**
 * @brief Thread function for a watchdog.
 *
 * Each watchdog has a thread which sleeps until one out of two scenarios:
 * 1) The watchdog timeout expires and there has not been a renewal of the
 *    watchdog budget.
 * 2) The watchdog is signaled to wake up and stop or terminate.
 *
 * In normal usage, the expiration time is incremented while the thread is
 * sleeping, so when the thread wakes up, it can go back to sleep again. If the
 * watchdog does expire. It will execute the watchdog handler and wait for next
 * start. To stop a running watchdog, the expiration field is set to NEVER.
 * The watchdog thread can also be terminated, this should only be done at the
 * end of execution as it cannot be restarted after termination.
 *
 * @param arg A pointer to the watchdog struct
 * @return NULL
 */
<<<<<<< HEAD
void* _lf_run_watchdog(void* arg) {
    initialize_lf_thread_id();
=======
static void* watchdog_thread_main(void* arg) {
>>>>>>> 18fd6ee6
    watchdog_t* watchdog = (watchdog_t*)arg;
    self_base_t* base = watchdog->base;
    LF_PRINT_DEBUG("Starting Watchdog %p", (void *) watchdog);
    LF_ASSERT(base->reactor_mutex, "reactor-mutex not alloc'ed but has watchdogs.");

    // Grab reactor-mutex and start infinite loop.
    LF_MUTEX_LOCK((lf_mutex_t*)(base->reactor_mutex));
    while (! watchdog->terminate) {

        // Step 1: Wait for a timeout to start watching for.
        if(watchdog->expiration == NEVER) {
            // Watchdog has been stopped.
            // Let the runtime know that we are in an inactive/stopped state.
            watchdog->active = false;
            // Wait here until the watchdog is started and we can enter the active state.
            LF_COND_WAIT(&watchdog->cond);
            continue;
        } else {
            // Watchdog has been started.
            watchdog_wait(watchdog);
            
            // At this point we have returned from the watchdog wait. But it could
            // be that it was to terminate the watchdog.
            if (watchdog->terminate) break;

            // It could also be that the watchdog was stopped
            if (watchdog->expiration == NEVER) continue;

            // If we reach here, the watchdog actually timed out. Handle it.
            LF_PRINT_DEBUG("Watchdog %p timed out", (void *) watchdog);
            watchdog_function_t watchdog_func = watchdog->watchdog_function;
                (*watchdog_func)(base);
            watchdog->expiration = NEVER;
        }
    }

    // Here the thread terminates. 
    watchdog->active = false;
    LF_MUTEX_UNLOCK(base->reactor_mutex);
    return NULL;
}

void lf_watchdog_start(watchdog_t* watchdog, interval_t additional_timeout) {
    // Assumes reactor mutex is already held.
    self_base_t* base = watchdog->base;
    watchdog->terminate = false;
    watchdog->expiration = base->environment->current_tag.time + watchdog->min_expiration + additional_timeout;

    // If the watchdog is inactive, signal it to start waiting.
    if (!watchdog->active) {
        LF_COND_SIGNAL(&watchdog->cond);
    } 
}

void lf_watchdog_stop(watchdog_t* watchdog) {
    // If the watchdog isnt active, then it is no reason to stop it.
    if (!watchdog->active) {
        return;
    }

    // Assumes reactor mutex is already held.
    watchdog->expiration = NEVER;
    LF_COND_SIGNAL(&watchdog->cond);
}


static void _lf_watchdog_terminate(watchdog_t* watchdog) {
    watchdog->terminate = true;
    watchdog->expiration = NEVER;
    LF_COND_SIGNAL(&watchdog->cond);
}<|MERGE_RESOLUTION|>--- conflicted
+++ resolved
@@ -84,12 +84,8 @@
  * @param arg A pointer to the watchdog struct
  * @return NULL
  */
-<<<<<<< HEAD
-void* _lf_run_watchdog(void* arg) {
+static void* watchdog_thread_main(void* arg) {
     initialize_lf_thread_id();
-=======
-static void* watchdog_thread_main(void* arg) {
->>>>>>> 18fd6ee6
     watchdog_t* watchdog = (watchdog_t*)arg;
     self_base_t* base = watchdog->base;
     LF_PRINT_DEBUG("Starting Watchdog %p", (void *) watchdog);
