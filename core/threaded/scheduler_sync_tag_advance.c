#if defined(LF_THREADED)
/*************
Copyright (c) 2022, The University of Texas at Dallas.
Copyright (c) 2022, The University of California at Berkeley.

Redistribution and use in source and binary forms, with or without modification,
are permitted provided that the following conditions are met:

1. Redistributions of source code must retain the above copyright notice,
   this list of conditions and the following disclaimer.

2. Redistributions in binary form must reproduce the above copyright notice,
   this list of conditions and the following disclaimer in the documentation
   and/or other materials provided with the distribution.

THIS SOFTWARE IS PROVIDED BY THE COPYRIGHT HOLDERS AND CONTRIBUTORS "AS IS" AND ANY
EXPRESS OR IMPLIED WARRANTIES, INCLUDING, BUT NOT LIMITED TO, THE IMPLIED WARRANTIES OF
MERCHANTABILITY AND FITNESS FOR A PARTICULAR PURPOSE ARE DISCLAIMED. IN NO EVENT SHALL
THE COPYRIGHT HOLDER OR CONTRIBUTORS BE LIABLE FOR ANY DIRECT, INDIRECT, INCIDENTAL,
SPECIAL, EXEMPLARY, OR CONSEQUENTIAL DAMAGES (INCLUDING, BUT NOT LIMITED TO,
PROCUREMENT OF SUBSTITUTE GOODS OR SERVICES; LOSS OF USE, DATA, OR PROFITS; OR BUSINESS
INTERRUPTION) HOWEVER CAUSED AND ON ANY THEORY OF LIABILITY, WHETHER IN CONTRACT,
STRICT LIABILITY, OR TORT (INCLUDING NEGLIGENCE OR OTHERWISE) ARISING IN ANY WAY OUT OF
THE USE OF THIS SOFTWARE, EVEN IF ADVISED OF THE POSSIBILITY OF SUCH DAMAGE.
***************/

/**
 * @file scheduler_sync_tag_advance.c
 * @author Soroush Bateni (soroush@utdallas.edu)
 * @author Edward A. Lee <eal@berkeley.edu>
 * @author Marten Lohstroh <marten@berkeley.edu>
 * @brief API used to advance tag globally.
 *
 * @copyright Copyright (c) 2022, The University of Texas at Dallas.
 * @copyright Copyright (c) 2022, The University of California at Berkeley.
 */

#include "scheduler_sync_tag_advance.h"
<<<<<<< HEAD
#include "rti_local.h"
=======
#include "environment.h"
>>>>>>> 95106eb4
#include "trace.h"
#include "util.h"

/////////////////// External Functions /////////////////////////
/**
 * Placeholder for function that will advance tag and initially fill the
 * reaction queue.
 *
 * This does not acquire the mutex lock. It assumes the lock is already held.
 */

/**
 * @brief Indicator that execution of at least one tag has completed.
 */
static bool _lf_logical_tag_completed = false;

/**
 * Return true if the worker should stop now; false otherwise.
 * This function assumes the caller holds the mutex lock.
 */
bool should_stop_locked(lf_scheduler_t * sched) {
    // If this is not the very first step, check against the stop tag to see whether this is the last step.
    if (_lf_logical_tag_completed) {
        // If we are at the stop tag, do not call _lf_next_locked()
        // to prevent advancing the logical time.
        if (lf_tag_compare(sched->env->current_tag, sched->env->stop_tag) >= 0) {
            return true;
        }
    }
    return false;
}

/**
 * Advance tag. This will also pop events for the newly acquired tag and put
 * the triggered reactions on the '_lf_sched_vector_of_reaction_qs'.
 *
 * This function assumes the caller holds the 'mutex' lock.
 *
 * @return should_exit True if the worker thread should exit. False otherwise.
 */
bool _lf_sched_advance_tag_locked(lf_scheduler_t * sched) {
    environment_t* env = sched->env;
    logical_tag_complete(env->current_tag);

    // FIXME: Find better way of conditionally calling this
    #ifdef LF_ENCLAVES
    rti_logical_tag_complete_locked(env->enclave_info, env->current_tag);
    #endif

    if (should_stop_locked(sched)) {
        return true;
    }

    _lf_logical_tag_completed = true;

    // Advance time.
    // _lf_next_locked() may block waiting for real time to pass or events to appear.
    // to appear on the event queue. Note that we already
    tracepoint_scheduler_advancing_time_starts(env->trace);
    _lf_next_locked(env);
    tracepoint_scheduler_advancing_time_ends(env->trace);

    LF_PRINT_DEBUG("Scheduler: Done waiting for _lf_next_locked().");
    return false;
}
#endif<|MERGE_RESOLUTION|>--- conflicted
+++ resolved
@@ -36,11 +36,8 @@
  */
 
 #include "scheduler_sync_tag_advance.h"
-<<<<<<< HEAD
 #include "rti_local.h"
-=======
 #include "environment.h"
->>>>>>> 95106eb4
 #include "trace.h"
 #include "util.h"
 
