--- conflicted
+++ resolved
@@ -194,12 +194,9 @@
   }
 }
 
-<<<<<<< HEAD
 // Forward declaration. See federate.h
 void synchronize_with_other_federates(environment_t* env);
 
-=======
->>>>>>> 8a9a23d0
 /**
  * Wait until physical time matches or exceeds the specified logical time,
  * unless -fast is given. For decentralized coordination, this function will
@@ -596,20 +593,6 @@
   _lf_trigger_startup_reactions(env);
 
 #if defined FEDERATED
-<<<<<<< HEAD
-    // If env is the environment for the top-level enclave, then initialize the federate.
-    environment_t *top_level_env;
-    _lf_get_environments(&top_level_env);
-    if (env == top_level_env) {
-        // Reset status fields before talking to the RTI to set network port
-        // statuses to unknown
-        reset_status_fields_on_input_port_triggers();
-        // This will update the start_tag, current_tag and stop_tag
-        synchronize_with_other_federates(env);
-    } else {
-        lf_print_error_and_exit("Enclaves and federates dont mix");
-    }
-=======
   // If env is the environment for the top-level enclave, then initialize the federate.
   environment_t* top_level_env;
   _lf_get_environments(&top_level_env);
@@ -645,7 +628,6 @@
   instant_t lf_fed_STA_offset = 0;
   LF_PRINT_LOG("Waiting for start time " PRINTF_TIME ".", start_time);
 #endif
->>>>>>> 8a9a23d0
 
   // Call wait_until if federated. This is required because the startup procedure
   // in lf_synchronize_with_other_federates() can decide on a new start_time that is
@@ -930,50 +912,6 @@
  * @param arg Environment within which the worker should execute.
  */
 void* worker(void* arg) {
-<<<<<<< HEAD
-    environment_t *env = (environment_t* ) arg;
-    lf_mutex_lock(&env->mutex);
-
-    int worker_number = env->worker_thread_count++;
-    LF_PRINT_LOG("Environment %u: Worker thread %d started.",env->id, worker_number);
-
-    // If we have scheduling enclaves. The first worker will block here until
-    // it receives a TAG for tag (0,0) from the local RTI. In federated scheduling
-    // we use PTAGs to get things started on tag (0,0) but those are not used 
-    // with enclaves.
-    #if defined LF_ENCLAVES
-    if (worker_number == 0) {
-        // If we have scheduling enclaves. We must get a TAG to the start tag.
-        LF_PRINT_LOG("Environment %u: Worker thread %d waits for TAG to (0,0).",env->id, worker_number);
-
-        tag_t tag_granted = rti_next_event_tag_locked(env->enclave_info, env->start_tag);
-        LF_ASSERT(  lf_tag_compare(tag_granted, env->start_tag) == 0,
-                    "We did not receive a TAG to the start tag. Got tag " PRINTF_TAG,
-                    tag_granted.time, tag_granted.microstep);
-        env->current_tag = env->start_tag;
-    }
-    #endif
-
-    // Release mutex and start working.
-    lf_mutex_unlock(&env->mutex); 
-    _lf_worker_do_work(env, worker_number);
-    lf_mutex_lock(&env->mutex);
-
-    // This thread is exiting, so don't count it anymore.
-    env->worker_thread_count--;
-
-    if (env->worker_thread_count == 0) {
-        // The last worker thread to exit will inform the RTI if needed.
-#if defined LF_ENCLAVES 
-        // If we have scheduling enclaves. Then we must send a LTC of FOREVER.
-        // to grant other enclaves a TAG to FOREVER.
-        // TODO: Can we unify this? Preferraby also have federates send NETs
-        rti_logical_tag_complete_locked(env->enclave_info, FOREVER_TAG);
-#else
-        // In federated execution we send a NET to the RTI. This will result in
-        // giving the other federates a PTAG to FOREVER.
-        send_next_event_tag(env, FOREVER_TAG, false);
-=======
   initialize_lf_thread_id();
   environment_t* env = (environment_t*)arg;
   LF_MUTEX_LOCK(&env->mutex);
@@ -993,7 +931,6 @@
     tag_t tag_granted = rti_next_event_tag_locked(env->enclave_info, env->current_tag);
     LF_ASSERT(lf_tag_compare(tag_granted, env->current_tag) == 0, "We did not receive a TAG to the start tag.");
   }
->>>>>>> 8a9a23d0
 #endif
 
   // Release mutex and start working.
