/* Runtime infrastructure for the threaded version of the C target of Lingua Franca. */

/*************
Copyright (c) 2019, The University of California at Berkeley.

Redistribution and use in source and binary forms, with or without modification,
are permitted provided that the following conditions are met:

1. Redistributions of source code must retain the above copyright notice,
   this list of conditions and the following disclaimer.

2. Redistributions in binary form must reproduce the above copyright notice,
   this list of conditions and the following disclaimer in the documentation
   and/or other materials provided with the distribution.

THIS SOFTWARE IS PROVIDED BY THE COPYRIGHT HOLDERS AND CONTRIBUTORS "AS IS" AND ANY
EXPRESS OR IMPLIED WARRANTIES, INCLUDING, BUT NOT LIMITED TO, THE IMPLIED WARRANTIES OF
MERCHANTABILITY AND FITNESS FOR A PARTICULAR PURPOSE ARE DISCLAIMED. IN NO EVENT SHALL
THE COPYRIGHT HOLDER OR CONTRIBUTORS BE LIABLE FOR ANY DIRECT, INDIRECT, INCIDENTAL,
SPECIAL, EXEMPLARY, OR CONSEQUENTIAL DAMAGES (INCLUDING, BUT NOT LIMITED TO,
PROCUREMENT OF SUBSTITUTE GOODS OR SERVICES; LOSS OF USE, DATA, OR PROFITS; OR BUSINESS
INTERRUPTION) HOWEVER CAUSED AND ON ANY THEORY OF LIABILITY, WHETHER IN CONTRACT,
STRICT LIABILITY, OR TORT (INCLUDING NEGLIGENCE OR OTHERWISE) ARISING IN ANY WAY OUT OF
THE USE OF THIS SOFTWARE, EVEN IF ADVISED OF THE POSSIBILITY OF SUCH DAMAGE.
***************/

/** Runtime infrastructure for the threaded version of the C target of Lingua Franca.
 *
 *  @author{Edward A. Lee <eal@berkeley.edu>}
 *  @author{Marten Lohstroh <marten@berkeley.edu>}
 *  @author{Soroush Bateni <soroush@utdallas.edu>}
 */
#if defined LF_THREADED
#ifndef NUMBER_OF_WORKERS
#define NUMBER_OF_WORKERS 1
#endif // NUMBER_OF_WORKERS

#include <signal.h>
#include <string.h>
#include <time.h>

#include "lf_types.h"
#include "platform.h"
#include "reactor_common.h"
#include "reactor_threaded.h"
#include "reactor.h"
#include "scheduler.h"
#include "tag.h"
#include "environment.h"

// Global variables defined in tag.c and shared across environments
extern instant_t _lf_last_reported_unadjusted_physical_time_ns;
extern instant_t start_time;
extern tag_t effective_start_tag;

/**
 * The maximum amount of time a worker thread should stall
 * before checking the reaction queue again.
 * This is not currently used.
 */
#define MAX_STALL_INTERVAL MSEC(1)

/**
 * Unless the "fast" option is given, an LF program will wait until
 * physical time matches logical time before handling an event with
 * a given logical time. The amount of time is less than this given
 * threshold, then no wait will occur. The purpose of this is
 * to prevent unnecessary delays caused by simply setting up and
 * performing the wait.
 */
#define MIN_SLEEP_DURATION USEC(10)

/**
 * Global mutex, used for synchronizing across environments. Mainly used for token-management and tracing
*/
lf_mutex_t global_mutex;


/**
 * Raise a barrier to prevent the current tag from advancing to or
 * beyond the value of the future_tag argument, if possible.
 * If the current tag is already at or beyond future_tag, then
 * prevent any further advances. This function will increment the
 * total number of pending barrier requests. For each call to this
 * function, there should always be a subsequent call to
 * _lf_decrement_global_tag_barrier_locked()
 * to release the barrier.
 *
 * If there is already a barrier raised at a tag later than future_tag, this
 * function will change the barrier to future_tag or the current tag, whichever
 * is larger. If the existing barrier is earlier
 * than future_tag, this function will not change the barrier. If there are
 * no existing barriers and future_tag is in the past relative to the
 * current tag, this function will raise a barrier to the current tag.
 *
 * This function assumes the mutex lock is already held, thus, it will not
 * acquire it itself.
 *
 * @note This function is only useful in threaded applications to facilitate
 *  certain non-blocking functionalities such as receiving timed messages
 *  over the network or handling stop in a federated execution.
 *
 * @param env Environment within which we are executing.
 * @param future_tag A desired tag for the barrier. This function will guarantee
 * that current logical time will not go past future_tag if it is in the future.
 * If future_tag is in the past (or equals to current logical time), the runtime
 * will freeze advancement of logical time.
 */
void _lf_increment_global_tag_barrier_already_locked(environment_t *env, tag_t future_tag) {
    // Check if future_tag is after stop tag.
    // This will only occur when a federate receives a timed message with
    // a tag that is after the stop tag
    if (_lf_is_tag_after_stop_tag(env, future_tag)) {
        lf_print_warning("Attempting to raise a barrier after the stop tag.");
        future_tag = env->stop_tag;
    }
    tag_t current_tag = env->current_tag;
    // Check to see if future_tag is actually in the future.
    if (lf_tag_compare(future_tag, env->current_tag) > 0) {
        // Future tag is actually in the future.
        // See whether it is smaller than any pre-existing barrier.
        if (lf_tag_compare(future_tag, env->barrier.horizon) < 0) {
            // The future tag is smaller than the current horizon of the barrier.
            // Therefore, we should prevent logical time from reaching the
            // future tag.
            env->barrier.horizon = future_tag;
            LF_PRINT_DEBUG("Raised barrier at elapsed tag " PRINTF_TAG ".",
                        env->barrier.horizon.time - start_time,
                        env->barrier.horizon.microstep);
        }
    } else {
            // The future_tag is not in the future.

            // One possibility is that the incoming message has violated the STP offset.
            // Another possibility is that the message is coming from a zero-delay loop,
            // and control reactions are waiting.

            // Prevent logical time from advancing further so that the measure of
            // STP violation properly reflects the amount of time (logical or physical)
            // that has elapsed after the incoming message would have violated the STP offset.
            env->barrier.horizon = env->current_tag;
            env->barrier.horizon.microstep++;
            LF_PRINT_DEBUG("Raised barrier at elapsed tag " PRINTF_TAG ".",
                        env->barrier.horizon.time - start_time,
                        env->barrier.horizon.microstep);
    }
    // Increment the number of requestors
    env->barrier.requestors++;
}

/**
 * Raise a barrier to prevent the current tag from advancing to or
 * beyond the value of the future_tag argument, if possible.
 * If the current tag is already at or beyond future_tag, then
 * prevent any further advances. This function will increment the
 * total number of pending barrier requests. For each call to this
 * function, there should always be a subsequent call to
 * _lf_decrement_global_tag_barrier_locked()
 * to release the barrier.
 *
 * If there is already a barrier raised at a tag later than future_tag, this
 * function will change the barrier to future_tag or the current tag, whichever
 * is larger. If the existing barrier is earlier
 * than future_tag, this function will not change the barrier. If there are
 * no existing barriers and future_tag is in the past relative to the
 * current tag, this function will raise a barrier to the current tag.
 *
 * This function acquires the mutex lock .
 *
 * @note This function is only useful in threaded applications to facilitate
 *  certain non-blocking functionalities such as receiving timed messages
 *  over the network or handling stop in a federated execution.
 *
 * @param future_tag A desired tag for the barrier. This function will guarantee
 * that current tag will not go past future_tag if it is in the future.
 * If future_tag is in the past (or equals to current tag), the runtime
 * will freeze advancement of tag.
 */
void _lf_increment_global_tag_barrier(environment_t *env, tag_t future_tag) {
    lf_mutex_lock(&env->mutex);
    _lf_increment_global_tag_barrier_already_locked(env, future_tag);
    lf_mutex_unlock(&env->mutex);
}

/**
 * Decrement the total number of pending barrier requests for the global tag barrier.
 * If the total number of requests reaches zero, this function resets the
 * tag barrier to FOREVER_TAG and notifies all threads that are waiting
 * on the barrier that the number of requests has reached zero.
 *
 * This function assumes that the caller already holds the mutex lock.
 *
 * @note This function is only useful in threaded applications to facilitate
 *  certain non-blocking functionalities such as receiving timed messages
 *  over the network or handling stop in the federated execution.
 */
void _lf_decrement_global_tag_barrier_locked(environment_t* env) {
    // Decrement the number of requestors for the tag barrier.
    env->barrier.requestors--;
    // Check to see if the semaphore is negative, which indicates that
    // a mismatched call was placed for this function.
    if (env->barrier.requestors < 0) {
        lf_print_error_and_exit("Mismatched use of _lf_increment_global_tag_barrier()"
                " and  _lf_decrement_global_tag_barrier_locked().");
    } else if (env->barrier.requestors == 0) {
        // When the semaphore reaches zero, reset the horizon to forever.
        env->barrier.horizon = FOREVER_TAG;
        // Notify waiting threads that the semaphore has reached zero.
        lf_cond_broadcast(&env->global_tag_barrier_requestors_reached_zero);
    }
    LF_PRINT_DEBUG("Barrier is at tag " PRINTF_TAG ".",
                 env->barrier.horizon.time,
                 env->barrier.horizon.microstep);
}

/**
 * If the proposed_tag is greater than or equal to a barrier tag that has been
 * set by a call to _lf_increment_global_tag_barrier or
 * _lf_increment_global_tag_barrier_already_locked, and if there are requestors
 * still pending on that barrier, then wait until all requestors have been
 * satisfied. This is used in federated execution when an incoming timed
 * message has been partially read so that we know its tag, but the rest of
 * message has not yet been read and hence the event has not yet appeared
 * on the event queue.  To prevent tardiness, this function blocks the
 * advancement of time until to the proposed tag until the message has
 * been put onto the event queue.
 *
 * If the proposed_tag is greater than the stop tag, then use the stop tag instead.
 *
 * This function assumes the mutex is already locked.
 * Thus, it unlocks the mutex while it's waiting to allow
 * the tag barrier to change.
 *
 * @param proposed_tag The tag that the runtime wants to advance to.
 * @return 0 if no wait was needed and 1 if a wait actually occurred.
 */
int _lf_wait_on_global_tag_barrier(environment_t* env, tag_t proposed_tag) {
    // Check the most common case first.
    if (env->barrier.requestors == 0) return 0;

    // Do not wait for tags after the stop tag
    if (_lf_is_tag_after_stop_tag(env, proposed_tag)) {
        proposed_tag = env->stop_tag;
    }
    // Do not wait forever
    if (proposed_tag.time == FOREVER) {
        lf_print_warning("Global tag barrier should not handle FOREVER proposed tags.");
        return 0;
    }
    int result = 0;
    // Wait until the global barrier semaphore on logical time is zero
    // and the proposed_time is larger than or equal to the horizon.
    while (env->barrier.requestors > 0
            && lf_tag_compare(proposed_tag, env->barrier.horizon) >= 0
    ) {
        result = 1;
        LF_PRINT_LOG("Waiting on barrier for tag " PRINTF_TAG ".", proposed_tag.time - start_time, proposed_tag.microstep);
        // Wait until no requestor remains for the barrier on logical time
        lf_cond_wait(&env->global_tag_barrier_requestors_reached_zero);

        // The stop tag may have changed during the wait.
        if (_lf_is_tag_after_stop_tag(env, proposed_tag)) {
            proposed_tag = env->stop_tag;
        }
    }
    return result;
}

/**
 * Mark the given port's is_present field as true. This is_present field
 * will later be cleaned up by _lf_start_time_step.
 * This assumes that the mutex is not held.
 * @param port A pointer to the port struct.
 */
void _lf_set_present(lf_port_base_t* port) {
    environment_t *env = port->source_reactor->environment;
	bool* is_present_field = &port->is_present;
    int ipfas = lf_atomic_fetch_add(&env->is_present_fields_abbreviated_size, 1);
    if (ipfas < env->is_present_fields_size) {
        env->is_present_fields_abbreviated[ipfas] = is_present_field;
    }
    *is_present_field = true;

    // Support for sparse destination multiports.
    if(port->sparse_record
    		&& port->destination_channel >= 0
			&& port->sparse_record->size >= 0) {
    	int next = lf_atomic_fetch_add(&port->sparse_record->size, 1);
    	if (next >= port->sparse_record->capacity) {
    		// Buffer is full. Have to revert to the classic iteration.
    		port->sparse_record->size = -1;
    	} else {
    		port->sparse_record->present_channels[next]
				  = port->destination_channel;
    	}
    }
}

/**
 * Synchronize the start with other federates via the RTI.
 * This assumes that a connection to the RTI is already made
 * and _fed.socket_TCP_RTI is valid. It then sends the current logical
 * time to the RTI and waits for the RTI to respond with a specified
 * time. It starts a thread to listen for messages from the RTI.
 * It then waits for physical time to match the specified time,
 * sets current logical time to the time returned by the RTI,
 * and then returns. If --fast was specified, then this does
 * not wait for physical time to match the logical start time
 * returned by the RTI.
 */
void synchronize_with_other_federates(environment_t* env);

/**
 * Wait until physical time matches or exceeds the specified logical time,
 * unless -fast is given.
 *
 * If an event is put on the event queue during the wait, then the wait is
 * interrupted and this function returns false. It also returns false if the
 * timeout time is reached before the wait has completed.
 *
 * The mutex lock is assumed to be held by the calling thread.
 * Note this this could return true even if the a new event
 * was placed on the queue if that event time matches or exceeds
 * the specified time.
 *
 * @param logical_time Logical time to wait until physical time matches it.
 * @param return_if_interrupted If this is false, then wait_util will wait
 *  until physical time matches the logical time regardless of whether new
 *  events get put on the event queue. This is useful, for example, for
 *  synchronizing the start of the program.
 *
 * @return Return false if the wait is interrupted either because of an event
 *  queue signal or if the wait time was interrupted early by reaching
 *  the stop time, if one was specified. Return true if the full wait time
 *  was reached.
 */
bool wait_until(environment_t* env, instant_t logical_time, lf_cond_t* condition) {
    LF_PRINT_DEBUG("-------- Waiting until physical time matches logical time " PRINTF_TIME, logical_time);
    bool return_value = true;
    interval_t wait_until_time_ns = logical_time;
#ifdef FEDERATED_DECENTRALIZED // Only apply the STA if coordination is decentralized
    // Apply the STA to the logical time
    // Prevent an overflow
    if (wait_until_time_ns < FOREVER - _lf_fed_STA_offset) {
        // If wait_time is not forever
        LF_PRINT_DEBUG("Adding STA " PRINTF_TIME " to wait until time " PRINTF_TIME ".",
                _lf_fed_STA_offset,
                wait_until_time_ns - start_time);
        wait_until_time_ns += _lf_fed_STA_offset;
    }
#endif
    if (!fast) {
        // Get physical time as adjusted by clock synchronization offset.
        instant_t current_physical_time = lf_time_physical();
        // We want to wait until that adjusted time matches the logical time.
        interval_t ns_to_wait = wait_until_time_ns - current_physical_time;
        // We should not wait if that adjusted time is already ahead
        // of logical time.
        if (ns_to_wait < MIN_SLEEP_DURATION) {
            LF_PRINT_DEBUG("Wait time " PRINTF_TIME " is less than MIN_SLEEP_DURATION %lld. Skipping wait.",
                ns_to_wait, MIN_SLEEP_DURATION);
            return return_value;
        }

        // We will use lf_cond_timedwait, which takes as an argument the absolute
        // time to wait until. However, that will not include the offset that we
        // have calculated with clock synchronization. So we need to instead ensure
        // that the time it waits is ns_to_wait.
        // We need the current clock value as obtained using CLOCK_REALTIME because
        // that is what lf_cond_timedwait will use.
        // The above call to setPhysicalTime() set the
        // _lf_last_reported_unadjusted_physical_time_ns to the CLOCK_REALTIME value
        // unadjusted by clock synchronization.
        // Note that if ns_to_wait is large enough, then the following addition could
        // overflow. This could happen, for example, if wait_until_time_ns == FOREVER.
        instant_t unadjusted_wait_until_time_ns = FOREVER;
        if (FOREVER - _lf_last_reported_unadjusted_physical_time_ns > ns_to_wait) {
            unadjusted_wait_until_time_ns = _lf_last_reported_unadjusted_physical_time_ns + ns_to_wait;
        }
        LF_PRINT_DEBUG("-------- Clock offset is " PRINTF_TIME " ns.", current_physical_time - _lf_last_reported_unadjusted_physical_time_ns);
        LF_PRINT_DEBUG("-------- Waiting " PRINTF_TIME " ns for physical time to match logical time " PRINTF_TIME ".",
        		ns_to_wait,
                logical_time - start_time);

        // lf_cond_timedwait returns 0 if it is awakened before the timeout.
        // Hence, we want to run it repeatedly until either it returns non-zero or the
        // current physical time matches or exceeds the logical time.
        if (lf_cond_timedwait(condition, unadjusted_wait_until_time_ns) != LF_TIMEOUT) {
            LF_PRINT_DEBUG("-------- wait_until interrupted before timeout.");

            // Wait did not time out, which means that there
            // may have been an asynchronous call to lf_schedule().
            // Continue waiting.
            // Do not adjust logical tag here. If there was an asynchronous
            // call to lf_schedule(), it will have put an event on the event queue,
            // and logical tag will be set to that time when that event is pulled.
            return_value = false;
        } else {
            // Reached timeout.
            // FIXME: move this to Mac-specific platform implementation
            // Unfortunately, at least on Macs, pthread_cond_timedwait appears
            // to be implemented incorrectly and it returns well short of the target
            // time.  Check for this condition and wait again if necessary.
            interval_t ns_to_wait = wait_until_time_ns - lf_time_physical();
            // We should not wait if that adjusted time is already ahead
            // of logical time.
            if (ns_to_wait < MIN_SLEEP_DURATION) {
                return true;
            }
            LF_PRINT_DEBUG("-------- lf_cond_timedwait claims to have timed out, "
                    "but it did not reach the target time. Waiting again.");
            return wait_until(env, wait_until_time_ns, condition);
        }

        LF_PRINT_DEBUG("-------- Returned from wait, having waited " PRINTF_TIME " ns.", lf_time_physical() - current_physical_time);
    }
    return return_value;
}

/**
 * Return the tag of the next event on the event queue.
 * If the event queue is empty then return either FOREVER_TAG
 * or, is a stop_time (timeout time) has been set, the stop time.
 */
tag_t get_next_event_tag(environment_t *env) {
    // Peek at the earliest event in the event queue.
    event_t* event = (event_t*)pqueue_peek(env->event_q);
    tag_t next_tag = FOREVER_TAG;
    if (event != NULL) {
        // There is an event in the event queue.
        if (event->time < env->current_tag.time) {
            lf_print_error_and_exit("get_next_event_tag(): Earliest event on the event queue (" PRINTF_TIME ") is "
                                  "earlier than the current time (" PRINTF_TIME ").",
                                  event->time - start_time,
                                  env->current_tag.time - start_time);
        }

        next_tag.time = event->time;
        if (next_tag.time == env->current_tag.time) {
        	LF_PRINT_DEBUG("Earliest event matches current time. Incrementing microstep. Event is dummy: %d.",
        			event->is_dummy);
            next_tag.microstep =  env->current_tag.microstep + 1;
        } else {
            next_tag.microstep = 0;
        }
    }

    // If a timeout tag was given, adjust the next_tag from the
    // event tag to that timeout tag.
    if (_lf_is_tag_after_stop_tag(env, next_tag)) {
        next_tag = env->stop_tag;
    }
    LF_PRINT_LOG("Earliest event on the event queue (or stop time if empty) is " PRINTF_TAG ". Event queue has size %zu.",
            next_tag.time - start_time, next_tag.microstep, pqueue_size(env->event_q));
    return next_tag;
}

#ifdef FEDERATED_CENTRALIZED
// The following is defined in federate.c and used in the following function.
tag_t _lf_send_next_event_tag(environment_t* env, tag_t tag, bool wait_for_reply);
#endif

/**
 * In a federated execution with centralized coordination, this function returns
 * a tag that is less than or equal to the specified tag when, as far
 * as the federation is concerned, it is safe to commit to advancing
 * to the returned tag. That is, all incoming network messages with
 * tags less than the returned tag have been received.
 * In unfederated execution or in federated execution with decentralized
 * control, this function returns the specified tag immediately.
 *
 * @param tag The tag to which to advance.
 * @param wait_for_reply If true, wait for the RTI to respond.
 * @return The tag to which it is safe to advance.
 */
tag_t send_next_event_tag(environment_t* env, tag_t tag, bool wait_for_reply) {
#ifdef FEDERATED_CENTRALIZED
    return _lf_send_next_event_tag(env, tag, wait_for_reply);
#else
    return tag;
#endif
}

/**
 * If there is at least one event in the event queue, then wait until
 * physical time matches or exceeds the time of the least tag on the event
 * queue; pop the next event(s) from the event queue that all have the same tag;
 * extract from those events the reactions that are to be invoked at this
 * logical time and insert them into the reaction queue. The event queue is
 * sorted by time tag.
 *
 * If there is no event in the queue and the keepalive command-line option was
 * not given, and this is not a federated execution with centralized coordination,
 * set the stop tag to the current tag.
 * If keepalive was given, then wait for either lf_request_stop()
 * to be called or an event appears in the event queue and then return.
 *
 * Every time tag is advanced, it is checked against stop tag and if they are
 * equal, shutdown reactions are triggered.
 *
 * This does not acquire the mutex lock. It assumes the lock is already held.
 */
void _lf_next_locked(environment_t *env) {
#ifdef MODAL_REACTORS
    // Perform mode transitions
    _lf_handle_mode_changes(env);
#endif

    // Previous logical time is complete.
    tag_t next_tag = get_next_event_tag(env);

#ifdef FEDERATED_CENTRALIZED
    // In case this is in a federation with centralized coordination, notify
    // the RTI of the next earliest tag at which this federate might produce
    // an event. This function may block until it is safe to advance the current
    // tag to the next tag. Specifically, it blocks if there are upstream
    // federates. If an action triggers during that wait, it will unblock
    // and return with a time (typically) less than the next_time.
    tag_t grant_tag = send_next_event_tag(env, next_tag, true); // true means this blocks.
    if (lf_tag_compare(grant_tag, next_tag) < 0) {
        // RTI has granted tag advance to an earlier tag or the wait
        // for the RTI response was interrupted by a local physical action with
        // a tag earlier than requested.
        // Continue executing. The event queue may have changed.
        return;
    }
    // Granted tag is greater than or equal to next event tag that we sent to the RTI.
    // Since send_next_event_tag releases the mutex lock internally, we need to check
    // again for what the next tag is (e.g., the stop time could have changed).
    next_tag = get_next_event_tag(env);

    // FIXME: Do starvation analysis for centralized coordination.
    // Specifically, if the event queue is empty on *all* federates, this
    // can become known to the RTI which can then stop execution.
    // Hence, it will no longer be necessary to force keepalive to be true
    // for all federated execution. With centralized coordination, we could
    // allow keepalive to be either true or false and could get the same
    // behavior with centralized coordination as with unfederated execution.

#else  // not FEDERATED_CENTRALIZED
    if (pqueue_peek(env->event_q) == NULL && !keepalive_specified) {
        // There is no event on the event queue and keepalive is false.
        // No event in the queue
        // keepalive is not set so we should stop.
        // Note that federated programs with decentralized coordination always have
        // keepalive = true
        _lf_set_stop_tag(env, (tag_t){.time=env->current_tag.time,.microstep=env->current_tag.microstep+1});

        // Stop tag has changed. Need to check next_tag again.
        next_tag = get_next_event_tag(env);
    }
#endif

    // Wait for physical time to advance to the next event time (or stop time).
    // This can be interrupted if a physical action triggers (e.g., a message
    // arrives from an upstream federate or a local physical action triggers).
    LF_PRINT_LOG("Waiting until elapsed time " PRINTF_TIME ".", (next_tag.time - start_time));
    while (!wait_until(env, next_tag.time, &env->event_q_changed)) {
        LF_PRINT_DEBUG("_lf_next_locked(): Wait until time interrupted.");
        // Sleep was interrupted.  Check for a new next_event.
        // The interruption could also have been due to a call to lf_request_stop().
        next_tag = get_next_event_tag(env);

        // If this (possibly new) next tag is past the stop time, return.
        if (_lf_is_tag_after_stop_tag(env, next_tag)) {
            return;
        }
    }
    // A wait occurs even if wait_until() returns true, which means that the
    // tag on the head of the event queue may have changed.
    next_tag = get_next_event_tag(env);

    // If this (possibly new) next tag is past the stop time, return.
    if (_lf_is_tag_after_stop_tag(env, next_tag)) { // lf_tag_compare(tag, stop_tag) > 0
        return;
    }

    LF_PRINT_DEBUG("Physical time is ahead of next tag time by " PRINTF_TIME ". This should be small unless -fast is used.",
                lf_time_physical() - next_tag.time);

#ifdef FEDERATED
    // In federated execution (at least under decentralized coordination),
    // it is possible that an incoming message has been partially read,
    // enough to see its tag. To prevent it from becoming tardy, the thread
    // that is reading the message has set a barrier to prevent logical time
    // from exceeding the timestamp of the message. It will remove that barrier
    // once the complete message has been read. Here, we wait for that barrier
    // to be removed, if appropriate.
    if(_lf_wait_on_global_tag_barrier(env, next_tag)) {
        // A wait actually occurred, so the next_tag may have changed again.
        next_tag = get_next_event_tag(env);
    }
#endif // FEDERATED

    // If the first event in the event queue has a tag greater than or equal to the
    // stop time, and the current tag matches the stop tag (meaning that we have already
    // executed microstep 0 at the timeout time), then we are done. The above code prevents the next_tag
    // from exceeding the stop_tag, so we have to do further checks if
    // they are equal.
    if (lf_tag_compare(next_tag, env->stop_tag) >= 0 && lf_tag_compare(env->current_tag, env->stop_tag) >= 0) {
        // If we pop anything further off the event queue with this same time or larger,
        // then it will be assigned a tag larger than the stop tag.
        return;
    }

    // Invoke code that must execute before starting a new logical time round,
    // such as initializing outputs to be absent.
    _lf_start_time_step(env);

    // At this point, finally, we have an event to process.
    // Advance current time to match that of the first event on the queue.
    _lf_advance_logical_time(env, next_tag.time);

    if (lf_tag_compare(env->current_tag, env->stop_tag) >= 0) {
        // Pop shutdown events
        LF_PRINT_DEBUG("Scheduling shutdown reactions.");
        _lf_trigger_shutdown_reactions(env);
    }

    // Pop all events from event_q with timestamp equal to env->current_tag.time,
    // extract all the reactions triggered by these events, and
    // stick them into the reaction queue.
    _lf_pop_events(env);
}

/**
 * Request a stop to execution as soon as possible.
 * In a non-federated execution, this will occur
 * at the conclusion of the current logical time.
 * In a federated execution, it will likely occur at
 * a later logical time determined by the RTI so that
 * all federates stop at the same logical time.
 */
void _lf_request_stop(environment_t *env) {
    lf_mutex_lock(&env->mutex);
    // Check if already at the previous stop tag.
    if (lf_tag_compare(env->current_tag, env->stop_tag) >= 0) {
        // If so, ignore the stop request since the program
        // is already stopping at the current tag.
        lf_mutex_unlock(&env->mutex);
        return;
    }
#ifdef FEDERATED
    _lf_fd_send_stop_request_to_rti(env);
    // Do not set stop_requested
    // since the RTI might grant a
    // later stop tag than the current
    // tag. The _lf_fd_send_request_stop_to_rti()
    // will raise a barrier at the current
    // logical time.
#else
    // In a non-federated program, the stop_tag will be the next microstep
    _lf_set_stop_tag(env, (tag_t) {.time = env->current_tag.time, .microstep = env->current_tag.microstep+1});
    // We signal instead of broadcast under the assumption that only
    // one worker thread can call wait_until at a given time because
    // the call to wait_until is protected by a mutex lock
    lf_cond_signal(&env->event_q_changed);
#endif
    lf_mutex_unlock(&env->mutex);
}

/**
 * Trigger 'reaction'.
 *
 * @param reaction The reaction.
 * @param worker_number The ID of the worker that is making this call. 0 should be
 *  used if there is only one worker (e.g., when the program is using the
 *  unthreaded C runtime). -1 is used for an anonymous call in a context where a
 *  worker number does not make sense (e.g., the caller is not a worker thread).
 */
void _lf_trigger_reaction(environment_t* env, reaction_t* reaction, int worker_number) {
#ifdef MODAL_REACTORS
        // Check if reaction is disabled by mode inactivity
        if (_lf_mode_is_active(reaction->mode)) {
#endif
    lf_scheduler_trigger_reaction(env->scheduler, reaction, worker_number);
#ifdef MODAL_REACTORS
        } else { // Suppress reaction by preventing entering reaction queue
            LF_PRINT_DEBUG("Suppressing downstream reaction %s due inactivity of mode %s.",
            		reaction->name, reaction->mode->name);
        }
#endif
}

/**
 * Perform the necessary operations before tag (0,0) can be processed.
 *
 * This includes injecting any reactions triggered at (0,0), initializing timers,
 * and for the federated execution, waiting for a proper coordinated start.
 *
 * This assumes the mutex lock is held by the caller.
 */
void _lf_initialize_start_tag(environment_t *env) {

    // Add reactions invoked at tag (0,0) (including startup reactions) to the reaction queue
    _lf_trigger_startup_reactions(env);

#ifdef FEDERATED
    // Reset status fields before talking to the RTI to set network port
    // statuses to unknown
    reset_status_fields_on_input_port_triggers();

    // Get a start_time from the RTI
<<<<<<< HEAD
    synchronize_with_other_federates(); // Resets start_time in federated execution according to the RTI.
    current_tag = effective_start_tag;
=======
    synchronize_with_other_federates(env); // Resets start_time in federated execution according to the RTI.
    env->current_tag = (tag_t){.time = start_time, .microstep = 0u};
>>>>>>> 0c735d5b
#endif

    _lf_initialize_timers(env);

    // If the stop_tag is (0,0), also insert the shutdown
    // reactions. This can only happen if the timeout time
    // was set to 0.
    if (lf_tag_compare(env->current_tag, env->stop_tag) >= 0) {
        _lf_trigger_shutdown_reactions(env);
    }

#ifdef FEDERATED
    // Call wait_until if federated. This is required because the startup procedure
    // in synchronize_with_other_federates() can decide on a new start_time that is
    // larger than the current physical time.
    // Therefore, if --fast was not specified, wait until physical time matches
    // or exceeds the start time. Microstep is ignored.
    // This wait_until() is deliberately called after most precursor operations
    // for tag (0,0) are performed (e.g., injecting startup reactions, etc.).
    // This has two benefits: First, the startup overheads will reduce
    // the required waiting time. Second, this call releases the mutex lock and allows
    // other threads (specifically, federate threads that handle incoming p2p messages
    // from other federates) to hold the lock and possibly raise a tag barrier. This is
    // especially useful if an STA is set properly because the federate will get
    // a chance to process incoming messages while utilizing the STA.
    LF_PRINT_LOG("Waiting for start time " PRINTF_TIME " plus STA " PRINTF_TIME ".",
            start_time, _lf_fed_STA_offset);
    // Ignore interrupts to this wait. We don't want to start executing until
    // physical time matches or exceeds the logical start time.
    while (!wait_until(env, start_time, &env->event_q_changed)) {}
    LF_PRINT_DEBUG("Done waiting for start time " PRINTF_TIME ".", start_time);
    LF_PRINT_DEBUG("Physical time is ahead of current time by " PRINTF_TIME ". This should be small.",
            lf_time_physical() - start_time);

    // Each federate executes the start tag (which is the current
    // tag). Inform the RTI of this if needed.
    send_next_event_tag(env, env->current_tag, true);

    // Depending on RTI's answer, if any, enqueue network control reactions,
    // which will selectively block reactions that depend on network input ports
    // until they receive further instructions (to unblock) from the RTI or the
    // upstream federates.
    enqueue_network_control_reactions(env);
#endif

#ifdef FEDERATED_DECENTRALIZED
    // In federated execution (at least under decentralized coordination),
    // it is possible that an incoming message has been partially read at (0,0),
    // enough to see its tag. To prevent it from becoming tardy, the thread
    // that is reading the message has set a barrier to prevent logical time
    // from exceeding the timestamp of the message. It will remove that barrier
    // once the complete message has been read. Here, we wait for that barrier
    // to be removed, if appropriate before proceeding to executing tag (0,0).
    _lf_wait_on_global_tag_barrier(env, (tag_t){.time=start_time,.microstep=0});
#endif // FEDERATED_DECENTRALIZED

    // Set the following boolean so that other thread(s), including federated threads,
    // know that the execution has started
    _lf_execution_started = true;
}

/** For logging and debugging, each worker thread is numbered. */
int worker_thread_count = 0;

/**
 * Handle deadline violation for 'reaction'.
 * The mutex should NOT be locked when this function is called. It might acquire
 * the mutex when scheduling the reactions that are triggered as a result of
 * executing the deadline violation handler on the 'reaction', if it exists.
 *
 * @return true if a deadline violation occurred. false otherwise.
 */
bool _lf_worker_handle_deadline_violation_for_reaction(environment_t *env, int worker_number, reaction_t* reaction) {
    bool violation_occurred = false;
    // If the reaction has a deadline, compare to current physical time
    // and invoke the deadline violation reaction instead of the reaction function
    // if a violation has occurred. Note that the violation reaction will be invoked
    // at most once per logical time value. If the violation reaction triggers the
    // same reaction at the current time value, even if at a future superdense time,
    // then the reaction will be invoked and the violation reaction will not be invoked again.
    if (reaction->deadline >= 0LL) {
        // Get the current physical time.
        instant_t physical_time = lf_time_physical();
        // Check for deadline violation.
        if (reaction->deadline == 0 || physical_time > env->current_tag.time + reaction->deadline) {
            // Deadline violation has occurred.
            tracepoint_reaction_deadline_missed(env->trace, reaction, worker_number);
            violation_occurred = true;
            // Invoke the local handler, if there is one.
            reaction_function_t handler = reaction->deadline_violation_handler;
            if (handler != NULL) {
                LF_PRINT_LOG("Worker %d: Deadline violation. Invoking deadline handler.",
                        worker_number);
                (*handler)(reaction->self);

                // If the reaction produced outputs, put the resulting
                // triggered reactions into the queue or execute them directly if possible.
                schedule_output_reactions(env, reaction, worker_number);
                // Remove the reaction from the executing queue.
            }
        }
    }
    return violation_occurred;
}

/**
 * Handle STP violation for 'reaction'.
 * The mutex should NOT be locked when this function is called. It might acquire
 * the mutex when scheduling the reactions that are triggered as a result of
 * executing the STP violation handler on the 'reaction', if it exists.
 *
 * @return true if an STP violation occurred. false otherwise.
 */
bool _lf_worker_handle_STP_violation_for_reaction(environment_t* env, int worker_number, reaction_t* reaction) {
    bool violation_occurred = false;
    // If the reaction violates the STP offset,
    // an input trigger to this reaction has been triggered at a later
    // logical time than originally anticipated. In this case, a special
    // STP handler will be invoked.
    // FIXME: Note that the STP handler will be invoked
    // at most once per logical time value. If the STP handler triggers the
    // same reaction at the current time value, even if at a future superdense time,
    // then the reaction will be invoked and the STP handler will not be invoked again.
    // However, inputs ports to a federate reactor are network port types so this possibly should
    // be disallowed.
    // @note The STP handler and the deadline handler are not mutually exclusive.
    //  In other words, both can be invoked for a reaction if it is triggered late
    //  in logical time (STP offset is violated) and also misses the constraint on
    //  physical time (deadline).
    // @note In absence of an STP handler, the is_STP_violated will be passed down the reaction
    //  chain until it is dealt with in a downstream STP handler.
    if (reaction->is_STP_violated == true) {
        reaction_function_t handler = reaction->STP_handler;
        LF_PRINT_LOG("STP violation detected.");

        // Invoke the STP handler if there is one.
        if (handler != NULL) {
            LF_PRINT_LOG("Worker %d: Invoking STP violation handler.", worker_number);
            // There is a violation
            violation_occurred = true;
            (*handler)(reaction->self);

            // If the reaction produced outputs, put the resulting
            // triggered reactions into the queue or execute them directly if possible.
            schedule_output_reactions(env, reaction, worker_number);

            // Reset the is_STP_violated because it has been dealt with
            reaction->is_STP_violated = false;
        } else {
        	// The intended tag cannot be respected and there is no handler.
        	// Print an error message and return true.
        	// NOTE: STP violations are ignored for control reactions, which need to
        	// execute anyway.
        	lf_print_error("STP violation occurred in a trigger to reaction %d, "
        			"and there is no handler.\n**** Invoking reaction at the wrong tag!",
					reaction->number + 1); // +1 to align with diagram numbering.
        }
    }
    return violation_occurred;
}

/**
 * Handle violations for 'reaction'. Currently limited to deadline violations
 * and STP violations.
 * The mutex should NOT be locked when this function is called. It might acquire
 * the mutex when scheduling the reactions that are triggered as a result of
 * executing the deadline or STP violation handler(s) on the 'reaction', if they
 * exist.
 *
 * @return true if a violation occurred. false otherwise.
 */
bool _lf_worker_handle_violations(environment_t *env, int worker_number, reaction_t* reaction) {
    bool violation = false;

    violation = _lf_worker_handle_deadline_violation_for_reaction(env, worker_number, reaction) ||
                    _lf_worker_handle_STP_violation_for_reaction(env, worker_number, reaction);
    return violation;
}

/**
 * Invoke 'reaction' and schedule any resulting triggered reaction(s) on the
 * reaction queue.
 * The mutex should NOT be locked when this function is called. It might acquire
 * the mutex when scheduling the reactions that are triggered as a result of
 * executing 'reaction'.
 */
void _lf_worker_invoke_reaction(environment_t *env, int worker_number, reaction_t* reaction) {
    LF_PRINT_LOG("Worker %d: Invoking reaction %s at elapsed tag " PRINTF_TAG ".",
            worker_number,
            reaction->name,
            env->current_tag.time - start_time,
            env->current_tag.microstep);
    _lf_invoke_reaction(env, reaction, worker_number);

    // If the reaction produced outputs, put the resulting triggered
    // reactions into the queue or execute them immediately.
    schedule_output_reactions(env, reaction, worker_number);

    reaction->is_STP_violated = false;
}

/**
 * The main looping logic of each LF worker thread.
 * This function assumes the caller holds the mutex lock.
 *
 * @param worker_number The number assigned to this worker thread
 */
void _lf_worker_do_work(environment_t *env, int worker_number) {
    // Keep track of whether we have decremented the idle thread count.
    // Obtain a reaction from the scheduler that is ready to execute
    // (i.e., it is not blocked by concurrently executing reactions
    // that it depends on).
    // lf_print_snapshot(); // This is quite verbose (but very useful in debugging reaction deadlocks).
    reaction_t* current_reaction_to_execute = NULL;
    while ((current_reaction_to_execute =
            lf_sched_get_ready_reaction(env->scheduler, worker_number))
            != NULL) {
        // Got a reaction that is ready to run.
        LF_PRINT_DEBUG("Worker %d: Got from scheduler reaction %s: "
                "level: %lld, is control reaction: %d, chain ID: %llu, and deadline " PRINTF_TIME ".",
                worker_number,
                current_reaction_to_execute->name,
                LF_LEVEL(current_reaction_to_execute->index),
                current_reaction_to_execute->is_a_control_reaction,
                current_reaction_to_execute->chain_id,
                current_reaction_to_execute->deadline);

        bool violation = _lf_worker_handle_violations(
            env,
            worker_number,
            current_reaction_to_execute
        );

        if (!violation) {
            // Invoke the reaction function.
            _lf_worker_invoke_reaction(env, worker_number, current_reaction_to_execute);
        }

        LF_PRINT_DEBUG("Worker %d: Done with reaction %s.",
                worker_number, current_reaction_to_execute->name);

        lf_sched_done_with_reaction(worker_number, current_reaction_to_execute);
    }
}

/**
 * Worker thread for the thread pool.
 * This acquires the mutex lock and releases it to wait for time to
 * elapse or for asynchronous events and also releases it to execute reactions.
 */
void* worker(void* arg) {
    environment_t *env = (environment_t* ) arg;
    lf_mutex_lock(&env->mutex);
    int worker_number = worker_thread_count++;
    LF_PRINT_LOG("Worker thread %d started.", worker_number);
    lf_mutex_unlock(&env->mutex);

    _lf_worker_do_work(env, worker_number);

    lf_mutex_lock(&env->mutex);

    // This thread is exiting, so don't count it anymore.
    worker_thread_count--;

    if (worker_thread_count == 0) {
        // The last worker thread to exit will inform the RTI if needed.
        // Notify the RTI that there will be no more events (if centralized coord).
        // False argument means don't wait for a reply.
        send_next_event_tag(env, FOREVER_TAG, false);
    }

    lf_cond_signal(&env->event_q_changed);

    LF_PRINT_DEBUG("Worker %d: Stop requested. Exiting.", worker_number);
    lf_mutex_unlock(&env->mutex);
    // timeout has been requested.
    return NULL;
}

/**
 * If DEBUG logging is enabled, prints the status of the event queue,
 * the reaction queue, and the executing queue.
 */
void lf_print_snapshot(environment_t* env) {
    if(LOG_LEVEL > LOG_LEVEL_LOG) {
        LF_PRINT_DEBUG(">>> START Snapshot");
        LF_PRINT_DEBUG("Pending:");
        // pqueue_dump(reaction_q, print_reaction); FIXME: reaction_q is not
        // accessible here
        LF_PRINT_DEBUG("Event queue size: %zu. Contents:",
                        pqueue_size(env->event_q));
        pqueue_dump(env->event_q, print_reaction);
        LF_PRINT_DEBUG(">>> END Snapshot");
    }
}

// Start threads in the thread pool.
void start_threads(environment_t* env) {
    LF_PRINT_LOG("Starting %u worker threads in environment", env->num_workers);
    for (unsigned int i = 0; i < env->num_workers; i++) {
        if (lf_thread_create(&env->thread_ids[i], worker, env) != 0) {
            lf_print_error_and_exit("Could not start thread-%u", i);
        }
    }
}

/**
 * @brief Determine the number of workers.
 *
 */
void determine_number_of_workers(void) {
    // If _lf_number_of_workers is 0, it means that it was not provided on
    // the command-line using the --workers argument.
    if (_lf_number_of_workers == 0u) {
        #if !defined(NUMBER_OF_WORKERS) || NUMBER_OF_WORKERS == 0
        // Use the number of cores on the host machine.
        _lf_number_of_workers = lf_available_cores();

        // If reaction graph breadth is available. Cap number of workers
        #if defined(LF_REACTION_GRAPH_BREADTH)
        if (LF_REACTION_GRAPH_BREADTH < _lf_number_of_workers) {
            _lf_number_of_workers = LF_REACTION_GRAPH_BREADTH;
        }
        #endif

        #else
        // Use the provided number of workers by the user
        _lf_number_of_workers = NUMBER_OF_WORKERS;
        #endif
    }

    #if defined(WORKERS_NEEDED_FOR_FEDERATE)
    // Add the required number of workers needed for the proper function of
    // federated execution
    _lf_number_of_workers += WORKERS_NEEDED_FOR_FEDERATE;
    #endif
}

/**
 * The main loop of the LF program.
 *
 * An unambiguous function name that can be called
 * by external libraries.
 *
 * Note: In target languages that use the C core library,
 * there should be an unambiguous way to execute the LF
 * program's main function that will not conflict with
 * other main functions that might get resolved and linked
 * at compile time.
 */
int lf_reactor_c_main(int argc, const char* argv[]) {
    // Invoke the function that optionally provides default command-line options.
    _lf_set_default_command_line_options();

    // Parse command line arguments. Sets global variables like duration, fast, number_of_workers.
    if (!(process_args(default_argc, default_argv)
            && process_args(argc, argv))) {
        return -1;
    }
    
    // Register the termination function
    if (atexit(termination) != 0) {
        lf_print_warning("Failed to register termination function!");
    }
    // The above handles only "normal" termination (via a call to exit).
    // As a consequence, we need to also trap ctrl-C, which issues a SIGINT,
    // and cause it to call exit.
    signal(SIGINT, exit);
#ifdef SIGPIPE
    // Ignore SIGPIPE errors, which terminate the entire application if
    // socket write() fails because the reader has closed the socket.
    // Instead, cause an EPIPE error to be set when write() fails.
    signal(SIGPIPE, SIG_IGN);
#endif // SIGPIPE

    // Determine global number of workers based on user request and available parallelism
    determine_number_of_workers();
    
    // Initialize the clock through the platform API. No reading of physical time before this.
    _lf_initialize_clock();
    start_time = lf_time_physical();

    LF_PRINT_DEBUG("Start time: " PRINTF_TIME "ns", start_time);
    struct timespec physical_time_timespec = {start_time / BILLION, start_time % BILLION};
    lf_print("---- Start execution at time %s---- plus %ld nanoseconds",
        ctime(&physical_time_timespec.tv_sec), physical_time_timespec.tv_nsec);
    
    // Create and initialize the environments for each enclave
    _lf_create_environments();

    // Initialize the one global mutex
    if (lf_mutex_init(&global_mutex) != 0) {
        lf_print_error_and_exit("Could not initialize global mutex");
    }

    // Initialize the global payload and token allocation counts and the trigger table
    // as well as starting tracing subsystem
    initialize_global();
        
    // Initialize the watchdog-specific mutexes. This is still handled globally and not per-environment
    _lf_initialize_watchdog_mutexes();
    
    environment_t *envs;
    int num_envs = _lf_get_environments(&envs);
    if (num_envs > 1) {
        // TODO: This must be refined when we introduce multiple enclaves
        keepalive_specified = true;
    }
    
    // Do environment-specific setup
    for (int i = 0; i<num_envs; i++) {
        environment_t *env = &envs[i];

        // Initialize the start and stop tags of the environment
        environment_init_tags(env, start_time, duration);
    #ifdef MODAL_REACTORS
        // Set up modal infrastructure
        _lf_initialize_modes(env);
    #endif


        // Initialize the scheduler
        // FIXME: Why is this called here and in `_lf_initialize_trigger objects`?
        lf_sched_init(env, (size_t)env->num_workers, NULL);  
        
        // Lock mutex and spawn threads. This must be done before `_lf_initialize_start_tag` since it is using 
        //  a cond var
        if (lf_mutex_lock(&env->mutex) != 0) {
            lf_print_error_and_exit("Could not lock environment mutex");
        }

        // Call the following function only once, rather than per worker thread (although
        // it can be probably called in that manner as well).
        _lf_initialize_start_tag(env);


        lf_print("Environment %u: ---- Spawning %d workers.",env->id, env->num_workers);
        start_threads(env);
        // Unlock mutex and allow threads proceed
        lf_mutex_unlock(&env->mutex);
    }
    
    for (int i = 0; i<num_envs; i++) {
        // Wait for the worker threads to exit.
        environment_t* env = &envs[i];
        void* worker_thread_exit_status = NULL;
        int ret = 0;
        for (int i = 0; i < env->num_workers; i++) {
        	int failure = lf_thread_join(env->thread_ids[i], &worker_thread_exit_status);
        	if (failure) {
        		lf_print_error("Failed to join thread listening for incoming messages: %s", strerror(failure));
        	}
        	if (worker_thread_exit_status != NULL) {
                lf_print_error("---- Worker %d reports error code %p", i, worker_thread_exit_status);
                ret = 1;
        	}
        }
        
        if (ret == 0) {
            LF_PRINT_LOG("---- All worker threads exited successfully.");
        }
    }
    return 0;
}   

/**
 * @brief Notify of new event by broadcasting on a condition variable. 
 */
int lf_notify_of_event(environment_t* env) {
    return lf_cond_broadcast(&env->event_q_changed);
}

/**
 * @brief Enter critical section by locking the global mutex.
 */
int lf_critical_section_enter(environment_t* env) {
    if (env == GLOBAL_ENVIRONMENT) {
        return lf_mutex_lock(&global_mutex);
    } else {
        return lf_mutex_lock(&env->mutex);
    }
}

/**
 * @brief Leave a critical section by unlocking the global mutex.
 */
int lf_critical_section_exit(environment_t* env) {
    if (env == GLOBAL_ENVIRONMENT) {
        return lf_mutex_unlock(&global_mutex);
    } else {
        return lf_mutex_unlock(&env->mutex);
    }
}
#endif<|MERGE_RESOLUTION|>--- conflicted
+++ resolved
@@ -701,13 +701,8 @@
     reset_status_fields_on_input_port_triggers();
 
     // Get a start_time from the RTI
-<<<<<<< HEAD
-    synchronize_with_other_federates(); // Resets start_time in federated execution according to the RTI.
-    current_tag = effective_start_tag;
-=======
     synchronize_with_other_federates(env); // Resets start_time in federated execution according to the RTI.
-    env->current_tag = (tag_t){.time = start_time, .microstep = 0u};
->>>>>>> 0c735d5b
+    env->current_tag = env->effective_start_tag;
 #endif
 
     _lf_initialize_timers(env);
