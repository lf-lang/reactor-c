--- conflicted
+++ resolved
@@ -289,69 +289,7 @@
     return result;
 }
 
-<<<<<<< HEAD
-/**
- * Schedule the specified trigger at current_tag.time plus the offset of the
- * specified trigger plus the delay.
- * See reactor.h for documentation.
- */
-trigger_handle_t _lf_schedule_token(void* action, interval_t extra_delay, lf_token_t* token) {
-    trigger_t* trigger = (trigger_t*)action;
-    lf_mutex_lock(&mutex);
-    int return_value = _lf_schedule(trigger, extra_delay, token);
-    // Notify the main thread in case it is waiting for physical time to elapse.
-    lf_cond_broadcast(&event_q_changed);
-    lf_mutex_unlock(&mutex);
-    return return_value;
-}
-
-/**
- * Schedule an action to occur with the specified value and time offset
- * with a copy of the specified value.
- * See reactor.h for documentation.
- */
-trigger_handle_t _lf_schedule_copy(void* action, interval_t offset, void* value, size_t length) {
-    if (value == NULL) {
-        return _lf_schedule_token(action, offset, NULL);
-    }
-    trigger_t* trigger = (trigger_t*)action;
-
-    if (trigger == NULL || ((token_type_t*)trigger)->element_size <= 0) {
-        lf_print_error("schedule: Invalid trigger or element size.");
-        return -1;
-    }
-    lf_mutex_lock(&mutex);
-    // Initialize token with an array size of length and a reference count of 0.
-    lf_token_t* token = _lf_initialize_token((token_template_t*)trigger, length);
-    // Copy the value into the newly allocated memory.
-    memcpy(token->value, value, trigger->element_size * length);
-    // The schedule function will increment the reference count.
-    trigger_handle_t result = _lf_schedule(trigger, offset, token);
-    // Notify the main thread in case it is waiting for physical time to elapse.
-    lf_cond_signal(&event_q_changed);
-    lf_mutex_unlock(&mutex);
-    return result;
-}
-
-/**
- * Variant of schedule_token that creates a token to carry the specified value.
- * See reactor.h for documentation.
- */
-trigger_handle_t _lf_schedule_value(void* action, interval_t extra_delay, void* value, size_t length) {
-    trigger_t* trigger = (trigger_t*)action;
-    lf_mutex_lock(&mutex);
-    lf_token_t* token = _lf_initialize_token_with_value(&trigger->template, value, length);
-    int return_value = _lf_schedule(trigger, extra_delay, token);
-    // Notify the main thread in case it is waiting for physical time to elapse.
-    lf_cond_signal(&event_q_changed);
-    lf_mutex_unlock(&mutex);
-    return return_value;
-}
-
-/**
-=======
-/*
->>>>>>> 6a795e38
+/**
  * Mark the given port's is_present field as true. This is_present field
  * will later be cleaned up by _lf_start_time_step.
  * This assumes that the mutex is not held.
