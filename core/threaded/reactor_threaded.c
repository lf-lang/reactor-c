--- conflicted
+++ resolved
@@ -1010,15 +1010,11 @@
 }
 
 /**
-<<<<<<< HEAD
  * Worker thread for the thread pool. Its argument is the environment within which is working
- * We have to be careful so only one worker per environment 
-=======
- * Worker thread for the thread pool.
+ * We have to be careful so only one worker per environment initializes the start tag.
  * This acquires the mutex lock and releases it to wait for time to
  * elapse or for asynchronous events and also releases it to execute reactions.
  * @param arg Environment within which the worker should execute.
->>>>>>> 12e2924a
  */
 void* worker(void* arg) {
     environment_t *env = (environment_t* ) arg;
