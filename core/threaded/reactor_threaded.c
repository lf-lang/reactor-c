--- conflicted
+++ resolved
@@ -878,17 +878,12 @@
     LF_PRINT_DEBUG("Worker %d: Got from scheduler reaction %s: "
                    "level: %lld, is input reaction: %d, and deadline " PRINTF_TIME ".",
                    worker_number, current_reaction_to_execute->name, LF_LEVEL(current_reaction_to_execute->index),
-<<<<<<< HEAD
-                   current_reaction_to_execute->is_an_input_reaction, current_reaction_to_execute->chain_id,
-                   current_reaction_to_execute->deadline);
+                   current_reaction_to_execute->is_an_input_reaction, current_reaction_to_execute->deadline);
 #ifdef FEDERATED
     if (current_reaction_to_execute->is_an_input_reaction) {
       env->need_to_send_LTC = true;
     }
 #endif // FEDERATED
-=======
-                   current_reaction_to_execute->is_an_input_reaction, current_reaction_to_execute->deadline);
->>>>>>> 587a8f94
 
     bool violation = _lf_worker_handle_violations(env, worker_number, current_reaction_to_execute);
 
