--- conflicted
+++ resolved
@@ -699,23 +699,10 @@
         // Reset status fields before talking to the RTI to set network port
         // statuses to unknown
         reset_status_fields_on_input_port_triggers();
-<<<<<<< HEAD
         // This will update the start_tag, current_tag and stop_tag
         synchronize_with_other_federates(env);
     } else {
         lf_print_error_and_exit("Enclaves and federates dont mix");
-=======
-
-        // Get a start_time from the RTI
-        synchronize_with_other_federates(); // Resets start_time in federated execution according to the RTI.
-    }
-
-    // The start time will likely have changed. Adjust the current tag and stop tag.
-    env->current_tag = (tag_t){.time = start_time, .microstep = 0u};
-    if (duration >= 0LL) {
-        // A duration has been specified. Recalculate the stop time.
-       env->stop_tag = ((tag_t) {.time = start_time + duration, .microstep = 0});
->>>>>>> fe39d613
     }
 
     _lf_initialize_timers(env);
