--- conflicted
+++ resolved
@@ -1128,14 +1128,7 @@
     // Initialize the global payload and token allocation counts and the trigger table
     // as well as starting tracing subsystem
     initialize_global();
-<<<<<<< HEAD
-
-    // Initialize the watchdog-specific mutexes. This is still handled globally and not per-environment
-    _lf_initialize_watchdog_mutexes();
-=======
-        
->>>>>>> 18fd6ee6
-    
+
     environment_t *envs;
     int num_envs = _lf_get_environments(&envs);
 
