/* Global Earliest Deadline First (GEDF) non-preemptive scheduler for the
threaded runtime of the C target of Lingua Franca. */

/*************
Copyright (c) 2022, The University of Texas at Dallas.
Copyright (c) 2022, The University of California at Berkeley.

Redistribution and use in source and binary forms, with or without modification,
are permitted provided that the following conditions are met:

1. Redistributions of source code must retain the above copyright notice,
   this list of conditions and the following disclaimer.

2. Redistributions in binary form must reproduce the above copyright notice,
   this list of conditions and the following disclaimer in the documentation
   and/or other materials provided with the distribution.

THIS SOFTWARE IS PROVIDED BY THE COPYRIGHT HOLDERS AND CONTRIBUTORS "AS IS" AND
ANY EXPRESS OR IMPLIED WARRANTIES, INCLUDING, BUT NOT LIMITED TO, THE IMPLIED
WARRANTIES OF MERCHANTABILITY AND FITNESS FOR A PARTICULAR PURPOSE ARE
DISCLAIMED. IN NO EVENT SHALL THE COPYRIGHT HOLDER OR CONTRIBUTORS BE LIABLE FOR
ANY DIRECT, INDIRECT, INCIDENTAL, SPECIAL, EXEMPLARY, OR CONSEQUENTIAL DAMAGES
(INCLUDING, BUT NOT LIMITED TO, PROCUREMENT OF SUBSTITUTE GOODS OR SERVICES;
LOSS OF USE, DATA, OR PROFITS; OR BUSINESS INTERRUPTION) HOWEVER CAUSED AND ON
ANY THEORY OF LIABILITY, WHETHER IN CONTRACT, STRICT LIABILITY, OR TORT
(INCLUDING NEGLIGENCE OR OTHERWISE) ARISING IN ANY WAY OUT OF THE USE OF THIS
SOFTWARE, EVEN IF ADVISED OF THE POSSIBILITY OF SUCH DAMAGE.
***************/

/**
 * Global Earliest Deadline First (GEDF) non-preemptive scheduler for the
 * threaded runtime of the C target of Lingua Franca.
 *
 * @author{Soroush Bateni <soroush@utdallas.edu>}
 * @author{Edward A. Lee <eal@berkeley.edu>}
 * @author{Marten Lohstroh <marten@berkeley.edu>}
 */
#include "lf_types.h"
#if SCHEDULER == GEDF_NP
#ifndef NUMBER_OF_WORKERS
#define NUMBER_OF_WORKERS 1
#endif  // NUMBER_OF_WORKERS

#include <assert.h>

#include "platform.h"
#include "environment.h"
#include "pqueue.h"
#include "scheduler_instance.h"
#include "scheduler_sync_tag_advance.h"
#include "scheduler.h"
#include "semaphore.h"
#include "trace.h"
#include "util.h"

/////////////////// Scheduler Private API /////////////////////////
/**
 * @brief Insert 'reaction' into scheduler->triggered_reactions
 * at the appropriate level.
 *
 * @param reaction The reaction to insert.
 */
static inline void _lf_sched_insert_reaction(lf_scheduler_t* scheduler, reaction_t* reaction) {
    size_t reaction_level = LF_LEVEL(reaction->index);
    LF_PRINT_DEBUG("Scheduler: Trying to lock the mutex for level %zu.",
                reaction_level);
    lf_mutex_lock(
        &scheduler->array_of_mutexes[reaction_level]);
    LF_PRINT_DEBUG("Scheduler: Locked the mutex for level %zu.", reaction_level);
    pqueue_insert(((pqueue_t**)scheduler
                       ->triggered_reactions)[reaction_level],
                  (void*)reaction);
    lf_mutex_unlock(
        &scheduler->array_of_mutexes[reaction_level]);
}

/**
 * @brief Distribute any reaction that is ready to execute to idle worker
 * thread(s).
 *
 * @return Number of reactions that were successfully distributed to worker
 * threads.
 */
int _lf_sched_distribute_ready_reactions(lf_scheduler_t* scheduler) {
    pqueue_t* tmp_queue = NULL;
    // Note: All the threads are idle, which means that they are done inserting
    // reactions. Therefore, the reaction queues can be accessed without locking
    // a mutex.
<<<<<<< HEAD
    for (; _lf_sched_instance->_lf_sched_next_reaction_level <=
           _lf_sched_instance->max_reaction_level;
         try_advance_level(&_lf_sched_instance->_lf_sched_next_reaction_level)) {
        tmp_queue = ((pqueue_t**)_lf_sched_instance->_lf_sched_triggered_reactions)
                        [_lf_sched_instance->_lf_sched_next_reaction_level];
=======
    for (; scheduler->next_reaction_level <=
           scheduler->max_reaction_level;
         scheduler->next_reaction_level++) {
        tmp_queue = ((pqueue_t**)scheduler->triggered_reactions)
                        [scheduler->next_reaction_level];
>>>>>>> 294fbb2a
        size_t reactions_to_execute = pqueue_size(tmp_queue);
        if (reactions_to_execute) {
            scheduler->executing_reactions = tmp_queue;
            scheduler->next_reaction_level++;
            return reactions_to_execute;
        }
    }

    return 0;
}

/**
 * @brief If there is work to be done, notify workers individually.
 *
 * This assumes that the caller is not holding any thread mutexes.
 */
void _lf_sched_notify_workers(lf_scheduler_t* scheduler) {
    // Note: All threads are idle. Therefore, there is no need to lock the mutex
    // while accessing the executing queue (which is pointing to one of the
    // reaction queues).
    size_t workers_to_awaken =
        LF_MIN(scheduler->number_of_idle_workers,
            pqueue_size((pqueue_t*)scheduler->executing_reactions));
    LF_PRINT_DEBUG("Scheduler: Notifying %zu workers.", workers_to_awaken);
    scheduler->number_of_idle_workers -= workers_to_awaken;
    LF_PRINT_DEBUG("Scheduler: New number of idle workers: %zu.",
                scheduler->number_of_idle_workers);
    if (workers_to_awaken > 1) {
        // Notify all the workers except the worker thread that has called this
        // function.
        lf_semaphore_release(scheduler->semaphore,
                             (workers_to_awaken - 1));
    }
}

/**
 * @brief Signal all worker threads that it is time to stop.
 *
 */
void _lf_sched_signal_stop(lf_scheduler_t* scheduler) {
    scheduler->should_stop = true;
    lf_semaphore_release(scheduler->semaphore,
                         (scheduler->number_of_workers - 1));
}

/**
 * @brief Advance tag or distribute reactions to worker threads.
 *
 * Advance tag if there are no reactions on the reaction queue. If
 * there are such reactions, distribute them to worker threads.
 *
 * This function assumes the caller does not hold the 'mutex' lock.
 */
void _lf_scheduler_try_advance_tag_and_distribute(lf_scheduler_t* scheduler) {
    environment_t* env = scheduler->env;
    // Executing queue must be empty when this is called.
    assert(pqueue_size((pqueue_t*)scheduler->executing_reactions) == 0);

    // Loop until it's time to stop or work has been distributed
    while (true) {
        if (scheduler->next_reaction_level ==
            (scheduler->max_reaction_level + 1)) {
            scheduler->next_reaction_level = 0;
            lf_mutex_lock(&env->mutex);
            // Nothing more happening at this tag.
            LF_PRINT_DEBUG("Scheduler: Advancing tag.");
            // This worker thread will take charge of advancing tag.
            if (_lf_sched_advance_tag_locked(scheduler)) {
                LF_PRINT_DEBUG("Scheduler: Reached stop tag.");
                _lf_sched_signal_stop(scheduler);
                lf_mutex_unlock(&env->mutex);
                break;
            }
            lf_mutex_unlock(&env->mutex);
        }

        if (_lf_sched_distribute_ready_reactions(scheduler) > 0) {
            _lf_sched_notify_workers(scheduler);
            break;
        }
    }
}

/**
 * @brief Wait until the scheduler assigns work.
 *
 * If the calling worker thread is the last to become idle, it will call on the
 * scheduler to distribute work. Otherwise, it will wait on
 * 'scheduler->semaphore'.
 *
 * @param worker_number The worker number of the worker thread asking for work
 * to be assigned to it.
 */
void _lf_sched_wait_for_work(lf_scheduler_t* scheduler, size_t worker_number) {
    // Increment the number of idle workers by 1 and check if this is the last
    // worker thread to become idle.
    if (lf_atomic_add_fetch(&scheduler->number_of_idle_workers,
                            1) ==
        scheduler->number_of_workers) {
        // Last thread to go idle
        LF_PRINT_DEBUG("Scheduler: Worker %zu is the last idle thread.",
                    worker_number);
        // Call on the scheduler to distribute work or advance tag.
        _lf_scheduler_try_advance_tag_and_distribute(scheduler);
    } else {
        // Not the last thread to become idle.
        // Wait for work to be released.
        LF_PRINT_DEBUG(
            "Scheduler: Worker %zu is trying to acquire the scheduling "
            "semaphore.",
            worker_number);
        lf_semaphore_acquire(scheduler->semaphore);
        LF_PRINT_DEBUG("Scheduler: Worker %zu acquired the scheduling semaphore.",
                    worker_number);
    }
}

///////////////////// Scheduler Init and Destroy API /////////////////////////
/**
 * @brief Initialize the scheduler.
 *
 * This has to be called before other functions of the scheduler can be used.
 * If the scheduler is already initialized, this will be a no-op.
 *
 * @param env Environment within which we are executing.
 * @param number_of_workers Indicate how many workers this scheduler will be
 *  managing.
 * @param option Pointer to a `sched_params_t` struct containing additional
 *  scheduler parameters.
 */
void lf_sched_init(
    environment_t* env,
    size_t number_of_workers,
    sched_params_t* params
) {
    assert(env != GLOBAL_ENVIRONMENT);

    LF_PRINT_DEBUG("Scheduler: Initializing with %zu workers", number_of_workers);
    if(!init_sched_instance(env, &env->scheduler, number_of_workers, params)) {
        // Already initialized
        return;
    }
    lf_scheduler_t* scheduler = env->scheduler;

    scheduler->triggered_reactions = calloc(
        (scheduler->max_reaction_level + 1),
        sizeof(pqueue_t*));

    scheduler->array_of_mutexes = (lf_mutex_t*)calloc(
        (scheduler->max_reaction_level + 1), sizeof(lf_mutex_t));

    size_t queue_size = INITIAL_REACT_QUEUE_SIZE;
    for (size_t i = 0; i <= scheduler->max_reaction_level; i++) {
        if (params != NULL) {
            if (params->num_reactions_per_level != NULL) {
                queue_size = params->num_reactions_per_level[i];
            }
        }
        // Initialize the reaction queues
        ((pqueue_t**)scheduler->triggered_reactions)[i] =
            pqueue_init(queue_size, in_reverse_order, get_reaction_index,
                        get_reaction_position, set_reaction_position,
                        reaction_matches, print_reaction);
        // Initialize the mutexes for the reaction queues
        lf_mutex_init(&scheduler->array_of_mutexes[i]);
    }

    scheduler->executing_reactions =
        ((pqueue_t**)scheduler->triggered_reactions)[0];
}

/**
 * @brief Free the memory used by the scheduler.
 *
 * This must be called when the scheduler is no longer needed.
 */
void lf_sched_free(lf_scheduler_t* scheduler) {
    // for (size_t j = 0; j <= scheduler->max_reaction_level; j++) {
    //     pqueue_free(scheduler->triggered_reactions[j]);
    //     FIXME: This is causing weird memory errors.
    // }
    pqueue_free((pqueue_t*)scheduler->executing_reactions);
    lf_semaphore_destroy(scheduler->semaphore);
}

///////////////////// Scheduler Worker API (public) /////////////////////////
/**
 * @brief Ask the scheduler for one more reaction.
 *
 * This function blocks until it can return a ready reaction for worker thread
 * 'worker_number' or it is time for the worker thread to stop and exit (where a
 * NULL value would be returned).
 *
 * @param worker_number
 * @return reaction_t* A reaction for the worker to execute. NULL if the calling
 * worker thread should exit.
 */
reaction_t* lf_sched_get_ready_reaction(lf_scheduler_t* scheduler, int worker_number) {
    // Iterate until the stop_tag is reached or reaction queue is empty
    while (!scheduler->should_stop) {
        // Need to lock the mutex for the current level
        size_t current_level =
            scheduler->next_reaction_level - 1;
        LF_PRINT_DEBUG(
            "Scheduler: Worker %d trying to lock the mutex for level %zu.",
            worker_number, current_level);
        lf_mutex_lock(
            &scheduler->array_of_mutexes[current_level]);
        LF_PRINT_DEBUG("Scheduler: Worker %d locked the mutex for level %zu.",
                    worker_number, current_level);
        reaction_t* reaction_to_return = (reaction_t*)pqueue_pop(
            (pqueue_t*)scheduler->executing_reactions);
        lf_mutex_unlock(
            &scheduler->array_of_mutexes[current_level]);

        if (reaction_to_return != NULL) {
            // Got a reaction
            return reaction_to_return;
        }

        LF_PRINT_DEBUG("Worker %d is out of ready reactions.", worker_number);

        // Ask the scheduler for more work and wait
        tracepoint_worker_wait_starts(scheduler->env->trace, worker_number);
        _lf_sched_wait_for_work(scheduler, worker_number);
        tracepoint_worker_wait_ends(scheduler->env->trace, worker_number);
    }

    // It's time for the worker thread to stop and exit.
    return NULL;
}

/**
 * @brief Inform the scheduler that worker thread 'worker_number' is done
 * executing the 'done_reaction'.
 *
 * @param worker_number The worker number for the worker thread that has
 * finished executing 'done_reaction'.
 * @param done_reaction The reaction that is done.
 */
void lf_sched_done_with_reaction(size_t worker_number,
                                 reaction_t* done_reaction) {
    if (!lf_bool_compare_and_swap(&done_reaction->status, queued, inactive)) {
        lf_print_error_and_exit("Unexpected reaction status: %d. Expected %d.",
                             done_reaction->status, queued);
    }
}

/**
 * @brief Inform the scheduler that worker thread 'worker_number' would like to
 * trigger 'reaction' at the current tag.
 *
 * If a worker number is not available (e.g., this function is not called by a
 * worker thread), -1 should be passed as the 'worker_number'.
 *
 * The scheduler will ensure that the same reaction is not triggered twice in
 * the same tag.
 *
 * @param reaction The reaction to trigger at the current tag.
 * @param worker_number The ID of the worker that is making this call. 0 should
 * be used if there is only one worker (e.g., when the program is using the
 *  unthreaded C runtime). -1 is used for an anonymous call in a context where a
 *  worker number does not make sense (e.g., the caller is not a worker thread).
 */
void lf_scheduler_trigger_reaction(lf_scheduler_t* scheduler, reaction_t* reaction, int worker_number) {
    if (reaction == NULL || !lf_bool_compare_and_swap(&reaction->status, inactive, queued)) {
        return;
    }
    LF_PRINT_DEBUG("Scheduler: Enqueueing reaction %s, which has level %lld.",
            reaction->name, LF_LEVEL(reaction->index));
    _lf_sched_insert_reaction(scheduler, reaction);
}
#endif<|MERGE_RESOLUTION|>--- conflicted
+++ resolved
@@ -86,19 +86,11 @@
     // Note: All the threads are idle, which means that they are done inserting
     // reactions. Therefore, the reaction queues can be accessed without locking
     // a mutex.
-<<<<<<< HEAD
-    for (; _lf_sched_instance->_lf_sched_next_reaction_level <=
-           _lf_sched_instance->max_reaction_level;
-         try_advance_level(&_lf_sched_instance->_lf_sched_next_reaction_level)) {
-        tmp_queue = ((pqueue_t**)_lf_sched_instance->_lf_sched_triggered_reactions)
-                        [_lf_sched_instance->_lf_sched_next_reaction_level];
-=======
     for (; scheduler->next_reaction_level <=
            scheduler->max_reaction_level;
-         scheduler->next_reaction_level++) {
+         try_advance_level(&scheduler->next_reaction_level)) {
         tmp_queue = ((pqueue_t**)scheduler->triggered_reactions)
                         [scheduler->next_reaction_level];
->>>>>>> 294fbb2a
         size_t reactions_to_execute = pqueue_size(tmp_queue);
         if (reactions_to_execute) {
             scheduler->executing_reactions = tmp_queue;
