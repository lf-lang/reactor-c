/**
 * @file
 * @author Soroush Bateni
 * @author Edward A. Lee
 * @author Marten Lohstroh
 * @copyright (c) 2020-2024, The University of California at Berkeley.
 * License: <a href="https://github.com/lf-lang/reactor-c/blob/main/LICENSE.md">BSD 2-clause</a>
 * @brief Global Earliest Deadline First (GEDF) non-preemptive scheduler for the
 * threaded runtime of the C target of Lingua Franca.
 *
 * At each tag, this scheduler prioritizes reactions with the smallest (inferred) deadline.
 * An inferred deadline for reaction _R_ is either an explicitly declared deadline or the declared deadline of
 * a reaction that depends on _R_. This scheduler is non-preemptive, meaning that once a worker thread starts
 * executing a reaction, it will execute that reaction to completion. The underlying thread scheduler, of
 * course, could preempt the execution in favor of some other worker thread.
 * This scheduler does not take into account execution times of reactions.
 * Moreover, it does not prioritize reactions across distinct tags.
 */
#include "lf_types.h"

#if SCHEDULER == SCHED_GEDF_NP

#ifndef NUMBER_OF_WORKERS
#define NUMBER_OF_WORKERS 1
#endif // NUMBER_OF_WORKERS

#include <assert.h>

#include "low_level_platform.h"
#include "environment.h"
#include "pqueue.h"
#include "reactor_threaded.h"
#include "scheduler_instance.h"
#include "scheduler_sync_tag_advance.h"
#include "scheduler.h"
#include "tracepoint.h"
#include "util.h"

#ifdef FEDERATED
#include "federate.h"
#endif

// Data specific to the GEDF scheduler.
typedef struct custom_scheduler_data_t {
  pqueue_t* reaction_q;
  lf_cond_t reaction_q_changed;
  size_t current_level;
  bool solo_holds_mutex; // Indicates sole thread holds the mutex.
} custom_scheduler_data_t;

/////////////////// Scheduler Private API /////////////////////////

/**
 * @brief Mark the calling thread idle and wait for notification of change to the reaction queue.
 * @param scheduler The scheduler.
 * @param worker_number The number of the worker thread.
 */
inline static void wait_for_reaction_queue_updates(lf_scheduler_t* scheduler, int worker_number) {
  scheduler->number_of_idle_workers++;
  tracepoint_worker_wait_starts(scheduler->env, worker_number);
  LF_COND_WAIT(&scheduler->custom_data->reaction_q_changed);
  tracepoint_worker_wait_ends(scheduler->env, worker_number);
  scheduler->number_of_idle_workers--;
}

/**
 * @brief Assuming this is the last worker to go idle, advance the tag.
 * @param scheduler The scheduler.
 * @return Non-zero if the stop tag has been reached.
 */
static int advance_tag(lf_scheduler_t* scheduler) {
  // Set a flag in the scheduler that the lock is held by the sole executing thread.
  // This prevents acquiring the mutex in lf_scheduler_trigger_reaction.
  scheduler->custom_data->solo_holds_mutex = true;
  if (_lf_sched_advance_tag_locked(scheduler)) {
    LF_PRINT_DEBUG("Scheduler: Reached stop tag.");
    scheduler->should_stop = true;
    scheduler->custom_data->solo_holds_mutex = false;
    // Notify all threads that the stop tag has been reached.
    LF_COND_BROADCAST(&scheduler->custom_data->reaction_q_changed);
    return 1;
  }
  scheduler->custom_data->solo_holds_mutex = false;
  // Reset the level to 0.
  scheduler->custom_data->current_level = 0;
#ifdef FEDERATED
  // In case there are blocking network input reactions at this level, stall.
  lf_stall_advance_level_federation_locked(scheduler->custom_data->current_level);
#endif
  return 0;
}

/**
 * @brief Assuming all other workers are idle, advance to the next level.
 * @param scheduler The scheduler.
 */
<<<<<<< HEAD
void _lf_sched_wait_for_work(lf_scheduler_t* scheduler, size_t worker_number) {
  // Increment the number of idle workers by 1 and check if this is the last
  // worker thread to become idle.
  if (((size_t)lf_atomic_add_fetch32((int32_t*)&scheduler->number_of_idle_workers, 1)) ==
      scheduler->number_of_workers) {
    // Last thread to go idle
    LF_PRINT_DEBUG("Scheduler: Worker %zu is the last idle thread.", worker_number);
    // Call on the scheduler to distribute work or advance tag.
    _lf_scheduler_try_advance_tag_and_distribute(scheduler);
  } else {
    // Not the last thread to become idle.
    // Wait for work to be released.
    LF_PRINT_DEBUG("Scheduler: Worker %zu is trying to acquire the scheduling "
                   "semaphore.",
                   worker_number);
    // setting the priority to the maximum to be sure to be
    // woken up when new reactions are available
    lf_thread_set_priority(lf_thread_self(), LF_SCHED_MAX_PRIORITY);
    lf_semaphore_acquire(scheduler->semaphore);
    LF_PRINT_DEBUG("Scheduler: Worker %zu acquired the scheduling semaphore.", worker_number);
=======
static void advance_level(lf_scheduler_t* scheduler) {
  if (++scheduler->custom_data->current_level > scheduler->max_reaction_level) {
    // Since the reaction queue is not empty, we must be cycling back to level 0 due to deadlines
    // having been given precedence over levels.  Reset the current level to 1.
    scheduler->custom_data->current_level = 0;
>>>>>>> d54dbd64
  }
  LF_PRINT_DEBUG("Scheduler: Advancing to next reaction level %zu.", scheduler->custom_data->current_level);
#ifdef FEDERATED
  // In case there are blocking network input reactions at this level, stall.
  lf_stall_advance_level_federation_locked(scheduler->custom_data->current_level);
#endif
}
///////////////////// Scheduler Init and Destroy API /////////////////////////
/**
 * @brief Initialize the scheduler.
 *
 * This has to be called before other functions of the scheduler can be used.
 * If the scheduler is already initialized, this will be a no-op.
 *
 * @param env Environment within which we are executing.
 * @param number_of_workers Indicate how many workers this scheduler will be
 *  managing.
 * @param option Pointer to a `sched_params_t` struct containing additional
 *  scheduler parameters.
 */
void lf_sched_init(environment_t* env, size_t number_of_workers, sched_params_t* params) {
  assert(env != GLOBAL_ENVIRONMENT);

  LF_PRINT_DEBUG("Scheduler: Initializing with %zu workers", number_of_workers);
  if (!init_sched_instance(env, &env->scheduler, number_of_workers, params)) {
    // Already initialized
    return;
  }
  lf_scheduler_t* scheduler = env->scheduler;

  scheduler->custom_data = (custom_scheduler_data_t*)calloc(1, sizeof(custom_scheduler_data_t));

  // Initialize the reaction queue.
  size_t queue_size = INITIAL_REACT_QUEUE_SIZE;
  scheduler->custom_data->reaction_q =
      pqueue_init(queue_size, in_reverse_order, get_reaction_index, get_reaction_position, set_reaction_position,
                  reaction_matches, print_reaction);

  LF_COND_INIT(&scheduler->custom_data->reaction_q_changed, &env->mutex);

  scheduler->custom_data->current_level = 0;
}

/**
 * @brief Free the memory used by the scheduler.
 *
 * This must be called when the scheduler is no longer needed.
 */
void lf_sched_free(lf_scheduler_t* scheduler) {
  pqueue_free((pqueue_t*)scheduler->custom_data->reaction_q);
  free(scheduler->custom_data);
}

///////////////////// Scheduler Worker API (public) /////////////////////////

reaction_t* lf_sched_get_ready_reaction(lf_scheduler_t* scheduler, int worker_number) {
  // Need to lock the environment mutex.
  LF_PRINT_DEBUG("Scheduler: Worker %d locking environment mutex.", worker_number);
  LF_MUTEX_LOCK(&scheduler->env->mutex);
  LF_PRINT_DEBUG("Scheduler: Worker %d locked environment mutex.", worker_number);

  // Iterate until the stop_tag is reached or the event queue is empty.
  while (!scheduler->should_stop) {
    reaction_t* reaction_to_return = (reaction_t*)pqueue_peek(scheduler->custom_data->reaction_q);
    if (reaction_to_return != NULL) {
      // Found a reaction.  Check the level.  Notice that because of deadlines, the current level
      // may advance to the maximum and then back down to 0.
      if (LF_LEVEL(reaction_to_return->index) == scheduler->custom_data->current_level) {
        // Found a reaction at the current level.
        LF_PRINT_DEBUG("Scheduler: Worker %d found a reaction at level %zu.", worker_number,
                       scheduler->custom_data->current_level);
        // Remove the reaction from the queue.
        pqueue_pop(scheduler->custom_data->reaction_q);

        // If there is another reaction at the current level and an idle thread, then
        // notify an idle thread.
        reaction_t* next_reaction = (reaction_t*)pqueue_peek(scheduler->custom_data->reaction_q);
        if (next_reaction != NULL && LF_LEVEL(next_reaction->index) == scheduler->custom_data->current_level &&
            scheduler->number_of_idle_workers > 0) {
          // Notify an idle thread. Note that we could do a broadcast here, but it's probably not
          // a good idea because all workers awakened need to acquire the same mutex to examine the
          // reaction queue. Only one of them will acquire the mutex, and that worker can check whether
          // there are further reactions on the same level that warrant waking another worker thread.
          // So we opt to wake one other worker here rather than broadcasting.
          LF_COND_SIGNAL(&scheduler->custom_data->reaction_q_changed);
        }
        LF_MUTEX_UNLOCK(&scheduler->env->mutex);
        return reaction_to_return;
      } else {
        // Found a reaction at a level other than the current level.
        LF_PRINT_DEBUG("Scheduler: Worker %d found a reaction at level %lld. Current level is %zu", worker_number,
                       LF_LEVEL(reaction_to_return->index), scheduler->custom_data->current_level);
        // We need to wait to advance to the next level or get a new reaction at the current level.
        if (scheduler->number_of_idle_workers == scheduler->number_of_workers - 1) {
          // All other workers are idle.  Advance to the next level.
          advance_level(scheduler);
        } else {
          // Some workers are still working on reactions on the current level.
          // Wait for them to finish.
          wait_for_reaction_queue_updates(scheduler, worker_number);
        }
      }
    } else {
      // The reaction queue is empty.
      LF_PRINT_DEBUG("Worker %d finds nothing on the reaction queue.", worker_number);

      // If all other workers are idle, then we are done with this tag.
      if (scheduler->number_of_idle_workers == scheduler->number_of_workers - 1) {
        // Last thread to go idle
        LF_PRINT_DEBUG("Scheduler: Worker %d is advancing the tag.", worker_number);
        if (advance_tag(scheduler)) {
          // Stop tag has been reached.
          break;
        }
      } else {
        // Some other workers are still working on reactions on the current level.
        // Wait for them to finish.
        wait_for_reaction_queue_updates(scheduler, worker_number);
      }
    }
  }

  // It's time for the worker thread to stop and exit.
  LF_MUTEX_UNLOCK(&scheduler->env->mutex);
  return NULL;
}

void lf_sched_done_with_reaction(size_t worker_number, reaction_t* done_reaction) {
  (void)worker_number; // Suppress unused parameter warning.
  if (!lf_atomic_bool_compare_and_swap32((int32_t*)&done_reaction->status, queued, inactive)) {
    lf_print_error_and_exit("Unexpected reaction status: %d. Expected %d.", done_reaction->status, queued);
  }
}

void lf_scheduler_trigger_reaction(lf_scheduler_t* scheduler, reaction_t* reaction, int worker_number) {
  (void)worker_number; // Suppress unused parameter warning.
  if (reaction == NULL || !lf_atomic_bool_compare_and_swap32((int32_t*)&reaction->status, inactive, queued)) {
    return;
  }
  LF_PRINT_DEBUG("Scheduler: Enqueueing reaction %s, which has level %lld.", reaction->name, LF_LEVEL(reaction->index));

  // Mutex not needed when pulling from the event queue.
  if (!scheduler->custom_data->solo_holds_mutex) {
    LF_PRINT_DEBUG("Scheduler: Locking mutex for environment.");
    LF_MUTEX_LOCK(&scheduler->env->mutex);
    LF_PRINT_DEBUG("Scheduler: Locked mutex for environment.");
  }
  pqueue_insert(scheduler->custom_data->reaction_q, (void*)reaction);
  if (!scheduler->custom_data->solo_holds_mutex) {
    // If this is called from a reaction execution, then the triggered reaction
    // has one level higher than the current level. No need to notify idle threads.
    // But in federated execution, it could be called because of message arrival.
    // Also, in modal models, reset and startup reactions may be triggered.
#if defined(FEDERATED) || (defined(MODAL) && !defined(LF_SINGLE_THREADED))
    reaction_t* triggered_reaction = (reaction_t*)pqueue_peek(scheduler->custom_data->reaction_q);
    if (LF_LEVEL(triggered_reaction->index) == scheduler->custom_data->current_level) {
      LF_COND_SIGNAL(&scheduler->custom_data->reaction_q_changed);
    }
#endif // FEDERATED || MODAL

    LF_MUTEX_UNLOCK(&scheduler->env->mutex);
  }
}
#endif // SCHEDULER == SCHED_GEDF_NP<|MERGE_RESOLUTION|>--- conflicted
+++ resolved
@@ -3,6 +3,7 @@
  * @author Soroush Bateni
  * @author Edward A. Lee
  * @author Marten Lohstroh
+ * @author Francesco Paladino
  * @copyright (c) 2020-2024, The University of California at Berkeley.
  * License: <a href="https://github.com/lf-lang/reactor-c/blob/main/LICENSE.md">BSD 2-clause</a>
  * @brief Global Earliest Deadline First (GEDF) non-preemptive scheduler for the
@@ -25,6 +26,7 @@
 #endif // NUMBER_OF_WORKERS
 
 #include <assert.h>
+#include <stdint.h> // For uint32_t
 
 #include "low_level_platform.h"
 #include "environment.h"
@@ -48,6 +50,18 @@
   bool solo_holds_mutex; // Indicates sole thread holds the mutex.
 } custom_scheduler_data_t;
 
+typedef struct edf_sched_node_t {
+    instant_t abs_d;
+    uint32_t pri;
+    struct edf_sched_node_t* left;
+    struct edf_sched_node_t* right;
+    lf_thread_t thread_id; 
+} edf_sched_node_t;
+
+// Linked list of worker threads sorted by priority.
+static edf_sched_node_t* edf_elements = NULL; 
+static edf_sched_node_t* edf_ll_head = NULL;
+
 /////////////////// Scheduler Private API /////////////////////////
 
 /**
@@ -57,6 +71,11 @@
  */
 inline static void wait_for_reaction_queue_updates(lf_scheduler_t* scheduler, int worker_number) {
   scheduler->number_of_idle_workers++;
+
+  // Set the priority to the maximum to be sure to be woken up when new reactions are available.
+  // FIXME: Should only do this if the number of threads is greater than the number of cores.
+  lf_thread_set_priority(lf_thread_self(), LF_SCHED_MAX_PRIORITY);
+
   tracepoint_worker_wait_starts(scheduler->env, worker_number);
   LF_COND_WAIT(&scheduler->custom_data->reaction_q_changed);
   tracepoint_worker_wait_ends(scheduler->env, worker_number);
@@ -91,37 +110,299 @@
 }
 
 /**
+ * @brief Shift the priority of elements in the linked list (LL) to assign
+ * to current (freshly inserted in the LL) a priority value complying with the EDF rule.
+ * 
+ * First, the algorithm tries to shift the nodes to the right of the position
+ * where current has been inserted. If this is not possible (the tail
+ * of the LL has priority 98 and there is no space to shift the previous
+ * elements), the function tries to shift the nodes to the left. If
+ * this again is not possible (the head of the LL has priority 2 and
+ * there is no space to shift the following elements), the function
+ * returns false (true otherwise).
+ * 
+ * @param current: the node to which to assign a priority value after shifting
+ * 
+ * @return true if the shift (either right or left) was possible and a priority
+ * value was assigned to current; false otherwise.
+*/
+static bool shift_edf_priorities(edf_sched_node_t* current) {
+  edf_sched_node_t* before = current->left;
+  edf_sched_node_t* after = current->right;
+  edf_sched_node_t* ptr = after; 
+  // count the number of times the while loop executes, so you can distribute
+  // the priority space you find across the threads in the linked list
+  int counter = 1;
+  // set to true if we can find a shifting spot
+  bool shifted = false;
+  while (ptr) {
+    counter++;
+    if (!ptr->right && ptr->pri != LF_SCHED_MAX_PRIORITY - 1) {
+      // if until the tail we cannot find a shifting spot, and the tail is not 98
+      // this means the tail can be shifted to 98
+      shifted = true;
+      int diff = LF_SCHED_MAX_PRIORITY - 1 - ptr->left->pri;
+      // the formula is explained in the else-if case
+      int incr = (diff - 1) / (counter + 1) + 1;
+      // change the tail's priority
+      ptr->pri = LF_SCHED_MAX_PRIORITY - 1;
+      lf_thread_set_priority(ptr->thread_id, ptr->pri);
+      
+      // change the priorities of node from tail to the current thread
+      // to keep the relative priorities while shifting and system-calling
+      ptr = ptr->left;
+      do {
+        ptr->pri = ptr->right->pri - incr;
+        lf_thread_set_priority(ptr->thread_id, ptr->pri);
+        ptr = ptr->left;
+      } while (ptr != current);
+      
+      break;
+
+    } else if (ptr->right) {
+      int diff = ptr->right->pri - ptr->pri;
+      if (diff > 1) {
+        // eureka! we found shifting spot
+        shifted = true;
+        // calculate the increment interval:
+        // # diff - 1 is the extra space to distribute equally
+        // (-1 because we guarantee a space of at least 1 between ptr and ptr->right);
+        // # counter + 1 is the number of spaces between "counter" elements in the LL;
+        // # +1 replaces the ceiling (not exactly but still ok);
+        int incr = (diff - 1) / (counter + 1) + 1;
+        // shift every node's priority from this spot to the spot
+        // we inserted the current thread, starting from the right
+        do {
+          ptr->pri = ptr->right->pri - incr;
+          lf_thread_set_priority(ptr->thread_id, ptr->pri);
+          ptr = ptr->left;
+        } while (ptr != current);
+        
+        // since we found a spot and shifted priorities, we don't need to continue with the while loop
+        break;
+      }
+    } 
+    ptr = ptr->right;
+  }
+  
+  if (!shifted) {
+    // if flag is still false, this mean we couldn't find any shifting spot on the right side
+    // we need to check left (this is a copy of the above code with the needed edits... debeatable)
+    ptr = before;
+    counter = 1;
+    while (ptr) {
+      counter++;
+      if (!ptr->left && ptr->pri != 2) {
+        // if until the head we cannot find a shifting spot, and the head is not 2
+        // (1 is reserved for reactions w/o deadline) this means the head can be shifted
+        shifted = true;
+        int diff = ptr->right->pri - 2;
+        // usual formula to spread priorities
+        int incr = (diff - 1) / (counter + 1) + 1;
+        // change the head's priority
+        ptr->pri = 2;
+        lf_thread_set_priority(ptr->thread_id, ptr->pri);
+        
+        // change the priorities of node from head to the current thread
+        ptr = ptr->right;
+        do {
+          ptr->pri = ptr->left->pri + incr;
+          lf_thread_set_priority(ptr->thread_id, ptr->pri);
+          ptr = ptr->right;
+        } while (ptr != current);
+        
+        break;
+        
+      } else if (ptr->left) {
+        int diff = ptr->pri - ptr->left->pri;
+        if (diff > 1) {
+          // eureka! we found shifting spot
+          shifted = true;
+          // usual formula to spread priorities
+          int incr = (diff - 1) / (counter + 1) + 1;
+          // shift every node's priority from this spot to the spot
+          // we inserted the current thread, starting from the left
+          do {
+            ptr->pri = ptr->left->pri + incr;
+            lf_thread_set_priority(ptr->thread_id, ptr->pri);
+            ptr = ptr->right;
+          } while (ptr != current);
+          
+          // since we found a spot and shifted priorities, we don't need to continue with the while loop
+          break;
+        }
+      } 
+      ptr = ptr->left;
+    }
+  }
+  return shifted; 
+}
+
+/**
+ * @brief Assign a priority value between 1 and 98 to the current worker thread.
+ * 
+ * The priority is determined by the current_reaction_to_execute using EDF.
+ * Priority 1 is assigned to worker threads executing reactions without a deadline,
+ * while priority 99 is reserved for worker threads waiting for work. The reason
+ * for the highest priority is to be sure that the awakening of these threads is not
+ * delayed by the other worker threads executing reactions (even in different enclaves).
+ * 
+ * This function enters a critical section so the mutex lock should not be held on the
+ * environment when this is called.
+ * 
+ * @param env The environment within which we are executing.
+ * @param current_reaction_to_execute The reaction the current worker thread is about to serve.
+ * @param worker_number The worker number of the current worker thread.
+*/
+static void assign_edf_priority(environment_t* env, reaction_t* current_reaction_to_execute, int worker_number) {
+  LF_PRINT_LOG("Assigning priority to reaction %s", current_reaction_to_execute->name);
+
+  // Examine the reaction's (inferred) deadline to set this thread's priority.
+  interval_t inferred_deadline = (interval_t) (current_reaction_to_execute->index >> 16);
+  // If there is no deadline, set the priority to 1.
+  if (inferred_deadline >= (FOREVER >> 16) << 16) {
+    LF_PRINT_LOG("Reaction %s has no deadline, setting its priority to 1", current_reaction_to_execute->name);
+    // All reactions without (inferred) deadlines result in a thread priority of 1.
+    lf_thread_set_priority(lf_thread_self(), 1);
+    // assuming the edf_element was not in the linked list anymore
+    // (removed on the completion of the previous served reaction)
+  } else {
+    // Get the absolute deadline to implement EDF.
+    instant_t absolute_deadline = (env->current_tag.time + inferred_deadline);
+    LF_PRINT_LOG("Reaction %s has inferred deadline " PRINTF_TIME, current_reaction_to_execute->name, absolute_deadline);
+    // Need to know the priorities of running threads and the absolute deadline associated with it
+    // and choose a priority that is in between those with earlier deadlines and those with larger deadlines.
+    edf_sched_node_t* current = &edf_elements[worker_number];
+    current->abs_d = absolute_deadline;
+
+    lf_critical_section_enter(GLOBAL_ENVIRONMENT);
+    LF_PRINT_LOG("In the CS for reaction %s", current_reaction_to_execute->name);
+    // if there is no head -- then the current thread is the head
+    if (!edf_ll_head) {
+      edf_ll_head = current;
+      // FIXME: make sure this is an appropriate value
+      current->pri = 50;
+
+      LF_PRINT_LOG("No worker threads running, reaction %s is the head of the list and "
+                      "gets priority %d", current_reaction_to_execute->name, current->pri);
+    } else { 
+      // there is a head in the LL
+      
+      // assuming the edf_element was not in the linked list anymore
+      // (removed at the completion of the previously executed reaction)
+
+      edf_sched_node_t* ptr = edf_ll_head;
+      // find the spot that the current thread needs to insert itself
+      while (ptr) {
+        // the LL is from lowest priority to the highest priority
+        if (ptr->abs_d < absolute_deadline) {
+          LF_PRINT_LOG("Found a reaction having shorter deadline: " PRINTF_TIME, ptr->abs_d);
+          // change the pointers to insert the current thread
+          edf_sched_node_t* temp = ptr->left;
+          ptr->left = current;
+          current->right = ptr;
+          current->left = temp;
+          // if the insertion is not at the beginning of the list
+          if (temp) {
+            LF_PRINT_LOG("Insertion not at the beginning of the list");
+            temp->right = current;
+            // if there is enough space to assign a priority value between ptr and temp
+            if (ptr->pri - temp->pri >= 2) {
+              // distancing the priority by 3 from the lowest if there is enough space
+              // (because it's likely that as time passes, newly coming deadlines will be bigger)
+              int incr = (ptr->pri - temp->pri >= 4) ? 3 : (ptr->pri - temp->pri - 1);
+              current->pri = current->left->pri + incr;
+              LF_PRINT_LOG("Assigned priority %d to reaction %s", current->pri, current_reaction_to_execute->name);
+            } else {
+              // shift elements to find a proper priority value
+              LF_PRINT_LOG("Shifting");
+              if (!shift_edf_priorities(current)) {
+                lf_print_error_and_exit("More threads than priority values. Aborting.");
+              }
+            }
+          } else { // if the insertion is at the beginning of the list
+            LF_PRINT_LOG("Insertion at the beginning of the list");
+            edf_ll_head = current;
+            // distancing the priority by 5 from ptr (if there is enough space)
+            current->pri = (ptr->pri - 5 >= 2) ? (ptr->pri - 5) : 2;
+          }
+
+          break;
+        } else if (ptr->right == NULL) {
+          // this reaction has the earliest deadline in the list =>
+          // it needs to be added as the tail of the LL
+          LF_PRINT_LOG("No reactions having shorter deadline, adding %s as the tail of the LL", current_reaction_to_execute->name);
+          
+          // ptr is the current tail of the LL (cannot be null)
+          current->right = NULL;
+          current->left = ptr;
+          ptr->right = current;
+
+          if (LF_SCHED_MAX_PRIORITY - ptr->pri >= 2) {
+            // distancing the priority by 3 from the lowest if there is enough space
+            // (because it's likely that as time passes, newly coming deadlines will be bigger)
+            // the maximum priority is LF_SCHED_MAX_PRIORITY - 1 (on Linux it's 98)
+            int incr = (LF_SCHED_MAX_PRIORITY - 1 - ptr->pri >= 4) ? 3 : (LF_SCHED_MAX_PRIORITY - 1 - ptr->pri - 1);
+            current->pri = current->left->pri + incr;
+            LF_PRINT_LOG("Assigned priority %d to reaction %s", current->pri, current_reaction_to_execute->name);
+          } else {
+            // shift elements to find a proper priority value
+            LF_PRINT_LOG("Shifting (only left)");
+            if (!shift_edf_priorities(current)) {
+              lf_print_error_and_exit("More threads than priority values. Aborting.");
+            }
+          }
+          break;
+        }
+        ptr = ptr->right;
+      }
+    }
+    lf_thread_set_priority(lf_thread_self(), edf_elements[worker_number].pri);
+    lf_critical_section_exit(GLOBAL_ENVIRONMENT);
+  }
+}
+
+/**
+ * @brief Remove the edf_sched_node_t element indexed by my_id from the LL and reset deadline and priority.
+ * @param my_id LF thread ID of the element to remove from the LL
+*/
+static void remove_from_edf_ll(lf_thread_t my_id) {
+  edf_sched_node_t* ptr = edf_ll_head; 
+  // if the thread is already on the LL -- remove the old one
+  while (ptr) {
+    if (ptr->thread_id == my_id) {
+      if (ptr->left) {
+        ptr->left->right = ptr->right;
+      }
+      if (ptr->right) {
+        ptr->right->left = ptr->left;
+      }
+
+      // my node was the head of the LL      
+      if (ptr == edf_ll_head) {
+        edf_ll_head = ptr->right;
+      }
+
+      ptr->abs_d = FOREVER;
+      ptr->pri = 1;
+      ptr->left = ptr->right = NULL;
+
+      break;
+    } else {
+      ptr = ptr->right;
+    }
+  }
+}
+
+/**
  * @brief Assuming all other workers are idle, advance to the next level.
  * @param scheduler The scheduler.
  */
-<<<<<<< HEAD
-void _lf_sched_wait_for_work(lf_scheduler_t* scheduler, size_t worker_number) {
-  // Increment the number of idle workers by 1 and check if this is the last
-  // worker thread to become idle.
-  if (((size_t)lf_atomic_add_fetch32((int32_t*)&scheduler->number_of_idle_workers, 1)) ==
-      scheduler->number_of_workers) {
-    // Last thread to go idle
-    LF_PRINT_DEBUG("Scheduler: Worker %zu is the last idle thread.", worker_number);
-    // Call on the scheduler to distribute work or advance tag.
-    _lf_scheduler_try_advance_tag_and_distribute(scheduler);
-  } else {
-    // Not the last thread to become idle.
-    // Wait for work to be released.
-    LF_PRINT_DEBUG("Scheduler: Worker %zu is trying to acquire the scheduling "
-                   "semaphore.",
-                   worker_number);
-    // setting the priority to the maximum to be sure to be
-    // woken up when new reactions are available
-    lf_thread_set_priority(lf_thread_self(), LF_SCHED_MAX_PRIORITY);
-    lf_semaphore_acquire(scheduler->semaphore);
-    LF_PRINT_DEBUG("Scheduler: Worker %zu acquired the scheduling semaphore.", worker_number);
-=======
 static void advance_level(lf_scheduler_t* scheduler) {
   if (++scheduler->custom_data->current_level > scheduler->max_reaction_level) {
     // Since the reaction queue is not empty, we must be cycling back to level 0 due to deadlines
     // having been given precedence over levels.  Reset the current level to 1.
     scheduler->custom_data->current_level = 0;
->>>>>>> d54dbd64
   }
   LF_PRINT_DEBUG("Scheduler: Advancing to next reaction level %zu.", scheduler->custom_data->current_level);
 #ifdef FEDERATED
@@ -129,7 +410,9 @@
   lf_stall_advance_level_federation_locked(scheduler->custom_data->current_level);
 #endif
 }
+
 ///////////////////// Scheduler Init and Destroy API /////////////////////////
+
 /**
  * @brief Initialize the scheduler.
  *
@@ -145,6 +428,13 @@
 void lf_sched_init(environment_t* env, size_t number_of_workers, sched_params_t* params) {
   assert(env != GLOBAL_ENVIRONMENT);
 
+  // Environment 0 (top level) is responsible for allocating the array that stores the
+  // information about worker thread priorities and deadlines.
+  environment_t* top_level_env;
+  int num_envs = _lf_get_environments(&top_level_env);
+  if (top_level_env == env) {
+    edf_elements = (edf_sched_node_t *) calloc(num_envs * top_level_env->num_workers, sizeof(edf_sched_node_t));   
+  }
   LF_PRINT_DEBUG("Scheduler: Initializing with %zu workers", number_of_workers);
   if (!init_sched_instance(env, &env->scheduler, number_of_workers, params)) {
     // Already initialized
@@ -172,10 +462,50 @@
  */
 void lf_sched_free(lf_scheduler_t* scheduler) {
   pqueue_free((pqueue_t*)scheduler->custom_data->reaction_q);
+  // Environment 0 (top level) is responsible for freeing the array that stores the
+  // information about worker thread priorities and deadlines.
+  environment_t* top_level_env;
+  _lf_get_environments(&top_level_env);
+  if (top_level_env == scheduler->env) {
+    free(edf_elements);
+  }
   free(scheduler->custom_data);
 }
 
 ///////////////////// Scheduler Worker API (public) /////////////////////////
+
+void lf_sched_configure_worker(lf_scheduler_t* scheduler, int worker_number) {
+  // Set default worker thread properties.
+  edf_elements[worker_number].abs_d = FOREVER;
+  edf_elements[worker_number].pri = 1;
+  edf_elements[worker_number].thread_id = lf_thread_self();
+  edf_elements[worker_number].left = NULL;
+  edf_elements[worker_number].right = NULL;
+
+  // FIXME: Use the target property to set the policy.
+  lf_scheduling_policy_t policy = {
+    .priority = 80, // FIXME: determine good priority
+    .policy = LF_THREAD_POLICY
+  };
+  LF_PRINT_LOG("Setting thread policy to %d", LF_THREAD_POLICY);
+  int ret = lf_thread_set_scheduling_policy(lf_thread_self(), &policy);
+  if (ret != 0) {
+    lf_print_warning("Couldn't set the scheduling policy. Try running the program with sudo rights.");
+  }
+
+#if LF_NUMBER_OF_CORES > 0
+  // Pin the thread to cores starting at the highest numbered core.
+  static int core_number = -1;
+  if (core_number < 0) core_number = lf_available_cores() - 1;
+  ret = lf_thread_set_cpu(env->thread_ids[worker_number], core_number);
+  if (ret != 0) {
+    lf_print_error_and_exit("Couldn't bind thread-%u to core %d.", i, core_number);
+  }
+  LF_PRINT_LOG("Using core_number %d", core_number);
+  core_number--;
+  if (core_number < lf_available_cores() - LF_NUMBER_OF_CORES) core_number = lf_available_cores() - 1;
+#endif // LF_NUMBER_OF_CORES > 0
+}
 
 reaction_t* lf_sched_get_ready_reaction(lf_scheduler_t* scheduler, int worker_number) {
   // Need to lock the environment mutex.
@@ -209,6 +539,9 @@
           LF_COND_SIGNAL(&scheduler->custom_data->reaction_q_changed);
         }
         LF_MUTEX_UNLOCK(&scheduler->env->mutex);
+        if (LF_THREAD_POLICY > LF_SCHED_FAIR) {
+          assign_edf_priority(scheduler->env, reaction_to_return, worker_number);    
+        }
         return reaction_to_return;
       } else {
         // Found a reaction at a level other than the current level.
@@ -254,6 +587,10 @@
   if (!lf_atomic_bool_compare_and_swap32((int32_t*)&done_reaction->status, queued, inactive)) {
     lf_print_error_and_exit("Unexpected reaction status: %d. Expected %d.", done_reaction->status, queued);
   }
+  lf_critical_section_enter(GLOBAL_ENVIRONMENT);
+  lf_thread_t my_id = lf_thread_self();
+  remove_from_edf_ll(my_id);
+  lf_critical_section_exit(GLOBAL_ENVIRONMENT);
 }
 
 void lf_scheduler_trigger_reaction(lf_scheduler_t* scheduler, reaction_t* reaction, int worker_number) {
