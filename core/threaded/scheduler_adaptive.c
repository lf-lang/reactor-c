--- conflicted
+++ resolved
@@ -465,11 +465,7 @@
                 return;
             }
         } else {
-<<<<<<< HEAD
-            set_level(try_advance_level(&current_level));
-=======
-            set_level(scheduler, worker_assignments->current_level + 1);
->>>>>>> 294fbb2a
+            set_level(scheduler, try_advance_level(&current_level));
         }
         size_t total_num_reactions = get_num_reactions(scheduler);
         if (total_num_reactions) {
