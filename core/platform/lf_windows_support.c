--- conflicted
+++ resolved
@@ -1,8 +1,4 @@
-<<<<<<< HEAD
-#if !defined(PLATFORM_ARDUINO)
-=======
 #ifdef PLATFORM_Windows
->>>>>>> 7b8b74a5
 /* Windows API support for the C target of Lingua Franca. */
 
 /*************
