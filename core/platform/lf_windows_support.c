/* Windows API support for the C target of Lingua Franca. */

/*************
Copyright (c) 2021, The University of California at Berkeley.

Redistribution and use in source and binary forms, with or without modification,
are permitted provided that the following conditions are met:

1. Redistributions of source code must retain the above copyright notice,
   this list of conditions and the following disclaimer.

2. Redistributions in binary form must reproduce the above copyright notice,
   this list of conditions and the following disclaimer in the documentation
   and/or other materials provided with the distribution.

THIS SOFTWARE IS PROVIDED BY THE COPYRIGHT HOLDERS AND CONTRIBUTORS "AS IS" AND ANY
EXPRESS OR IMPLIED WARRANTIES, INCLUDING, BUT NOT LIMITED TO, THE IMPLIED WARRANTIES OF
MERCHANTABILITY AND FITNESS FOR A PARTICULAR PURPOSE ARE DISCLAIMED. IN NO EVENT SHALL
THE COPYRIGHT HOLDER OR CONTRIBUTORS BE LIABLE FOR ANY DIRECT, INDIRECT, INCIDENTAL,
SPECIAL, EXEMPLARY, OR CONSEQUENTIAL DAMAGES (INCLUDING, BUT NOT LIMITED TO,
PROCUREMENT OF SUBSTITUTE GOODS OR SERVICES; LOSS OF USE, DATA, OR PROFITS; OR BUSINESS
INTERRUPTION) HOWEVER CAUSED AND ON ANY THEORY OF LIABILITY, WHETHER IN CONTRACT,
STRICT LIABILITY, OR TORT (INCLUDING NEGLIGENCE OR OTHERWISE) ARISING IN ANY WAY OUT OF
THE USE OF THIS SOFTWARE, EVEN IF ADVISED OF THE POSSIBILITY OF SUCH DAMAGE.
***************/

/** Windows API support for the C target of Lingua Franca.
 *
 *  @author{Soroush Bateni <soroush@utdallas.edu>}
 *
 * All functions return 0 on success.
 *
 * @see https://gist.github.com/Soroosh129/127d1893fa4c1da6d3e1db33381bb273
 */

#include <windows.h>
#include <process.h>
#include <sysinfoapi.h>
#include <errno.h>
#include "lf_windows_support.h"
#include "platform.h"
#include "util.h"
#include <time.h>

/**
 * Indicate whether or not the underlying hardware
 * supports Windows' high-resolution counter. It should
 * always be supported for Windows Xp and later.
 */
int _lf_use_performance_counter = 0;

/**
 * The denominator to convert the performance counter
 * to nanoseconds.
 */
double _lf_frequency_to_ns = 1.0;

#define BILLION 1000000000

#if defined NUMBER_OF_WORKERS || defined LINGUA_FRANCA_TRACE
/**
 * @brief Get the number of cores on the host machine.
 */
int lf_available_cores() {
    SYSTEM_INFO sysinfo;
    GetSystemInfo(&sysinfo);
    return sysinfo.dwNumberOfProcessors;
}

#if __STDC_VERSION__ < 201112L || defined (__STDC_NO_THREADS__) // (Not C++11 or later) or no threads support

/**
 * Create a new thread, starting with execution of lf_thread
 * getting passed arguments. The new handle is stored in thread.
 *
 * @return 0 on success, errno otherwise.
 */
int lf_thread_create(_lf_thread_t* thread, void *(*lf_thread) (void *), void* arguments) {
    uintptr_t handle = _beginthreadex(NULL, 0, lf_thread, arguments, 0, NULL);
    *thread = (HANDLE)handle;
    if(handle == 0){
        return errno;
    }else{
        return 0;
    }
}

/**
 * Make calling thread wait for termination of the thread.  The
 * exit status of the thread is stored in thread_return, if thread_return
 * is not NULL.
 *
 * @return 0 on success, EINVAL otherwise.
 */
int lf_thread_join(_lf_thread_t thread, void** thread_return) {
    DWORD retvalue = WaitForSingleObject(thread, INFINITE);
    if(retvalue == WAIT_FAILED){
        return EINVAL;
    }
    return 0;
}

/**
 * Initialize a critical section.
 *
 * @return 0 on success, 1 otherwise.
 */
int lf_mutex_init(_lf_critical_section_t* critical_section) {
    // Set up a recursive mutex
    InitializeCriticalSection((PCRITICAL_SECTION)critical_section);
    if(critical_section != NULL){
        return 0;
    }else{
        return 1;
    }
}

/**
 * Lock a critical section.
 *
 * From https://docs.microsoft.com/en-us/windows/win32/api/synchapi/nf-synchapi-entercriticalsection:
 *    "This function can raise EXCEPTION_POSSIBLE_DEADLOCK if a wait operation on the critical section times out.
 *     The timeout interval is specified by the following registry value:
 *     HKEY_LOCAL_MACHINE\SYSTEM\CurrentControlSet\Control\Session Manager\CriticalSectionTimeout.
 *     Do not handle a possible deadlock exception; instead, debug the application."
 *
 * @return 0
 */
int lf_mutex_lock(_lf_critical_section_t* critical_section) {
    // The following Windows API does not return a value. It can
    // raise a EXCEPTION_POSSIBLE_DEADLOCK. See synchapi.h.
    EnterCriticalSection((PCRITICAL_SECTION)critical_section);
    return 0;
}

/**
 * Leave a critical_section.
 *
 * @return 0
 */
int lf_mutex_unlock(_lf_critical_section_t* critical_section) {
    // The following Windows API does not return a value.
    LeaveCriticalSection((PCRITICAL_SECTION)critical_section);
    return 0;
}

/**
 * Initialize a conditional variable.
 *
 * @return 0
 */
int lf_cond_init(_lf_cond_t* cond) {
    // The following Windows API does not return a value.
    InitializeConditionVariable((PCONDITION_VARIABLE)cond);
    return 0;
}

/**
 * Wake up all threads waiting for condition variable cond.
 *
 * @return 0
 */
int lf_cond_broadcast(_lf_cond_t* cond) {
    // The following Windows API does not return a value.
    WakeAllConditionVariable((PCONDITION_VARIABLE)cond);
    return 0;
}

/**
 * Wake up one thread waiting for condition variable cond.
 *
 * @return 0
 */
int lf_cond_signal(_lf_cond_t* cond) {
    // The following Windows API does not return a value.
    WakeConditionVariable((PCONDITION_VARIABLE)cond);
    return 0;
}

/**
 * Wait for condition variable "cond" to be signaled or broadcast.
 * "mutex" is assumed to be locked before.
 *
 * @return 0 on success, 1 otherwise.
 */
int lf_cond_wait(_lf_cond_t* cond, _lf_critical_section_t* critical_section) {
    // According to synchapi.h, the following Windows API returns 0 on failure,
    // and non-zero on success.
    int return_value =
     (int)SleepConditionVariableCS(
         (PCONDITION_VARIABLE)cond,
         (PCRITICAL_SECTION)critical_section,
         INFINITE
     );
     switch (return_value) {
        case 0:
            // Error
            return 1;
            break;

        default:
            // Success
            return 0;
            break;
     }
}

/**
 * Block current thread on the condition variable until condition variable
 * pointed by "cond" is signaled or time pointed by "absolute_time_ns" in
 * nanoseconds is reached.
 *
 * @return 0 on success and LF_TIMEOUT on timeout, 1 otherwise.
 */
int lf_cond_timedwait(_lf_cond_t* cond, _lf_critical_section_t* critical_section, instant_t absolute_time_ns) {
    // Convert the absolute time to a relative time
    instant_t current_time_ns;
    lf_clock_gettime(&current_time_ns);
    interval_t relative_time_ns = (absolute_time_ns - current_time_ns);
    if (relative_time_ns <= 0) {
      // physical time has already caught up sufficiently and we do not need to wait anymore
      return 0;
    }

    // convert ns to ms and round up to closest full integer
    DWORD relative_time_ms = (relative_time_ns + 999999LL) / 1000000LL;

    int return_value =
     (int)SleepConditionVariableCS(
         (PCONDITION_VARIABLE)cond,
         (PCRITICAL_SECTION)critical_section,
         relative_time_ms
     );
<<<<<<< HEAD
     switch (return_value) {
        case 0:
            // Error
            if (GetLastError() == ERROR_TIMEOUT) {
                return _LF_TIMEOUT;
            }
            return 1;
            break;

        default:
            // Success
            return 0;
            break;
     }
=======
    if (return_value == 0) {
      // Error
      if (GetLastError() == ERROR_TIMEOUT) {
        return _LF_TIMEOUT;
      }
      return 1;
    }

    // Success
    return 0;
>>>>>>> 8041dbbf
}


#else
#include "lf_C11_threads_support.h"
#endif
#endif

/**
 * Initialize the LF clock.
 */
void lf_initialize_clock() {
    // Check if the performance counter is available
    LARGE_INTEGER performance_frequency;
    _lf_use_performance_counter = QueryPerformanceFrequency(&performance_frequency);
    if (_lf_use_performance_counter) {
        _lf_frequency_to_ns = (double)performance_frequency.QuadPart / BILLION;
    } else {
        lf_print_error(
            "High resolution performance counter is not supported on this machine.");
        _lf_frequency_to_ns = 0.01;
    }
}


/**
 * Fetch the value of the physical clock (see lf_windows_support.h) and store it in t.
 * The timestamp value in 't' will be based on QueryPerformanceCounter, adjusted to
 * reflect time passed in nanoseconds, on most modern Windows systems.
 *
 * @return 0 for success, or -1 for failure. In case of failure, errno will be
 *  set to EINVAL or EFAULT.
 */
int lf_clock_gettime(instant_t* t) {
    // Adapted from gclib/GResUsage.cpp
    // (https://github.com/gpertea/gclib/blob/8aee376774ccb2f3bd3f8e3bf1c9df1528ac7c5b/GResUsage.cpp)
    // License: https://github.com/gpertea/gclib/blob/master/LICENSE.txt
    int result = -1;
    if (t == NULL) {
        // The t argument address references invalid memory
        errno = EFAULT;
        return result;
    }
    LARGE_INTEGER windows_time;
    if (_lf_use_performance_counter) {
        int result = QueryPerformanceCounter(&windows_time);
        if ( result == 0) {
            lf_print_error("lf_clock_gettime(): Failed to read the value of the physical clock.");
            return result;
        }
    } else {
        FILETIME f;
        GetSystemTimeAsFileTime(&f);
        windows_time.QuadPart = f.dwHighDateTime;
        windows_time.QuadPart <<= 32;
        windows_time.QuadPart |= f.dwLowDateTime;
    }
    *t = (instant_t)((double)windows_time.QuadPart / _lf_frequency_to_ns);
    return (0);
}

/**
 * Pause execution for a number of nanoseconds.
 *
 * @return 0 for success, or -1 for failure. In case of failure, errno will be
 *  set to
 *   - EINTR: The sleep was interrupted by a signal handler
 *   - EINVAL: All other errors
 */
int lf_nanosleep(instant_t requested_time) {
    /* Declarations */
    HANDLE timer;	/* Timer handle */
    LARGE_INTEGER li;	/* Time defintion */
    /* Create timer */
    if(!(timer = CreateWaitableTimer(NULL, TRUE, NULL))) {
        return FALSE;
    }
    /**
    * Set timer properties.
    * A negative number indicates relative time to wait.
    * The requested relative time must be in number of 100 nanoseconds.
    */
    li.QuadPart = -1 * (requested_time / 100);
    if(!SetWaitableTimer(timer, &li, 0, NULL, NULL, FALSE)){
        CloseHandle(timer);
        return FALSE;
    }
    /* Start & wait for timer */
    WaitForSingleObject(timer, INFINITE);
    /* Clean resources */
    CloseHandle(timer);
    /* Slept without problems */
    return TRUE;
}<|MERGE_RESOLUTION|>--- conflicted
+++ resolved
@@ -231,22 +231,6 @@
          (PCRITICAL_SECTION)critical_section,
          relative_time_ms
      );
-<<<<<<< HEAD
-     switch (return_value) {
-        case 0:
-            // Error
-            if (GetLastError() == ERROR_TIMEOUT) {
-                return _LF_TIMEOUT;
-            }
-            return 1;
-            break;
-
-        default:
-            // Success
-            return 0;
-            break;
-     }
-=======
     if (return_value == 0) {
       // Error
       if (GetLastError() == ERROR_TIMEOUT) {
@@ -257,7 +241,6 @@
 
     // Success
     return 0;
->>>>>>> 8041dbbf
 }
 
 
