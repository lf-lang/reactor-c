--- conflicted
+++ resolved
@@ -1,8 +1,4 @@
-<<<<<<< HEAD
-#if !defined(PLATFORM_ARDUINO)
-=======
 #ifdef PLATFORM_ZEPHYR
->>>>>>> 7b8b74a5
 /*************
 Copyright (c) 2023, Norwegian University of Science and Technology.
 
@@ -464,12 +460,8 @@
  * @return 0 on success, platform-specific error number otherwise.
  */
 int lf_cond_init(lf_cond_t* cond, lf_mutex_t* mutex) {
-<<<<<<< HEAD
-    return k_condvar_init(cond);
-=======
     cond->mutex = mutex;
     return k_condvar_init(&cond->condition);
->>>>>>> 7b8b74a5
 }
 
 /** 
