--- conflicted
+++ resolved
@@ -1,388 +1,311 @@
-#if defined(PLATFORM_ARDUINO)
-/* Arduino Platform API support for the C target of Lingua Franca. */
-
-/*************
-Copyright (c) 2022, The University of California at Berkeley.
-Redistribution and use in source and binary forms, with or without modification,
-are permitted provided that the following conditions are met:
-1. Redistributions of source code must retain the above copyright notice,
-   this list of conditions and the following disclaimer.
-2. Redistributions in binary form must reproduce the above copyright notice,
-   this list of conditions and the following disclaimer in the documentation
-   and/or other materials provided with the distribution.
-THIS SOFTWARE IS PROVIDED BY THE COPYRIGHT HOLDERS AND CONTRIBUTORS "AS IS" AND ANY
-EXPRESS OR IMPLIED WARRANTIES, INCLUDING, BUT NOT LIMITED TO, THE IMPLIED WARRANTIES OF
-MERCHANTABILITY AND FITNESS FOR A PARTICULAR PURPOSE ARE DISCLAIMED. IN NO EVENT SHALL
-THE COPYRIGHT HOLDER OR CONTRIBUTORS BE LIABLE FOR ANY DIRECT, INDIRECT, INCIDENTAL,
-SPECIAL, EXEMPLARY, OR CONSEQUENTIAL DAMAGES (INCLUDING, BUT NOT LIMITED TO,
-PROCUREMENT OF SUBSTITUTE GOODS OR SERVICES; LOSS OF USE, DATA, OR PROFITS; OR BUSINESS
-INTERRUPTION) HOWEVER CAUSED AND ON ANY THEORY OF LIABILITY, WHETHER IN CONTRACT,
-STRICT LIABILITY, OR TORT (INCLUDING NEGLIGENCE OR OTHERWISE) ARISING IN ANY WAY OUT OF
-THE USE OF THIS SOFTWARE, EVEN IF ADVISED OF THE POSSIBILITY OF SUCH DAMAGE.
-***************/
-
-/** Arduino API support for the C target of Lingua Franca.
- *
- *  @author{Anirudh Rengarajan <arengarajan@berkeley.edu>}
- *  @author{Erling Rennemo Jellum <erling.r.jellum@ntnu.no>}
- */
-
-
-#include <time.h>
-#include <errno.h>
-#include <assert.h>
-
-#include "lf_arduino_support.h"
-#include "../platform.h"
-#include "Arduino.h"
-
-// Combine 2 32bit values into a 64bit
-#define COMBINE_HI_LO(hi,lo) ((((uint64_t) hi) << 32) | ((uint64_t) lo))
-
-// Keep track of physical actions being entered into the system
-static volatile bool _lf_async_event = false;
-// Keep track of whether we are in a critical section or not
-static volatile int _lf_num_nested_critical_sections = 0;
-
-/**
- * Global timing variables:
- * Since Arduino is 32bit, we need to also maintain the 32 higher bits.
-
- * _lf_time_us_high is incremented at each overflow of 32bit Arduino timer.
- * _lf_time_us_low_last is the last value we read from the 32 bit Arduino timer.
- *  We can detect overflow by reading a value that is lower than this.
- *  This does require us to read the timer and update this variable at least once per 35 minutes.
- *  This is not an issue when we do a busy-sleep. If we go to HW timer sleep we would want to register an interrupt
- *  capturing the overflow.
-
- */
-static volatile uint32_t _lf_time_us_high = 0;
-static volatile uint32_t _lf_time_us_low_last = 0;
-
-/**
- * @brief Sleep until an absolute time.
- * TODO: For improved power consumption this should be implemented with a HW timer and interrupts.
- *
- * @param wakeup int64_t time of wakeup
- * @return int 0 if successful sleep, -1 if awoken by async event
- */
-int lf_sleep_until_locked(instant_t wakeup) {
-    instant_t now;
-    _lf_async_event = false;
-    lf_critical_section_exit();
-
-    // Do busy sleep
-    do {
-        lf_clock_gettime(&now);
-    } while ((now < wakeup) && !_lf_async_event);
-
-    lf_critical_section_enter();
-
-    if (_lf_async_event) {
-        _lf_async_event = false;
-        return -1;
-    } else {
-        return 0;
-    }
-
-}
-
-/**
- * @brief Sleep for a specified duration.
- *
- * @param sleep_duration int64_t nanoseconds representing the desired sleep duration
- * @return int 0 if success. -1 if interrupted by async event.
- */
-int lf_sleep(interval_t sleep_duration) {
-    instant_t now;
-    lf_clock_gettime(&now);
-    instant_t wakeup = now + sleep_duration;
-
-    return lf_sleep_until_locked(wakeup);
-
-}
-
-/**
- * Initialize the LF clock. Arduino auto-initializes its clock, so we don't do anything.
- */
-void lf_initialize_clock() {}
-
-/**
- * Write the current time in nanoseconds into the location given by the argument.
- * This returns 0 (it never fails, assuming the argument gives a valid memory location).
- * This has to be called at least once per 35 minutes to properly handle overflows of the 32-bit clock.
- * TODO: This is only addressable by setting up interrupts on a timer peripheral to occur at wrap.
- */
-int lf_clock_gettime(instant_t* t) {
-
-    assert(t != NULL);
-
-    uint32_t now_us_low = micros();
-
-    // Detect whether overflow has occured since last read
-    // TODO: This assumes that we lf_clock_gettime is called at least once per overflow
-    if (now_us_low < _lf_time_us_low_last) {
-        _lf_time_us_high++;
-    }
-
-    *t = COMBINE_HI_LO(_lf_time_us_high, now_us_low) * 1000ULL;
-    return 0;
-}
-
-#ifndef LF_THREADED
-
-/**
- * Enter a critical section by disabling interrupts, supports
- * nested critical sections.
-*/
-int lf_critical_section_enter() {
-    if (_lf_num_nested_critical_sections++ == 0) {
-        // First nested entry into a critical section.
-        // If interrupts are not initially enabled, then increment again to prevent
-        // TODO: Do we need to check whether the interrupts were enabled to
-<<<<<<< HEAD
-        //  begin with? AFAIK there is no Arduino API for that 
-=======
-        //  begin with? AFAIK there is no Arduino API for that
->>>>>>> 7b8b74a5
-        noInterrupts();
-    }
-    return 0;
-}
-
-/**
- * @brief Exit a critical section.
- *
- * TODO: Arduino currently has bugs with its interrupt process, so we disable it for now.
- * As such, physical actions are not yet supported.
- *
- * If interrupts were enabled when the matching call to
- * lf_critical_section_enter()
- * occurred, then they will be re-enabled here.
- */
-int lf_critical_section_exit() {
-    if (_lf_num_nested_critical_sections <= 0) {
-        return 1;
-    }
-    if (--_lf_num_nested_critical_sections == 0) {
-        interrupts();
-    }
-    return 0;
-}
-
-/**
- * Handle notifications from the runtime of changes to the event queue.
- * If a sleep is in progress, it should be interrupted.
-*/
-int lf_notify_of_event() {
-   _lf_async_event = true;
-   return 0;
-}
-
-#else
-#warning "Threaded support on Arduino is still experimental"
-#include "ConditionWrapper.h"
-#include "MutexWrapper.h"
-#include "ThreadWrapper.h"
-
-// Typedef that represents the function pointers passed by LF runtime into lf_thread_create
-typedef void *(*lf_function_t) (void *);
-
-/**
- * @brief Get the number of cores on the host machine.
- */
-int lf_available_cores() {
-    return 1;
-}
-
-/**
- * Create a new thread, starting with execution of lf_thread
- * getting passed arguments. The new handle is stored in thread_id.
- *
- * @return 0 on success, platform-specific error number otherwise.
- *
- */
-int lf_thread_create(lf_thread_t* thread, void *(*lf_thread) (void *), void* arguments) {
-<<<<<<< HEAD
-    _lf_thread_t t = thread_new();
-    long int start = thread_start(t, *lf_thread, arguments);
-    *thread = t;   
-=======
-    lf_thread_t t = thread_new();
-    long int start = thread_start(t, *lf_thread, arguments);
-    *thread = t;
->>>>>>> 7b8b74a5
-    return start;
-}
-
-/**
- * Make calling thread wait for termination of the thread.  The
- * exit status of the thread is stored in thread_return, if thread_return
- * is not NULL.
-<<<<<<< HEAD
- * 
-=======
- *
->>>>>>> 7b8b74a5
- * @return 0 on success, platform-specific error number otherwise.
- */
-int lf_thread_join(lf_thread_t thread, void** thread_return) {
-   return thread_join(thread, thread_return);
-}
-
-/**
- * Initialize a mutex.
-<<<<<<< HEAD
- * 
-=======
- *
->>>>>>> 7b8b74a5
- * @return 0 on success, platform-specific error number otherwise.
- */
-int lf_mutex_init(lf_mutex_t* mutex) {
-    *mutex = (lf_mutex_t) mutex_new();
-<<<<<<< HEAD
-    return 0;   
-=======
-    return 0;
->>>>>>> 7b8b74a5
-}
-
-/**
- * Lock a mutex.
-<<<<<<< HEAD
- * 
-=======
- *
->>>>>>> 7b8b74a5
- * @return 0 on success, platform-specific error number otherwise.
- */
-int lf_mutex_lock(lf_mutex_t* mutex) {
-    mutex_lock(*mutex);
-    return 0;
-}
-
-<<<<<<< HEAD
-/** 
- * Unlock a mutex.
- * 
-=======
-/**
- * Unlock a mutex.
- *
->>>>>>> 7b8b74a5
- * @return 0 on success, platform-specific error number otherwise.
- */
-int lf_mutex_unlock(lf_mutex_t* mutex) {
-    mutex_unlock(*mutex);
-    return 0;
-}
-
-<<<<<<< HEAD
-/** 
- * Initialize a conditional variable.
- * 
-=======
-/**
- * Initialize a conditional variable.
- *
->>>>>>> 7b8b74a5
- * @return 0 on success, platform-specific error number otherwise.
- */
-int lf_cond_init(lf_cond_t* cond, lf_mutex_t* mutex) {
-    *cond = (lf_cond_t) condition_new (*mutex);
-    return 0;
-}
-
-<<<<<<< HEAD
-/** 
- * Wake up all threads waiting for condition variable cond.
- * 
-=======
-/**
- * Wake up all threads waiting for condition variable cond.
- *
->>>>>>> 7b8b74a5
- * @return 0 on success, platform-specific error number otherwise.
- */
-int lf_cond_broadcast(lf_cond_t* cond) {
-    condition_notify_all(*cond);
-    return 0;
-}
-
-<<<<<<< HEAD
-/** 
- * Wake up one thread waiting for condition variable cond.
- * 
-=======
-/**
- * Wake up one thread waiting for condition variable cond.
- *
->>>>>>> 7b8b74a5
- * @return 0 on success, platform-specific error number otherwise.
- */
-int lf_cond_signal(lf_cond_t* cond) {
-    condition_notify_one(*cond);
-    return 0;
-}
-
-<<<<<<< HEAD
-/** 
- * Wait for condition variable "cond" to be signaled or broadcast.
- * "mutex" is assumed to be locked before.
- * 
- * @return 0 on success, platform-specific error number otherwise.
- */
-int lf_cond_wait(lf_cond_t* cond, lf_mutex_t* mutex) {
-=======
-/**
- * Wait for condition variable "cond" to be signaled or broadcast.
- * "mutex" is assumed to be locked before.
- *
- * @return 0 on success, platform-specific error number otherwise.
- */
-int lf_cond_wait(lf_cond_t* cond) {
->>>>>>> 7b8b74a5
-    condition_wait(*cond);
-    return 0;
-}
-
-<<<<<<< HEAD
-/** 
- * Block current thread on the condition variable until condition variable
- * pointed by "cond" is signaled or time pointed by "absolute_time_ns" in
- * nanoseconds is reached.
- * 
- * @return 0 on success, LF_TIMEOUT on timeout, and platform-specific error
- *  number otherwise.
- */
-int lf_cond_timedwait(lf_cond_t* cond, lf_mutex_t* mutex, instant_t absolute_time_ns) {
-=======
-/**
- * Block current thread on the condition variable until condition variable
- * pointed by "cond" is signaled or time pointed by "absolute_time_ns" in
- * nanoseconds is reached.
- *
- * @return 0 on success, LF_TIMEOUT on timeout, and platform-specific error
- *  number otherwise.
- */
-int lf_cond_timedwait(lf_cond_t* cond, instant_t absolute_time_ns) {
->>>>>>> 7b8b74a5
-    instant_t now;
-    lf_clock_gettime(&now);
-    interval_t sleep_duration_ns = absolute_time_ns - now;
-    bool res = condition_wait_for(*cond, sleep_duration_ns);
-    if (!res) {
-        return 0;
-    } else {
-        return LF_TIMEOUT;
-    }
-}
-
-#endif
-<<<<<<< HEAD
-#endif
-=======
-#endif
-
->>>>>>> 7b8b74a5
+#if defined(PLATFORM_ARDUINO)
+/* Arduino Platform API support for the C target of Lingua Franca. */
+
+/*************
+Copyright (c) 2022, The University of California at Berkeley.
+Redistribution and use in source and binary forms, with or without modification,
+are permitted provided that the following conditions are met:
+1. Redistributions of source code must retain the above copyright notice,
+   this list of conditions and the following disclaimer.
+2. Redistributions in binary form must reproduce the above copyright notice,
+   this list of conditions and the following disclaimer in the documentation
+   and/or other materials provided with the distribution.
+THIS SOFTWARE IS PROVIDED BY THE COPYRIGHT HOLDERS AND CONTRIBUTORS "AS IS" AND ANY
+EXPRESS OR IMPLIED WARRANTIES, INCLUDING, BUT NOT LIMITED TO, THE IMPLIED WARRANTIES OF
+MERCHANTABILITY AND FITNESS FOR A PARTICULAR PURPOSE ARE DISCLAIMED. IN NO EVENT SHALL
+THE COPYRIGHT HOLDER OR CONTRIBUTORS BE LIABLE FOR ANY DIRECT, INDIRECT, INCIDENTAL,
+SPECIAL, EXEMPLARY, OR CONSEQUENTIAL DAMAGES (INCLUDING, BUT NOT LIMITED TO,
+PROCUREMENT OF SUBSTITUTE GOODS OR SERVICES; LOSS OF USE, DATA, OR PROFITS; OR BUSINESS
+INTERRUPTION) HOWEVER CAUSED AND ON ANY THEORY OF LIABILITY, WHETHER IN CONTRACT,
+STRICT LIABILITY, OR TORT (INCLUDING NEGLIGENCE OR OTHERWISE) ARISING IN ANY WAY OUT OF
+THE USE OF THIS SOFTWARE, EVEN IF ADVISED OF THE POSSIBILITY OF SUCH DAMAGE.
+***************/
+
+/** Arduino API support for the C target of Lingua Franca.
+ *
+ *  @author{Anirudh Rengarajan <arengarajan@berkeley.edu>}
+ *  @author{Erling Rennemo Jellum <erling.r.jellum@ntnu.no>}
+ */
+
+
+#include <time.h>
+#include <errno.h>
+#include <assert.h>
+
+#include "lf_arduino_support.h"
+#include "../platform.h"
+#include "Arduino.h"
+
+// Combine 2 32bit values into a 64bit
+#define COMBINE_HI_LO(hi,lo) ((((uint64_t) hi) << 32) | ((uint64_t) lo))
+
+// Keep track of physical actions being entered into the system
+static volatile bool _lf_async_event = false;
+// Keep track of whether we are in a critical section or not
+static volatile int _lf_num_nested_critical_sections = 0;
+
+/**
+ * Global timing variables:
+ * Since Arduino is 32bit, we need to also maintain the 32 higher bits.
+
+ * _lf_time_us_high is incremented at each overflow of 32bit Arduino timer.
+ * _lf_time_us_low_last is the last value we read from the 32 bit Arduino timer.
+ *  We can detect overflow by reading a value that is lower than this.
+ *  This does require us to read the timer and update this variable at least once per 35 minutes.
+ *  This is not an issue when we do a busy-sleep. If we go to HW timer sleep we would want to register an interrupt
+ *  capturing the overflow.
+
+ */
+static volatile uint32_t _lf_time_us_high = 0;
+static volatile uint32_t _lf_time_us_low_last = 0;
+
+/**
+ * @brief Sleep until an absolute time.
+ * TODO: For improved power consumption this should be implemented with a HW timer and interrupts.
+ *
+ * @param wakeup int64_t time of wakeup
+ * @return int 0 if successful sleep, -1 if awoken by async event
+ */
+int lf_sleep_until_locked(instant_t wakeup) {
+    instant_t now;
+    _lf_async_event = false;
+    lf_critical_section_exit();
+
+    // Do busy sleep
+    do {
+        lf_clock_gettime(&now);
+    } while ((now < wakeup) && !_lf_async_event);
+
+    lf_critical_section_enter();
+
+    if (_lf_async_event) {
+        _lf_async_event = false;
+        return -1;
+    } else {
+        return 0;
+    }
+
+}
+
+/**
+ * @brief Sleep for a specified duration.
+ *
+ * @param sleep_duration int64_t nanoseconds representing the desired sleep duration
+ * @return int 0 if success. -1 if interrupted by async event.
+ */
+int lf_sleep(interval_t sleep_duration) {
+    instant_t now;
+    lf_clock_gettime(&now);
+    instant_t wakeup = now + sleep_duration;
+
+    return lf_sleep_until_locked(wakeup);
+
+}
+
+/**
+ * Initialize the LF clock. Arduino auto-initializes its clock, so we don't do anything.
+ */
+void lf_initialize_clock() {}
+
+/**
+ * Write the current time in nanoseconds into the location given by the argument.
+ * This returns 0 (it never fails, assuming the argument gives a valid memory location).
+ * This has to be called at least once per 35 minutes to properly handle overflows of the 32-bit clock.
+ * TODO: This is only addressable by setting up interrupts on a timer peripheral to occur at wrap.
+ */
+int lf_clock_gettime(instant_t* t) {
+
+    assert(t != NULL);
+
+    uint32_t now_us_low = micros();
+
+    // Detect whether overflow has occured since last read
+    // TODO: This assumes that we lf_clock_gettime is called at least once per overflow
+    if (now_us_low < _lf_time_us_low_last) {
+        _lf_time_us_high++;
+    }
+
+    *t = COMBINE_HI_LO(_lf_time_us_high, now_us_low) * 1000ULL;
+    return 0;
+}
+
+#ifndef LF_THREADED
+
+/**
+ * Enter a critical section by disabling interrupts, supports
+ * nested critical sections.
+*/
+int lf_critical_section_enter() {
+    if (_lf_num_nested_critical_sections++ == 0) {
+        // First nested entry into a critical section.
+        // If interrupts are not initially enabled, then increment again to prevent
+        // TODO: Do we need to check whether the interrupts were enabled to
+        //  begin with? AFAIK there is no Arduino API for that
+        noInterrupts();
+    }
+    return 0;
+}
+
+/**
+ * @brief Exit a critical section.
+ *
+ * TODO: Arduino currently has bugs with its interrupt process, so we disable it for now.
+ * As such, physical actions are not yet supported.
+ *
+ * If interrupts were enabled when the matching call to
+ * lf_critical_section_enter()
+ * occurred, then they will be re-enabled here.
+ */
+int lf_critical_section_exit() {
+    if (_lf_num_nested_critical_sections <= 0) {
+        return 1;
+    }
+    if (--_lf_num_nested_critical_sections == 0) {
+        interrupts();
+    }
+    return 0;
+}
+
+/**
+ * Handle notifications from the runtime of changes to the event queue.
+ * If a sleep is in progress, it should be interrupted.
+*/
+int lf_notify_of_event() {
+   _lf_async_event = true;
+   return 0;
+}
+
+#else
+#warning "Threaded support on Arduino is still experimental"
+#include "ConditionWrapper.h"
+#include "MutexWrapper.h"
+#include "ThreadWrapper.h"
+
+// Typedef that represents the function pointers passed by LF runtime into lf_thread_create
+typedef void *(*lf_function_t) (void *);
+
+/**
+ * @brief Get the number of cores on the host machine.
+ */
+int lf_available_cores() {
+    return 1;
+}
+
+/**
+ * Create a new thread, starting with execution of lf_thread
+ * getting passed arguments. The new handle is stored in thread_id.
+ *
+ * @return 0 on success, platform-specific error number otherwise.
+ *
+ */
+int lf_thread_create(lf_thread_t* thread, void *(*lf_thread) (void *), void* arguments) {
+    lf_thread_t t = thread_new();
+    long int start = thread_start(t, *lf_thread, arguments);
+    *thread = t;
+    return start;
+}
+
+/**
+ * Make calling thread wait for termination of the thread.  The
+ * exit status of the thread is stored in thread_return, if thread_return
+ * is not NULL.
+ *
+ * @return 0 on success, platform-specific error number otherwise.
+ */
+int lf_thread_join(lf_thread_t thread, void** thread_return) {
+   return thread_join(thread, thread_return);
+}
+
+/**
+ * Initialize a mutex.
+ *
+ * @return 0 on success, platform-specific error number otherwise.
+ */
+int lf_mutex_init(lf_mutex_t* mutex) {
+    *mutex = (lf_mutex_t) mutex_new();
+    return 0;
+}
+
+/**
+ * Lock a mutex.
+ *
+ * @return 0 on success, platform-specific error number otherwise.
+ */
+int lf_mutex_lock(lf_mutex_t* mutex) {
+    mutex_lock(*mutex);
+    return 0;
+}
+
+/**
+ * Unlock a mutex.
+ *
+ * @return 0 on success, platform-specific error number otherwise.
+ */
+int lf_mutex_unlock(lf_mutex_t* mutex) {
+    mutex_unlock(*mutex);
+    return 0;
+}
+
+/**
+ * Initialize a conditional variable.
+ *
+ * @return 0 on success, platform-specific error number otherwise.
+ */
+int lf_cond_init(lf_cond_t* cond, lf_mutex_t* mutex) {
+    *cond = (lf_cond_t) condition_new (*mutex);
+    return 0;
+}
+
+/**
+ * Wake up all threads waiting for condition variable cond.
+ *
+ * @return 0 on success, platform-specific error number otherwise.
+ */
+int lf_cond_broadcast(lf_cond_t* cond) {
+    condition_notify_all(*cond);
+    return 0;
+}
+
+/**
+ * Wake up one thread waiting for condition variable cond.
+ *
+ * @return 0 on success, platform-specific error number otherwise.
+ */
+int lf_cond_signal(lf_cond_t* cond) {
+    condition_notify_one(*cond);
+    return 0;
+}
+
+/**
+ * Wait for condition variable "cond" to be signaled or broadcast.
+ * "mutex" is assumed to be locked before.
+ *
+ * @return 0 on success, platform-specific error number otherwise.
+ */
+int lf_cond_wait(lf_cond_t* cond) {
+    condition_wait(*cond);
+    return 0;
+}
+
+/**
+ * Block current thread on the condition variable until condition variable
+ * pointed by "cond" is signaled or time pointed by "absolute_time_ns" in
+ * nanoseconds is reached.
+ *
+ * @return 0 on success, LF_TIMEOUT on timeout, and platform-specific error
+ *  number otherwise.
+ */
+int lf_cond_timedwait(lf_cond_t* cond, instant_t absolute_time_ns) {
+    instant_t now;
+    lf_clock_gettime(&now);
+    interval_t sleep_duration_ns = absolute_time_ns - now;
+    bool res = condition_wait_for(*cond, sleep_duration_ns);
+    if (!res) {
+        return 0;
+    } else {
+        return LF_TIMEOUT;
+    }
+}
+
+#endif
+#endif