--- conflicted
+++ resolved
@@ -24,17 +24,12 @@
     if (return_value < 0) {
         lf_print_error_and_exit("Could not obtain resolution for CLOCK_REALTIME");
     }
+    lf_print("---- System clock resolution: %ld nsec", res.tv_nsec);
 
-<<<<<<< HEAD
-void _lf_initialize_clock() {
-    calculate_epoch_offset();
-    int res = lf_thread_scheduler_init();
-    if (res != 0) {
+    return_value = lf_thread_scheduler_init();
+    if (return_value != 0) {
         lf_print_error_and_exit("Could not init scheduler res=%i", res);
     }
-=======
-    lf_print("---- System clock resolution: %ld nsec", res.tv_nsec);
->>>>>>> 2ad20f79
 }
 
 /**
