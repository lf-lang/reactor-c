<<<<<<< HEAD
#if !defined(PLATFORM_ARDUINO)
=======
#ifdef PLATFORM_Linux
>>>>>>> 7b8b74a5
/* MacOS API support for the C target of Lingua Franca. */

/*************
Copyright (c) 2021, The University of California at Berkeley.

Redistribution and use in source and binary forms, with or without modification,
are permitted provided that the following conditions are met:

1. Redistributions of source code must retain the above copyright notice,
   this list of conditions and the following disclaimer.

2. Redistributions in binary form must reproduce the above copyright notice,
   this list of conditions and the following disclaimer in the documentation
   and/or other materials provided with the distribution.

THIS SOFTWARE IS PROVIDED BY THE COPYRIGHT HOLDERS AND CONTRIBUTORS "AS IS" AND ANY
EXPRESS OR IMPLIED WARRANTIES, INCLUDING, BUT NOT LIMITED TO, THE IMPLIED WARRANTIES OF
MERCHANTABILITY AND FITNESS FOR A PARTICULAR PURPOSE ARE DISCLAIMED. IN NO EVENT SHALL
THE COPYRIGHT HOLDER OR CONTRIBUTORS BE LIABLE FOR ANY DIRECT, INDIRECT, INCIDENTAL,
SPECIAL, EXEMPLARY, OR CONSEQUENTIAL DAMAGES (INCLUDING, BUT NOT LIMITED TO,
PROCUREMENT OF SUBSTITUTE GOODS OR SERVICES; LOSS OF USE, DATA, OR PROFITS; OR BUSINESS
INTERRUPTION) HOWEVER CAUSED AND ON ANY THEORY OF LIABILITY, WHETHER IN CONTRACT,
STRICT LIABILITY, OR TORT (INCLUDING NEGLIGENCE OR OTHERWISE) ARISING IN ANY WAY OUT OF
THE USE OF THIS SOFTWARE, EVEN IF ADVISED OF THE POSSIBILITY OF SUCH DAMAGE.
***************/

/**
 * @brief Platform support for the Linux operating system.
 * 
 * @author{Soroush Bateni <soroush@utdallas.edu>}
 * @author{Marten Lohstroh <marten@berkeley.edu>}
 */
 
#include "lf_linux_support.h"
#include "platform.h"
#include "tag.h"

#define LF_MAX_SLEEP_NS USEC(UINT64_MAX)
#define LF_MIN_SLEEP_NS USEC(10)

#if defined LF_UNTHREADED && !defined _LF_TRACE
    #include "lf_os_single_threaded_support.c"
#endif

#include "lf_unix_clock_support.h"

/**
 * Pause execution for a number of nanoseconds.
 *
 * A Linux-specific clock_nanosleep is used underneath that is supposedly more
 * accurate.
 *
 * @return 0 for success, or -1 for failure. In case of failure, errno will be
 *  set appropriately (see `man 2 clock_nanosleep`).
 */
int lf_sleep(interval_t sleep_duration) {
    const struct timespec tp = convert_ns_to_timespec(sleep_duration);
    struct timespec remaining;
    return clock_nanosleep(_LF_CLOCK, 0, (const struct timespec*)&tp, (struct timespec*)&remaining);
}

int lf_sleep_until_locked(instant_t wakeup_time) {
    interval_t sleep_duration = wakeup_time - lf_time_physical();

    if (sleep_duration < LF_MIN_SLEEP_NS) {
        return 0;
    } else {
        return lf_sleep(sleep_duration);
    }
}

int lf_nanosleep(interval_t sleep_duration) {
    return lf_sleep(sleep_duration);
}
#endif<|MERGE_RESOLUTION|>--- conflicted
+++ resolved
@@ -1,8 +1,4 @@
-<<<<<<< HEAD
-#if !defined(PLATFORM_ARDUINO)
-=======
 #ifdef PLATFORM_Linux
->>>>>>> 7b8b74a5
 /* MacOS API support for the C target of Lingua Franca. */
 
 /*************
