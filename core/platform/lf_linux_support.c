#ifdef PLATFORM_Linux
/* MacOS API support for the C target of Lingua Franca. */

/*************
Copyright (c) 2021, The University of California at Berkeley.

Redistribution and use in source and binary forms, with or without modification,
are permitted provided that the following conditions are met:

1. Redistributions of source code must retain the above copyright notice,
   this list of conditions and the following disclaimer.

2. Redistributions in binary form must reproduce the above copyright notice,
   this list of conditions and the following disclaimer in the documentation
   and/or other materials provided with the distribution.

THIS SOFTWARE IS PROVIDED BY THE COPYRIGHT HOLDERS AND CONTRIBUTORS "AS IS" AND ANY
EXPRESS OR IMPLIED WARRANTIES, INCLUDING, BUT NOT LIMITED TO, THE IMPLIED WARRANTIES OF
MERCHANTABILITY AND FITNESS FOR A PARTICULAR PURPOSE ARE DISCLAIMED. IN NO EVENT SHALL
THE COPYRIGHT HOLDER OR CONTRIBUTORS BE LIABLE FOR ANY DIRECT, INDIRECT, INCIDENTAL,
SPECIAL, EXEMPLARY, OR CONSEQUENTIAL DAMAGES (INCLUDING, BUT NOT LIMITED TO,
PROCUREMENT OF SUBSTITUTE GOODS OR SERVICES; LOSS OF USE, DATA, OR PROFITS; OR BUSINESS
INTERRUPTION) HOWEVER CAUSED AND ON ANY THEORY OF LIABILITY, WHETHER IN CONTRACT,
STRICT LIABILITY, OR TORT (INCLUDING NEGLIGENCE OR OTHERWISE) ARISING IN ANY WAY OUT OF
THE USE OF THIS SOFTWARE, EVEN IF ADVISED OF THE POSSIBILITY OF SUCH DAMAGE.
***************/

/**
 * @brief Platform support for the Linux operating system.
 * 
 * @author{Soroush Bateni <soroush@utdallas.edu>}
 * @author{Marten Lohstroh <marten@berkeley.edu>}
 */
 
#include "lf_linux_support.h"
#include "platform.h"
#include "tag.h"

#if defined LF_SINGLE_THREADED
    #include "lf_os_single_threaded_support.c"
#endif

<<<<<<< HEAD
#if defined LF_THREADED
=======
#if !defined LF_SINGLE_THREADED
    #if __STDC_VERSION__ < 201112L || defined (__STDC_NO_THREADS__)
        // (Not C++11 or later) or no threads support
>>>>>>> 2ad20f79
        #include "lf_POSIX_threads_support.c"
#endif

#include "lf_unix_clock_support.h"

int lf_sleep(interval_t sleep_duration) {
    const struct timespec tp = convert_ns_to_timespec(sleep_duration);
    struct timespec remaining;
    return nanosleep((const struct timespec*)&tp, (struct timespec*)&remaining);
}

int _lf_interruptable_sleep_until_locked(environment_t* env, instant_t wakeup_time) {
    interval_t sleep_duration = wakeup_time - lf_time_physical();

    if (sleep_duration <= 0) {
        return 0;
    } else {
        return lf_sleep(sleep_duration);
    }
}

int lf_nanosleep(interval_t sleep_duration) {
    return lf_sleep(sleep_duration);
}
#endif<|MERGE_RESOLUTION|>--- conflicted
+++ resolved
@@ -38,16 +38,8 @@
 
 #if defined LF_SINGLE_THREADED
     #include "lf_os_single_threaded_support.c"
-#endif
-
-<<<<<<< HEAD
-#if defined LF_THREADED
-=======
-#if !defined LF_SINGLE_THREADED
-    #if __STDC_VERSION__ < 201112L || defined (__STDC_NO_THREADS__)
-        // (Not C++11 or later) or no threads support
->>>>>>> 2ad20f79
-        #include "lf_POSIX_threads_support.c"
+#else
+    #include "lf_POSIX_threads_support.c"
 #endif
 
 #include "lf_unix_clock_support.h"
