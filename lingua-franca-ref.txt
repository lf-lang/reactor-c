--- conflicted
+++ resolved
@@ -1,5 +1 @@
-<<<<<<< HEAD
-stm32_2
-=======
-fix-concurrency
->>>>>>> 3d7715c3
+master