--- conflicted
+++ resolved
@@ -1,5 +1 @@
-<<<<<<< HEAD
-watchdogs
-=======
-master
->>>>>>> 90ac0ff7
+watchdogs