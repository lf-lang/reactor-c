#ifndef NET_DRIVER_H
#define NET_DRIVER_H

#include "socket_common.h"

<<<<<<< HEAD
#if defined(COMM_TYPE_SST)
#include "lf_sst_support.h"
#endif

typedef void* netdrv_t;
=======
typedef void* netchan_t;
>>>>>>> dfce1533

/**
 * Allocate memory for the network channel.
 * @return netchan_t Initialized network channel.
 */
<<<<<<< HEAD
netdrv_t initialize_netdrv(void);
=======
netchan_t initialize_netchan();
>>>>>>> dfce1533

/**
 * Create a netdriver server. This is such as a server socket which accepts connections.
 * However this is only the creation of the server netdriver.
 *
 * @param chan Server's network channel.
 * @param serv_type Type of server, RTI or FED.
 * @return int 0 for success, -1 for failure.
 */
int create_server(netchan_t chan, bool increment_port_on_retry);

/**
 * Wait for an incoming connection request on the specified server network channel.
 * The implementation should include three steps.
 * 1. Initialize the network channel of the connected federate.
 * 2. Wait for the incoming connection request. This should block until the connection is successfully accepted.
 * 3. Save the information in the connected network channel, such as the address of the connected peer, for future
 * querying address.
 *
 * @param server_chan The server network channel that is listening for incoming connections.
 * @param rti_chan The rti's network channel to check if it is still open.
 * @return netchan_t The network channel for the newly accepted connection on success, or NULL on failure
 */
netchan_t accept_netchan(netchan_t server_chan, netchan_t rti_chan);

/**
 * Using the initialized network channel, create a client network channel ready to connect to a server.
 *
 * @param chan The initialized network channel.
 */
void create_client(netchan_t chan);

/**
 * Connect to the server network channel. The server's connection information,
 * such as the port and address should be set before calling this function.
 *
 * @param chan network channel to connect.
 * @return int 0 on success, -1 on failure, and `errno` is set to indicate the specific error.
 */
int connect_to_netchan(netchan_t chan);

/**
 * Read the specified number of bytes from the specified network channel into the specified buffer.
 * If an error occurs during this reading, return -1 and set errno to indicate
 * the cause of the error. If the read succeeds in reading the specified number of bytes,
 * return 0. If an EOF occurs before reading the specified number of bytes, return 1.
 * @param chan The network channel.
 * @param num_bytes The number of bytes to read.
 * @param buffer The buffer into which to put the bytes.
 * @return 0 for success, 1 for EOF, and -1 for an error.
 */
int read_from_netchan(netchan_t chan, size_t num_bytes, unsigned char* buffer);

/**
 * Read the specified number of bytes to the specified network channel using read_from_netchan
 * and close the network channel if an error occurs.
 * @param chan The network channel.
 * @param num_bytes The number of bytes to write.
 * @param buffer The buffer from which to get the bytes.
 * @return 0 for success, -1 for failure.
 */
int read_from_netchan_close_on_error(netchan_t chan, size_t num_bytes, unsigned char* buffer);

/**
 * Read the specified number of bytes from the specified network channel into the
 * specified buffer. If a disconnect or an EOF occurs during this
 * reading, then if format is non-null, report an error and exit.
 * If the mutex argument is non-NULL, release the mutex before exiting.
 * If format is null, then report the error, but do not exit.
 * This function takes a formatted string and additional optional arguments
 * similar to printf(format, ...) that is appended to the error messages.
 * @param chan The network channel.
 * @param num_bytes The number of bytes to read.
 * @param buffer The buffer into which to put the bytes.
 * @param format A printf-style format string, followed by arguments to
 *  fill the string, or NULL to not exit with an error message.
 * @return The number of bytes read, or 0 if an EOF is received, or
 *  a negative number for an error.
 */
void read_from_netchan_fail_on_error(netchan_t chan, size_t num_bytes, unsigned char* buffer, lf_mutex_t* mutex,
                                    char* format, ...);

/**
 * Write the specified number of bytes to the specified network channel from the
 * specified buffer. If an error occurs, return -1 and set errno to indicate
 * the cause of the error. If the write succeeds, return 0.
 * This function repeats the attempt until the specified number of bytes
 * have been written or an error occurs.
 * @param chan The network channel.
 * @param num_bytes The number of bytes to write.
 * @param buffer The buffer from which to get the bytes.
 * @return 0 for success, -1 for failure.
 */
int write_to_netchan(netchan_t chan, size_t num_bytes, unsigned char* buffer);

/**
 * Write the specified number of bytes to the specified network channel using write_to_netchan
 * and close the network channel if an error occurs.
 * @param chan The network channel.
 * @param num_bytes The number of bytes to write.
 * @param buffer The buffer from which to get the bytes.
 * @return 0 for success, -1 for failure.
 */
int write_to_netchan_close_on_error(netchan_t chan, size_t num_bytes, unsigned char* buffer);

/**
 * Write the specified number of bytes to the specified network channel using
 * write_to_netchan_close_on_error and exit with an error code if an error occurs.
 * If the mutex argument is non-NULL, release the mutex before exiting.  If the
 * format argument is non-null, then use it an any additional arguments to form
 * the error message using printf conventions. Otherwise, print a generic error
 * message.
 * @param chan The network channel.
 * @param num_bytes The number of bytes to write.
 * @param buffer The buffer from which to get the bytes.
 * @param mutex If non-NULL, the mutex to unlock before exiting.
 * @param format A format string for error messages, followed by any number of
 *  fields that will be used to fill the format string as in printf, or NULL
 *  to print a generic error message.
 */
void write_to_netchan_fail_on_error(netchan_t chan, size_t num_bytes, unsigned char* buffer, lf_mutex_t* mutex,
                                   char* format, ...);

/**
 * Checks if the network channel is still connected to the peer.
 *
 * @param chan The network channel.
 * @return true if closed, false if still open.
 */
bool check_netchan_closed(netchan_t chan);

/**
 * @brief Gracefully shuts down and closes the network channel, optionally reading until EOF.
 * Shutdown and close the network channel. If read_before_closing is false, it just immediately calls shutdown() with
 * SHUT_RDWR and close(). If read_before_closing is true, it calls shutdown with SHUT_WR, only disallowing further
 * writing. Then, it calls read() until EOF is received, and discards all received bytes.
 * @param chan The network channel to shutdown and close.
 * @param read_before_closing If true, read until EOF before closing the network channel.
 * @return int Returns 0 on success, -1 on failure (errno will indicate the error).
 */
int shutdown_netchan(netchan_t chan, bool read_before_closing);

/**
 * Get the open port number from the network channel.
 * This is used when the federate sends a MSG_TYPE_ADDRESS_ADVERTISEMENT to the RTI, informing its port number. The RTI
 * will save this port number, and send it to the other federate in a MSG_TYPE_ADDRESS_QUERY_REPLY message.
 *
 * @param chan The network channel.
 * @return The port number of a server network channel.
 */
int32_t get_my_port(netchan_t chan);

/**
 * Get the port number of the connected peer.
 * This is used by the RTI, when there is a request from the federate to the RTI, for the MSG_TYPE_ADDRESS_QUERY
 * message.
 *
 * @param chan The network channel.
 * @return Port number of the connected peer.
 */
int32_t get_server_port(netchan_t chan);

/**
 * Get the IP address of the connected peer.
 *
 * @param chan The network channel.
 * @return Pointer to the server IP address
 */
struct in_addr* get_ip_addr(netchan_t chan);

/**
 * Get the hostname of the connected peer.
 *
 * @param chan The network channel.
 * @return Pointer to the server hostname
 */
char* get_server_hostname(netchan_t chan);

/**
 * Set the user specified port to the created network channel.
 *
 * @param chan The network channel.
 * @param port The user specified port
 */
void set_my_port(netchan_t chan, int32_t port);

/**
 * Set server port number to the target network channel.
 * The federate and RTI receives the port number from another
 * federate MSG_TYPE_ADDRESS_ADVERTISEMENT message.
 * This function is used to set the network channel's target server port number.
 *
 * @param chan The network channel.
 * @param port The target server's port
 */
void set_server_port(netchan_t chan, int32_t port);

/**
 * Set the target server's hostname to the network channel.
 *
 * @param chan The network channel.
 * @param hostname The target server's hostname
 */
void set_server_hostname(netchan_t chan, const char* hostname);

#endif /* NET_DRIVER_H */<|MERGE_RESOLUTION|>--- conflicted
+++ resolved
@@ -3,25 +3,17 @@
 
 #include "socket_common.h"
 
-<<<<<<< HEAD
 #if defined(COMM_TYPE_SST)
 #include "lf_sst_support.h"
 #endif
 
-typedef void* netdrv_t;
-=======
 typedef void* netchan_t;
->>>>>>> dfce1533
 
 /**
  * Allocate memory for the network channel.
  * @return netchan_t Initialized network channel.
  */
-<<<<<<< HEAD
-netdrv_t initialize_netdrv(void);
-=======
-netchan_t initialize_netchan();
->>>>>>> dfce1533
+netchan_t initialize_netchan(void);
 
 /**
  * Create a netdriver server. This is such as a server socket which accepts connections.
