--- conflicted
+++ resolved
@@ -35,28 +35,24 @@
  * Before calling this function, reset_common_RTI should be called to
  * reset every scheduling nodes.
  * @param id The ID of the scheduling node.
-<<<<<<< HEAD
  * @param num_immediate_upstreams The number of upstreams of the scheduling node.
  * @param num_immediate_downstreams The number of downstreams of the scheduling node.
  * @param immediate_upstreams The array of IDs from immediate upstream nodes.
  * @param immediate_upstream_delays The array of delays from immediate upstream nodes.
  * @param immediate_downstreams The array of IDs from immediate downstream nodes.
-*/
-void set_scheduling_node(
-    int id, 
-    int num_immediate_upstreams, 
-    int num_immediate_downstreams, 
-    int* immediate_upstreams, 
-    interval_t* immediate_upstream_delays, 
-    int* immediate_downstreams) {
+ */
+void set_scheduling_node(int id, int num_immediate_upstreams, int num_immediate_downstreams, int* immediate_upstreams,
+                         interval_t* immediate_upstream_delays, int* immediate_downstreams) {
   // Save the number of immediate upstream and immediate downstream nodes.
   test_rti.scheduling_nodes[id]->num_immediate_upstreams = num_immediate_upstreams;
   test_rti.scheduling_nodes[id]->num_immediate_downstreams = num_immediate_downstreams;
 
   // If there is any immediate upstream nodes, store IDs and delays from the upstream nodes into the structure.
   if (test_rti.scheduling_nodes[id]->num_immediate_upstreams > 0) {
-    test_rti.scheduling_nodes[id]->immediate_upstreams = (uint16_t*) calloc(test_rti.scheduling_nodes[id]->num_immediate_upstreams, sizeof(uint16_t));
-    test_rti.scheduling_nodes[id]->immediate_upstream_delays = (interval_t*) calloc(test_rti.scheduling_nodes[id]->num_immediate_upstreams, sizeof(interval_t));
+    test_rti.scheduling_nodes[id]->immediate_upstreams =
+        (uint16_t*)calloc(test_rti.scheduling_nodes[id]->num_immediate_upstreams, sizeof(uint16_t));
+    test_rti.scheduling_nodes[id]->immediate_upstream_delays =
+        (interval_t*)calloc(test_rti.scheduling_nodes[id]->num_immediate_upstreams, sizeof(interval_t));
     for (int i = 0; i < test_rti.scheduling_nodes[id]->num_immediate_upstreams; i++) {
       test_rti.scheduling_nodes[id]->immediate_upstreams[i] = immediate_upstreams[i];
       test_rti.scheduling_nodes[id]->immediate_upstream_delays[i] = immediate_upstream_delays[i];
@@ -64,39 +60,10 @@
   }
   // If there is any immediate downstream nodes, store IDs of the downstream nodes into the structure.
   if (test_rti.scheduling_nodes[id]->num_immediate_downstreams > 0) {
-    test_rti.scheduling_nodes[id]->immediate_downstreams = (uint16_t*) calloc(test_rti.scheduling_nodes[id]->num_immediate_downstreams, sizeof(uint16_t));
+    test_rti.scheduling_nodes[id]->immediate_downstreams =
+        (uint16_t*)calloc(test_rti.scheduling_nodes[id]->num_immediate_downstreams, sizeof(uint16_t));
     for (int i = 0; i < test_rti.scheduling_nodes[id]->num_immediate_downstreams; i++) {
       test_rti.scheduling_nodes[id]->immediate_downstreams[i] = immediate_downstreams[i];
-=======
- * @param num_upstream The number of upstreams of the scheduling node.
- * @param num_downstream The number of downstreams of the scheduling node.
- * @param upstream The array of IDs from upstream nodes.
- * @param upstream_delay The array of delays from upstream nodes.
- * @param downstream The array of IDs from downstream nodes.
- */
-void set_scheduling_node(int id, int num_upstream, int num_downstream, int* upstream, interval_t* upstream_delay,
-                         int* downstream) {
-  // Save the number of upstream and downstream nodes.
-  test_rti.scheduling_nodes[id]->num_upstream = num_upstream;
-  test_rti.scheduling_nodes[id]->num_downstream = num_downstream;
-
-  // If there is any upstream nodes, store IDs and delays from the upstream nodes into the structure.
-  if (test_rti.scheduling_nodes[id]->num_upstream > 0) {
-    test_rti.scheduling_nodes[id]->upstream = (int*)calloc(test_rti.scheduling_nodes[id]->num_upstream, sizeof(int));
-    test_rti.scheduling_nodes[id]->upstream_delay =
-        (interval_t*)calloc(test_rti.scheduling_nodes[id]->num_upstream, sizeof(interval_t));
-    for (int i = 0; i < test_rti.scheduling_nodes[id]->num_upstream; i++) {
-      test_rti.scheduling_nodes[id]->upstream[i] = upstream[i];
-      test_rti.scheduling_nodes[id]->upstream_delay[i] = upstream_delay[i];
-    }
-  }
-  // If there is any downstream nodes, store IDs of the downstream nodes into the structure.
-  if (test_rti.scheduling_nodes[id]->num_downstream > 0) {
-    test_rti.scheduling_nodes[id]->downstream =
-        (int*)calloc(test_rti.scheduling_nodes[id]->num_downstream, sizeof(int));
-    for (int i = 0; i < test_rti.scheduling_nodes[id]->num_downstream; i++) {
-      test_rti.scheduling_nodes[id]->downstream[i] = downstream[i];
->>>>>>> 7427d987
     }
   }
 }
@@ -129,13 +96,9 @@
   test_rti.number_of_scheduling_nodes = num_nodes;
 
   // Allocate memory for the scheduling nodes
-<<<<<<< HEAD
-  test_rti.scheduling_nodes = (scheduling_node_t**)calloc(test_rti.number_of_scheduling_nodes, sizeof(scheduling_node_t*));
-  test_rti.min_delays = (tag_t*)calloc((num_nodes*num_nodes), sizeof(tag_t));
-=======
   test_rti.scheduling_nodes =
       (scheduling_node_t**)calloc(test_rti.number_of_scheduling_nodes, sizeof(scheduling_node_t*));
->>>>>>> 7427d987
+  test_rti.min_delays = (tag_t*)calloc((num_nodes * num_nodes), sizeof(tag_t));
   for (uint16_t i = 0; i < test_rti.number_of_scheduling_nodes; i++) {
     scheduling_node_t* scheduling_node = (scheduling_node_t*)malloc(sizeof(scheduling_node_t));
     initialize_scheduling_node(scheduling_node, i);
@@ -204,16 +167,11 @@
   assert(test_rti.scheduling_nodes[0]->num_all_upstreams == 0); // node[0] has no upstream nodes.
 
   update_min_delays_upstream(test_rti.scheduling_nodes[1]);
-<<<<<<< HEAD
   assert(test_rti.scheduling_nodes[1]->num_all_upstreams == 1); // node[1] has one upstream nodes.
-  assert(test_rti.scheduling_nodes[1]->all_upstreams[0] == 0); // node[1]'s upstream node is node[0].
-=======
-  assert(test_rti.scheduling_nodes[1]->num_min_delays == 1);   // node[1] has one upstream nodes.
-  assert(test_rti.scheduling_nodes[1]->min_delays[0].id == 0); // node[1]'s upstream node is node[0].
->>>>>>> 7427d987
+  assert(test_rti.scheduling_nodes[1]->all_upstreams[0] == 0);  // node[1]'s upstream node is node[0].
   // The min_delay between them is node[0] and node[1] which means no delay.
   // assert(lf_tag_compare(test_rti.scheduling_nodes[1]->min_delays[0].min_delay, ZERO_TAG) == 0);
-  assert(lf_tag_compare(test_rti.min_delays[0*n + 1], ZERO_TAG) == 0);
+  assert(lf_tag_compare(test_rti.min_delays[0 * n + 1], ZERO_TAG) == 0);
 }
 
 static void two_nodes_zero_delay() {
@@ -232,11 +190,10 @@
   assert(test_rti.scheduling_nodes[0]->num_all_upstreams == 0); // node[0] has no upstream nodes.
 
   update_min_delays_upstream(test_rti.scheduling_nodes[1]);
-<<<<<<< HEAD
   assert(test_rti.scheduling_nodes[1]->num_all_upstreams == 1); // node[1] has one upstream nodes.
-  assert(test_rti.scheduling_nodes[1]->all_upstreams[0] == 0); // node[1]'s upstream node is node[0].
+  assert(test_rti.scheduling_nodes[1]->all_upstreams[0] == 0);  // node[1]'s upstream node is node[0].
   // The min_delay between node[0] and node[1] is (0, 1) which means zero delay.
-  assert(lf_tag_compare(test_rti.min_delays[0*n + 1], (tag_t) {.time = 0, .microstep = 1}) == 0);
+  assert(lf_tag_compare(test_rti.min_delays[0 * n + 1], (tag_t){.time = 0, .microstep = 1}) == 0);
 
   // Test update_all_downstreams
   update_all_downstreams(test_rti.scheduling_nodes[0]);
@@ -244,13 +201,6 @@
 
   update_all_downstreams(test_rti.scheduling_nodes[1]);
   assert(test_rti.scheduling_nodes[1]->num_all_downstreams == 0); // node[1] has no downstream nodes.
-=======
-  assert(test_rti.scheduling_nodes[1]->num_min_delays == 1);   // node[1] has one upstream nodes.
-  assert(test_rti.scheduling_nodes[1]->min_delays[0].id == 0); // node[1]'s upstream node is node[0].
-  // The min_delay between node[0] and node[1] is (0, 1) which means zero delay.
-  assert(lf_tag_compare(test_rti.scheduling_nodes[1]->min_delays[0].min_delay, (tag_t){.time = 0, .microstep = 1}) ==
-         0);
->>>>>>> 7427d987
 }
 
 static void two_nodes_normal_delay() {
@@ -268,18 +218,10 @@
   assert(test_rti.scheduling_nodes[0]->num_all_upstreams == 0); // node[0] has no upstream nodes.
 
   update_min_delays_upstream(test_rti.scheduling_nodes[1]);
-<<<<<<< HEAD
   assert(test_rti.scheduling_nodes[1]->num_all_upstreams == 1); // node[1] has one upstream nodes.
-  assert(test_rti.scheduling_nodes[1]->all_upstreams[0] == 0); // node[1]'s upstream node is node[0].
+  assert(test_rti.scheduling_nodes[1]->all_upstreams[0] == 0);  // node[1]'s upstream node is node[0].
   // The min_delay between node[0] and node[1] is (1 nsec, 0).
-  assert(lf_tag_compare(test_rti.min_delays[0*n + 1], (tag_t) {.time = NSEC(1), .microstep = 0}) == 0);
-=======
-  assert(test_rti.scheduling_nodes[1]->num_min_delays == 1);   // node[1] has one upstream nodes.
-  assert(test_rti.scheduling_nodes[1]->min_delays[0].id == 0); // node[1]'s upstream node is node[0].
-  // The min_delay between node[0] and node[1] is (1 nsec, 0).
-  assert(lf_tag_compare(test_rti.scheduling_nodes[1]->min_delays[0].min_delay,
-                        (tag_t){.time = NSEC(1), .microstep = 0}) == 0);
->>>>>>> 7427d987
+  assert(lf_tag_compare(test_rti.min_delays[0 * n + 1], (tag_t){.time = NSEC(1), .microstep = 0}) == 0);
 }
 
 static void multiple_nodes() {
@@ -297,59 +239,37 @@
 
   // Test update_min_delays_upstream
   update_min_delays_upstream(test_rti.scheduling_nodes[2]);
-<<<<<<< HEAD
   assert(test_rti.scheduling_nodes[2]->num_all_upstreams == 2); // node[2] has two upstream nodes.
-  assert(test_rti.scheduling_nodes[2]->all_upstreams[0] == 0); // node[0] is an upstream node of node[2].
+  assert(test_rti.scheduling_nodes[2]->all_upstreams[0] == 0);  // node[0] is an upstream node of node[2].
   // The min_delay between node[0] and node[2] is (1 nsec, 1) = 1 nsec + zero delay.
-  assert(lf_tag_compare(test_rti.min_delays[0*n + 2], (tag_t) {NSEC(1), 1}) == 0);
+  assert(lf_tag_compare(test_rti.min_delays[0 * n + 2], (tag_t){NSEC(1), 1}) == 0);
   assert(test_rti.scheduling_nodes[2]->all_upstreams[1] == 1); // node[1] is an upstream node of node[2].
   // The min_delay between node[1] and node[2] is (0, 1), which denotes zero delay.
-  assert(lf_tag_compare(test_rti.min_delays[1*n + 2], (tag_t) {0, 1}) == 0);
+  assert(lf_tag_compare(test_rti.min_delays[1 * n + 2], (tag_t){0, 1}) == 0);
 
   update_min_delays_upstream(test_rti.scheduling_nodes[3]);
   assert(test_rti.scheduling_nodes[3]->num_all_upstreams == 3); // node[3] has three upstream nodes.
-  assert(test_rti.scheduling_nodes[3]->all_upstreams[0] == 0); // node[0] is an upstream node of node[3].
+  assert(test_rti.scheduling_nodes[3]->all_upstreams[0] == 0);  // node[0] is an upstream node of node[3].
   // The min_delay between node[0] and node[3] is (3 nsec, 0) = 1 nsec + zero_delay + 2 nsec.
-  assert(lf_tag_compare(test_rti.min_delays[0*n + 3], (tag_t) {NSEC(3), 0}) == 0);
+  assert(lf_tag_compare(test_rti.min_delays[0 * n + 3], (tag_t){NSEC(3), 0}) == 0);
   assert(test_rti.scheduling_nodes[3]->all_upstreams[1] == 1); // node[1] is an upstream node of node[3].
   // The min_delay between node[1] and node[3] is (2 nsec, 0) = zero_delay + 2 nsec.
-  assert(lf_tag_compare(test_rti.min_delays[1*n + 3], (tag_t) {NSEC(2), 0}) == 0);
+  assert(lf_tag_compare(test_rti.min_delays[1 * n + 3], (tag_t){NSEC(2), 0}) == 0);
   assert(test_rti.scheduling_nodes[3]->all_upstreams[2] == 2); // node[2] is an upstream node of node[3].
   // The min_delay between node[2] and node[3] is (2 nsec, 0).
-  assert(lf_tag_compare(test_rti.min_delays[2*n + 3], (tag_t) {NSEC(2), 0}) == 0);
+  assert(lf_tag_compare(test_rti.min_delays[2 * n + 3], (tag_t){NSEC(2), 0}) == 0);
 
   // Test update_all_downstreams
   update_all_downstreams(test_rti.scheduling_nodes[0]);
   assert(test_rti.scheduling_nodes[0]->num_all_downstreams == 3); // node[0] has three downstream nodes.
-  assert(test_rti.scheduling_nodes[0]->all_downstreams[0] == 1); // node[1] is a downstream node of node[3].
-  assert(test_rti.scheduling_nodes[0]->all_downstreams[1] == 2); // node[2] is a downstream node of node[3].
-  assert(test_rti.scheduling_nodes[0]->all_downstreams[2] == 3); // node[3] is a downstream node of node[3].
+  assert(test_rti.scheduling_nodes[0]->all_downstreams[0] == 1);  // node[1] is a downstream node of node[3].
+  assert(test_rti.scheduling_nodes[0]->all_downstreams[1] == 2);  // node[2] is a downstream node of node[3].
+  assert(test_rti.scheduling_nodes[0]->all_downstreams[2] == 3);  // node[3] is a downstream node of node[3].
 
   update_all_downstreams(test_rti.scheduling_nodes[1]);
   assert(test_rti.scheduling_nodes[1]->num_all_downstreams == 2); // node[1] has two downstream nodes.
-  assert(test_rti.scheduling_nodes[1]->all_downstreams[0] == 2); // node[2] is a downstream node of node[3].
-  assert(test_rti.scheduling_nodes[1]->all_downstreams[1] == 3); // node[3] is a downstream node of node[3].
-=======
-  assert(test_rti.scheduling_nodes[2]->num_min_delays == 2);   // node[2] has two upstream nodes.
-  assert(test_rti.scheduling_nodes[2]->min_delays[1].id == 1); // node[2]'s first upstream node is node[1].
-  // The min_delay between node[1] and node[2] is (0, 1), which denotes zero delay.
-  assert(lf_tag_compare(test_rti.scheduling_nodes[2]->min_delays[1].min_delay, (tag_t){0, 1}) == 0);
-  assert(test_rti.scheduling_nodes[2]->min_delays[0].id == 0); // node[2]'s second upstream node is node[0].
-  // The min_delay between node[0] and node[2] is (1 nsec, 1) = 1 nsec + zero delay.
-  assert(lf_tag_compare(test_rti.scheduling_nodes[2]->min_delays[0].min_delay, (tag_t){NSEC(1), 1}) == 0);
-
-  update_min_delays_upstream(test_rti.scheduling_nodes[3]);
-  assert(test_rti.scheduling_nodes[3]->num_min_delays == 3);   // node[3] has three upstream nodes.
-  assert(test_rti.scheduling_nodes[3]->min_delays[2].id == 2); // node[3]'s first upstream node is node [2].
-  // The min_delay between node[2] and node[3] is (2 nsec, 0).
-  assert(lf_tag_compare(test_rti.scheduling_nodes[3]->min_delays[2].min_delay, (tag_t){NSEC(2), 0}) == 0);
-  assert(test_rti.scheduling_nodes[3]->min_delays[1].id == 1); // node[3]'s second upstream node is node [1].
-  // The min_delay between node[1] and node[3] is (2 nsec, 0) = zero_delay + 2 nsec.
-  assert(lf_tag_compare(test_rti.scheduling_nodes[3]->min_delays[1].min_delay, (tag_t){NSEC(2), 0}) == 0);
-  assert(test_rti.scheduling_nodes[3]->min_delays[0].id == 0); // node[3]'s third upstream node is node [0].
-  // The min_delay between node[0] and node[3] is (3 nsec, 0) = 1 nsec + zero_delay + 2 nsec.
-  assert(lf_tag_compare(test_rti.scheduling_nodes[3]->min_delays[0].min_delay, (tag_t){NSEC(3), 0}) == 0);
->>>>>>> 7427d987
+  assert(test_rti.scheduling_nodes[1]->all_downstreams[0] == 2);  // node[2] is a downstream node of node[3].
+  assert(test_rti.scheduling_nodes[1]->all_downstreams[1] == 3);  // node[3] is a downstream node of node[3].
 }
 
 int main(int argc, char** argv) {
