[![CI](https://github.com/lf-lang/reactor-c/actions/workflows/ci.yml/badge.svg)](https://github.com/lf-lang/reactor-c/actions/workflows/ci.yml)
[![API docs](https://github.com/lf-lang/reactor-c/actions/workflows/api-docs.yml/badge.svg)](https://github.com/lf-lang/reactor-c/actions/workflows/api-docs.yml)

# Reactor-C Documentation

## Automatically Generated Doc Files

The code in reactor-c is documented with Javadoc-style comments that are automatically processed and deployed when you push updates to the repo.  The latest docs can be found here:

- [reactor-c docs](https://www.lf-lang.org/reactor-c/)

## Building Doc Files Locally

To clone the repo and build the doc files locally, simply do this:

<<<<<<< HEAD
### Prerequisites

- Install `python3`, `pip3` and `doxygen`

### Build Documentation Files

- Check out this repo and build the docs:
  - `git clone git@github.com:lf-lang/reactor-c.git`
  - `cd reactor-c`
  - `make docs`

### View Documentation Files

- Point your browser to the generated HTML page:
  - `firefox docs/_build/html/index.html`
=======
```
git clone git@github.com:lf-lang/reactor-c.git
cd reactor-c/docs
make docs
open docs/_build/html/index.html
```
>>>>>>> bfb3aa59
<|MERGE_RESOLUTION|>--- conflicted
+++ resolved
@@ -13,10 +13,9 @@
 
 To clone the repo and build the doc files locally, simply do this:
 
-<<<<<<< HEAD
 ### Prerequisites
 
-- Install `python3`, `pip3` and `doxygen`
+- Install [doxygen](https://www.doxygen.nl)
 
 ### Build Documentation Files
 
@@ -28,12 +27,4 @@
 ### View Documentation Files
 
 - Point your browser to the generated HTML page:
-  - `firefox docs/_build/html/index.html`
-=======
-```
-git clone git@github.com:lf-lang/reactor-c.git
-cd reactor-c/docs
-make docs
-open docs/_build/html/index.html
-```
->>>>>>> bfb3aa59
+  - `firefox docs/_build/html/index.html`