--- conflicted
+++ resolved
@@ -49,38 +49,12 @@
 } lf_cond_t;
 typedef struct k_thread* lf_thread_t;
 
-<<<<<<< HEAD
 /* The constants used for I-controller for lag regulation under reactor_threaded.c wait_until function.
 The lag gets multiplied by KI_MUL and divided by KI_DIV before incorporated into control value.
 Currently no lag control support in this platform. */
 #define KI_DIV 1
 #define KI_MUL 0
 
-/**
- * @brief Add `value` to `*ptr` and return original value of `*ptr`
- */
-int _zephyr_atomic_fetch_add(int* ptr, int value);
-/**
- * @brief Add `value` to `*ptr` and return new updated value of `*ptr`
- */
-int _zephyr_atomic_add_fetch(int* ptr, int value);
-
-/**
- * @brief Compare and swap for boolaen value.
- * If `*ptr` is equal to `value` then overwrite it
- * with `newval`. If not do nothing. Retruns true on overwrite.
- */
-bool _zephyr_bool_compare_and_swap(bool* ptr, bool value, bool newval);
-
-/**
- * @brief Compare and swap for integers. If `*ptr` is equal
- * to `value`, it is updated to `newval`. The function returns
- * the original value of `*ptr`.
- */
-int _zephyr_val32_compare_and_swap(uint32_t* ptr, int value, int newval);
-
-=======
->>>>>>> 4f39b72f
 #endif // !LF_SINGLE_THREADED
 
 #endif // LF_ZEPHYR_SUPPORT_H