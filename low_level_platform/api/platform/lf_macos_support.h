/* MacOS API support for the C target of Lingua Franca. */

/*************
Copyright (c) 2021, The University of California at Berkeley.

Redistribution and use in source and binary forms, with or without modification,
are permitted provided that the following conditions are met:

1. Redistributions of source code must retain the above copyright notice,
   this list of conditions and the following disclaimer.

2. Redistributions in binary form must reproduce the above copyright notice,
   this list of conditions and the following disclaimer in the documentation
   and/or other materials provided with the distribution.

THIS SOFTWARE IS PROVIDED BY THE COPYRIGHT HOLDERS AND CONTRIBUTORS "AS IS" AND ANY
EXPRESS OR IMPLIED WARRANTIES, INCLUDING, BUT NOT LIMITED TO, THE IMPLIED WARRANTIES OF
MERCHANTABILITY AND FITNESS FOR A PARTICULAR PURPOSE ARE DISCLAIMED. IN NO EVENT SHALL
THE COPYRIGHT HOLDER OR CONTRIBUTORS BE LIABLE FOR ANY DIRECT, INDIRECT, INCIDENTAL,
SPECIAL, EXEMPLARY, OR CONSEQUENTIAL DAMAGES (INCLUDING, BUT NOT LIMITED TO,
PROCUREMENT OF SUBSTITUTE GOODS OR SERVICES; LOSS OF USE, DATA, OR PROFITS; OR BUSINESS
INTERRUPTION) HOWEVER CAUSED AND ON ANY THEORY OF LIABILITY, WHETHER IN CONTRACT,
STRICT LIABILITY, OR TORT (INCLUDING NEGLIGENCE OR OTHERWISE) ARISING IN ANY WAY OUT OF
THE USE OF THIS SOFTWARE, EVEN IF ADVISED OF THE POSSIBILITY OF SUCH DAMAGE.
***************/

/** MacOS API support for the C target of Lingua Franca.
 *
 *  @author{Soroush Bateni <soroush@utdallas.edu>}
 */

#ifndef LF_MACOS_SUPPORT_H
#define LF_MACOS_SUPPORT_H

#include <stdint.h> // For fixed-width integral types

// Use 64-bit times and 32-bit unsigned microsteps
#include "lf_tag_64_32.h"

#if !defined LF_SINGLE_THREADED
#include "lf_POSIX_threads_support.h"
<<<<<<< HEAD
#else
#include "lf_C11_threads_support.h"
#endif

/* The constants used for I-controller for lag regulation under reactor_threaded.c wait_until function.
The lag gets multiplied by KI_MUL and divided by KI_DIV before incorporated into control value.
Currently no lag control support in this platform. */
#define KI_DIV 1
#define KI_MUL 0

=======
>>>>>>> 4f39b72f
#endif

#endif // LF_MACOS_SUPPORT_H<|MERGE_RESOLUTION|>--- conflicted
+++ resolved
@@ -39,10 +39,6 @@
 
 #if !defined LF_SINGLE_THREADED
 #include "lf_POSIX_threads_support.h"
-<<<<<<< HEAD
-#else
-#include "lf_C11_threads_support.h"
-#endif
 
 /* The constants used for I-controller for lag regulation under reactor_threaded.c wait_until function.
 The lag gets multiplied by KI_MUL and divided by KI_DIV before incorporated into control value.
@@ -50,8 +46,6 @@
 #define KI_DIV 1
 #define KI_MUL 0
 
-=======
->>>>>>> 4f39b72f
 #endif
 
 #endif // LF_MACOS_SUPPORT_H